--- conflicted
+++ resolved
@@ -1,37 +1,21 @@
-<<<<<<< HEAD
 extern crate starknet_rpc_test;
 use std::time::Duration;
-
-use assert_matches::assert_matches;
-use rstest::rstest;
-use starknet_accounts::{Call, ConnectedAccount};
-use starknet_core::types::{
-    BlockId, BlockTag, BroadcastedInvokeTransaction, BroadcastedTransaction, MaybePendingTransactionReceipt,
-    PendingTransactionReceipt, StarknetError, TransactionReceipt,
-=======
 use anyhow::Error;
 use assert_matches::assert_matches;
 use rstest::rstest;
 use starknet_core::types::{
     BlockId, BlockTag, BroadcastedInvokeTransaction, BroadcastedInvokeTransactionV1, BroadcastedTransaction,
     FeeEstimate, MaybePendingTransactionReceipt, StarknetError, TransactionReceipt,
->>>>>>> 4634579d
 };
 use starknet_core::utils::get_selector_from_name;
 use starknet_ff::FieldElement;
 use starknet_providers::Provider;
 use starknet_providers::ProviderError::StarknetError as StarknetProviderError;
-<<<<<<< HEAD
 use starknet_providers::{MaybeUnknownErrorCode, Provider, StarknetErrorWithMessage};
 use starknet_rpc_test::constants::{ACCOUNT_CONTRACT, ARGENT_CONTRACT_ADDRESS, SIGNER_PRIVATE, TEST_CONTRACT_ADDRESS};
 use starknet_rpc_test::fixtures::{madara, ThreadSafeMadaraClient};
 use starknet_rpc_test::utils::{build_single_owner_account, AccountActions};
 use tokio::time;
-=======
-use starknet_rpc_test::constants::{ACCOUNT_CONTRACT_ADDRESS, MULTIPLY_TEST_CONTRACT_ADDRESS, TEST_CONTRACT_ADDRESS};
-use starknet_rpc_test::fixtures::{madara, ThreadSafeMadaraClient};
-use starknet_rpc_test::utils::{get_transaction_receipt, is_good_error_code};
->>>>>>> 4634579d
 
 #[rstest]
 #[tokio::test]
@@ -113,9 +97,6 @@
         calldata: vec![FieldElement::from(81u8)],
     }];
 
-<<<<<<< HEAD
-    let tx = funding_account.prepare_invoke(calls, nonce, max_fee, false).await;
-=======
     let sender_address = FieldElement::from_hex_be(ACCOUNT_CONTRACT_ADDRESS).unwrap();
     let nonce = rpc.get_nonce(BlockId::Tag(BlockTag::Latest), sender_address).await.unwrap();
 
@@ -133,39 +114,9 @@
         ],
         is_query: true,
     };
->>>>>>> 4634579d
 
     let invoke_transaction = BroadcastedTransaction::Invoke(BroadcastedInvokeTransaction::V1(tx.clone()));
 
-<<<<<<< HEAD
-    let estimates = rpc.estimate_fee(&vec![invoke_transaction], BlockId::Tag(BlockTag::Latest)).await?;
-
-    let invoke_transaction_result = rpc.add_invoke_transaction(tx.clone()).await?;
-
-    const SLEEP_DURATION: u64 = 20; // Sleep duration in seconds
-
-    loop {
-        let invoke_tx_receipt = rpc.get_transaction_receipt(invoke_transaction_result.transaction_hash).await?;
-
-        match invoke_tx_receipt {
-            MaybePendingTransactionReceipt::Receipt(TransactionReceipt::Invoke(receipt)) => {
-                assert_eq!(FieldElement::from(estimates[0].overall_fee), receipt.actual_fee);
-                break; // Break the loop if receipt is received
-            }
-
-            MaybePendingTransactionReceipt::PendingReceipt(PendingTransactionReceipt::Invoke(_)) => {
-                time::sleep(Duration::from_secs(SLEEP_DURATION)).await;
-            }
-
-            _ => {
-                panic!("expected invoke transaction receipt");
-            }
-        }
-    }
-
-    assert_eq!(estimates.len(), 1);
-    assert_eq!(estimates[0].gas_consumed, 0);
-=======
     let invoke_transaction_2 =
         BroadcastedTransaction::Invoke(BroadcastedInvokeTransaction::V1(BroadcastedInvokeTransactionV1 {
             nonce: nonce + FieldElement::ONE,
@@ -230,7 +181,7 @@
 
     match_estimate_and_receipt(estimates[0].clone(), receipt_1)?;
     match_estimate_and_receipt(estimates[1].clone(), receipt_2)?;
->>>>>>> 4634579d
+
 
     Ok(())
 }