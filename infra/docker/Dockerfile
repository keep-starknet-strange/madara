--- conflicted
+++ resolved
@@ -17,31 +17,8 @@
   source="https://github.com/keep-starknet-strange/madara" \
   documentation="https://docs.madara.wtf/"
 
-<<<<<<< HEAD
 COPY --from=builder /madara/target/release/madara /
 # 9444 JSON-RPC server
 # 9615 Prometheus exporter
 EXPOSE 9933 9944 9615 30333
-ENTRYPOINT ["/madara"]
-=======
-# Copy the node binary.
-COPY --from=builder /madara/target/release/madara /usr/local/bin
-
-RUN useradd -m -u 1000 -U -s /bin/sh -d /node-dev node-dev && \
-  mkdir -p /chain-data /node-dev/.local/share && \
-  chown -R node-dev:node-dev /chain-data && \
-  ln -s /chain-data /node-dev/.local/share/madara && \
-  # unclutter and minimize the attack surface
-  rm -rf /usr/bin /usr/sbin && \
-  # check if executable works in this container
-  /usr/local/bin/madara --version
-
-USER node-dev
-
-EXPOSE 30333 9933 9944 9615
-VOLUME ["/chain-data"]
-
-COPY ./infra/chain-specs /chain-specs
-
-ENTRYPOINT ["/usr/local/bin/madara"]
->>>>>>> 82c5284f
+ENTRYPOINT ["/madara"]