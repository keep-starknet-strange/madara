--- conflicted
+++ resolved
@@ -15,11 +15,7 @@
     },
     {
       "name": "genesis.json",
-<<<<<<< HEAD
-      "sha3_256": "e1e8212ca703936523161335a09d2ad3043a05b75e7309b140d8ad47a0c2864d"
-=======
       "sha3_256": "772834104b979a6546de1330c55591ad940b56b4c55771dd1bce9dd5726680e5"
->>>>>>> 0d664aaf
     },
     {
       "name": "NoValidateAccount.casm.json",
