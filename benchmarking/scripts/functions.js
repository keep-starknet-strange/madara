--- conflicted
+++ resolved
@@ -28,8 +28,6 @@
 }
 
 function presignTransferTransactions(userContext, events, done) {
-  console.log("presignTransferTransactions");
-  console.log(userContext.vars);
   const amount =
     "0x0000000000000000000000000000000000000000000000000000000000000001";
   const calldata = [
@@ -55,7 +53,6 @@
 }
 
 function presignMintTransactions(userContext, events, done) {
-  console.log("presignMintTransactions");
   const calldata = [
     "0x0000000000000000000000000000000000000000000000000000000000000001", // CALL ARRAY LEN
     NFT_CONTRACT_ADDRESS,                                                 // TO
@@ -95,10 +92,7 @@
     TEST_CONTRACT_ADDRESS,
     amount,
     nonce,
-<<<<<<< HEAD
     signature[nonce]
-=======
->>>>>>> fa4eae72
   ).send();
 
   // Update userContext nonce
@@ -114,18 +108,11 @@
 
   mintERC721(
     userContext.api,
-<<<<<<< HEAD
     ARGENT_CONTRACT_ADDRESS,
     TEST_CONTRACT_ADDRESS,
     tokenID,
     nonce,
     signature[nonce]
-=======
-    ACCOUNT_CONTRACT,
-    "0x0000000000000000000000000000000000000000000000000000000000000002",
-    numberToHex(nonce, 256),
-    nonce,
->>>>>>> fa4eae72
   ).send();
 
   // Update userContext nonce
