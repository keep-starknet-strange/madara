[workspace]
resolver = "2"
members = [
  "crates/node",
  "crates/runtime",
  "crates/pallets/starknet/runtime_api/",
  "crates/pallets/starknet",
  "crates/primitives/genesis-config/",
  "crates/primitives/digest-log",
  "crates/primitives/snos-output",
  "crates/primitives/transactions",
  "crates/primitives/felt",
  "crates/primitives/hashers",
  "crates/primitives/fee",
  "crates/primitives/state",
  "crates/primitives/block",
  "crates/primitives/sequencer-address",
  "crates/primitives/storage",
  "crates/primitives/commitments",
  "crates/primitives/chain-id",
  "crates/primitives/messages",
  "crates/primitives/program-hash",
  "crates/client/genesis-data-provider",
  "crates/client/db",
  "crates/client/rpc-core",
  "crates/client/rpc",
  "crates/client/mapping-sync",
  "crates/client/storage",
  "crates/client/commitment-state-diff",
<<<<<<< HEAD
  "crates/client/state-sync",
=======
  "crates/client/settlement",
>>>>>>> 78bbebca
  "starknet-rpc-test",
  "da-test",
  "starknet-e2e-test",
  "madara-test-runner",
]
# All previous except for `starknet-rpc-test` and `starknet-e2e-test`
# We don't want `cargo test` to trigger its tests
default-members = [
  "crates/node",
  "crates/runtime",
  "crates/pallets/starknet/runtime_api/",
  "crates/pallets/starknet",
  "crates/primitives/genesis-config/",
  "crates/primitives/digest-log",
  "crates/primitives/transactions",
  "crates/primitives/felt",
  "crates/primitives/hashers",
  "crates/primitives/fee",
  "crates/primitives/state",
  "crates/primitives/block",
  "crates/primitives/sequencer-address",
  "crates/primitives/storage",
  "crates/primitives/commitments",
  "crates/primitives/chain-id",
  "crates/primitives/messages",
  "crates/primitives/program-hash",
  "crates/client/genesis-data-provider",
  "crates/client/db",
  "crates/client/rpc-core",
  "crates/client/rpc",
  "crates/client/mapping-sync",
  "crates/client/storage",
  "crates/client/commitment-state-diff",
  "crates/client/settlement",
]

[profile.release]
panic = "unwind"

[profile.production]
inherits = "release"
codegen-units = 1    # Setting this to 1 allows for more optimizations at the cost of slower compile time
lto = true           # Enables Link Time Optimization, enabling more aggressive optimizations across the entire codebase
opt-level = 3        # Optimize for speed regardless of binary size or compile time
rpath = false        # Disables adding rpath to the binary

[profile.dev]
incremental = true

[workspace.package]
authors = ["Abdelhamid Bakhta <@abdelhamidbakhta>"]
edition = "2021"
repository = "https://github.com/keep-starknet-strange/madara/"
version = "0.6.0"

[workspace.dependencies]
# Substrate frame dependencies
frame-executive = { git = "https://github.com/paritytech/polkadot-sdk", branch = "release-polkadot-v1.3.0", default-features = false }
frame-support = { git = "https://github.com/paritytech/polkadot-sdk", branch = "release-polkadot-v1.3.0", default-features = false }
frame-benchmarking = { git = "https://github.com/paritytech/polkadot-sdk", branch = "release-polkadot-v1.3.0", default-features = false }
frame-benchmarking-cli = { git = "https://github.com/paritytech/polkadot-sdk", branch = "release-polkadot-v1.3.0", default-features = false }
frame-system = { git = "https://github.com/paritytech/polkadot-sdk", branch = "release-polkadot-v1.3.0", default-features = false }
frame-system-benchmarking = { git = "https://github.com/paritytech/polkadot-sdk", branch = "release-polkadot-v1.3.0", default-features = false }
frame-system-rpc-runtime-api = { git = "https://github.com/paritytech/polkadot-sdk", branch = "release-polkadot-v1.3.0", default-features = false }
frame-try-runtime = { git = "https://github.com/paritytech/polkadot-sdk", branch = "release-polkadot-v1.3.0", default-features = false }
substrate-frame-rpc-system = { git = "https://github.com/paritytech/polkadot-sdk", branch = "release-polkadot-v1.3.0", default-features = false }

# Substrate primitives dependencies
sp-core = { git = "https://github.com/paritytech/polkadot-sdk", branch = "release-polkadot-v1.3.0", default-features = false }
sp-std = { git = "https://github.com/paritytech/polkadot-sdk", branch = "release-polkadot-v1.3.0", default-features = false }
sp-io = { git = "https://github.com/paritytech/polkadot-sdk", branch = "release-polkadot-v1.3.0", default-features = false }
sp-runtime = { git = "https://github.com/paritytech/polkadot-sdk", branch = "release-polkadot-v1.3.0", default-features = false }
sp-consensus-aura = { git = "http://github.com/paritytech/polkadot-sdk", branch = "release-polkadot-v1.3.0", default-features = false }
sp-consensus = { git = "https://github.com/paritytech/polkadot-sdk", branch = "release-polkadot-v1.3.0", default-features = false }
sp-consensus-grandpa = { git = "https://github.com/paritytech/polkadot-sdk", branch = "release-polkadot-v1.3.0", default-features = false }
sp-timestamp = { git = "https://github.com/paritytech/polkadot-sdk", branch = "release-polkadot-v1.3.0", default-features = false }
sp-inherents = { git = "https://github.com/paritytech/polkadot-sdk", branch = "release-polkadot-v1.3.0", default-features = false }
sp-keyring = { git = "https://github.com/paritytech/polkadot-sdk", branch = "release-polkadot-v1.3.0", default-features = false }
sp-api = { git = "https://github.com/paritytech/polkadot-sdk", branch = "release-polkadot-v1.3.0", default-features = false }
sp-blockchain = { git = "https://github.com/paritytech/polkadot-sdk", branch = "release-polkadot-v1.3.0", default-features = false }
sp-block-builder = { git = "https://github.com/paritytech/polkadot-sdk", branch = "release-polkadot-v1.3.0", default-features = false }
sp-offchain = { git = "https://github.com/paritytech/polkadot-sdk", branch = "release-polkadot-v1.3.0", default-features = false }
sp-session = { git = "https://github.com/paritytech/polkadot-sdk", branch = "release-polkadot-v1.3.0", default-features = false }
sp-transaction-pool = { git = "https://github.com/paritytech/polkadot-sdk", branch = "release-polkadot-v1.3.0", default-features = false }
sp-version = { git = "https://github.com/paritytech/polkadot-sdk", branch = "release-polkadot-v1.3.0", default-features = false }
sp-database = { git = "https://github.com/paritytech/polkadot-sdk", branch = "release-polkadot-v1.3.0", default-features = false }
sp-arithmetic = { git = "https://github.com/paritytech/polkadot-sdk", branch = "release-polkadot-v1.3.0", default-features = false }
sp-storage = { git = "https://github.com/paritytech/polkadot-sdk", branch = "release-polkadot-v1.3.0", default-features = false }
sp-state-machine = { git = "https://github.com/paritytech/polkadot-sdk", branch = "release-polkadot-v1.3.0", default-features = false }
sp-statement-store = { git = "https://github.com/paritytech/polkadot-sdk", branch = "release-polkadot-v1.3.0", default-features = false }
sp-trie = { version = "22.0.0", git = "https://github.com/paritytech/polkadot-sdk", branch = "release-polkadot-v1.3.0", default-features = false }
sp-tracing = { git = "https://github.com/paritytech/polkadot-sdk", branch = "release-polkadot-v1.3.0" }

# Substrate client dependencies
sc-client-db = { git = "https://github.com/paritytech/polkadot-sdk", branch = "release-polkadot-v1.3.0", features = [
  "rocksdb",
] }
sc-network = { git = "https://github.com/paritytech/polkadot-sdk", branch = "release-polkadot-v1.3.0" }
sc-network-common = { git = "https://github.com/paritytech/polkadot-sdk", branch = "release-polkadot-v1.3.0" }
sc-network-sync = { git = "https://github.com/paritytech/polkadot-sdk", branch = "release-polkadot-v1.3.0" }
sc-consensus = { git = "https://github.com/paritytech/polkadot-sdk", branch = "release-polkadot-v1.3.0" }
# For integration tests in order to create blocks on demand
sc-consensus-manual-seal = { git = "https://github.com/paritytech/polkadot-sdk", branch = "release-polkadot-v1.3.0", default-features = false }
sc-consensus-grandpa = { git = "https://github.com/paritytech/polkadot-sdk", branch = "release-polkadot-v1.3.0" }
sc-rpc = { git = "https://github.com/paritytech/polkadot-sdk", branch = "release-polkadot-v1.3.0" }
sc-rpc-api = { git = "https://github.com/paritytech/polkadot-sdk", branch = "release-polkadot-v1.3.0" }
sc-basic-authorship = { git = "https://github.com/paritytech/polkadot-sdk", branch = "release-polkadot-v1.3.0" }
sc-client-api = { git = "https://github.com/paritytech/polkadot-sdk", branch = "release-polkadot-v1.3.0" }
sc-cli = { git = "https://github.com/paritytech/polkadot-sdk", branch = "release-polkadot-v1.3.0" }
sc-executor = { git = "https://github.com/paritytech/polkadot-sdk", branch = "release-polkadot-v1.3.0" }
sc-service = { git = "https://github.com/paritytech/polkadot-sdk", branch = "release-polkadot-v1.3.0" }
sc-telemetry = { git = "https://github.com/paritytech/polkadot-sdk", branch = "release-polkadot-v1.3.0" }
sc-keystore = { git = "https://github.com/paritytech/polkadot-sdk", branch = "release-polkadot-v1.3.0" }
sc-transaction-pool = { git = "https://github.com/paritytech/polkadot-sdk", branch = "release-polkadot-v1.3.0" }
sc-transaction-pool-api = { git = "https://github.com/paritytech/polkadot-sdk", branch = "release-polkadot-v1.3.0" }
sc-offchain = { git = "https://github.com/paritytech/polkadot-sdk", branch = "release-polkadot-v1.3.0" }
sc-consensus-aura = { git = "https://github.com/paritytech/polkadot-sdk", branch = "release-polkadot-v1.3.0" }
sc-block-builder = { git = "https://github.com/paritytech/polkadot-sdk", branch = "release-polkadot-v1.3.0" }
sc-proposer-metrics = { git = "https://github.com/paritytech/polkadot-sdk", branch = "release-polkadot-v1.3.0" }
sc-utils = { git = "https://github.com/paritytech/polkadot-sdk", branch = "release-polkadot-v1.3.0" }
substrate-test-runtime-client = { git = "https://github.com/paritytech/polkadot-sdk", branch = "release-polkadot-v1.3.0" }
substrate-test-client = { git = "https://github.com/paritytech/polkadot-sdk", branch = "release-polkadot-v1.3.0" }

# Substrate build & tools dependencies
substrate-build-script-utils = { git = "https://github.com/paritytech/polkadot-sdk", branch = "release-polkadot-v1.3.0" }
substrate-wasm-builder = { git = "https://github.com/paritytech/polkadot-sdk", branch = "release-polkadot-v1.3.0" }
prometheus-endpoint = { package = "substrate-prometheus-endpoint", version = "0.10.0-dev", git = "https://github.com/paritytech/polkadot-sdk", branch = "release-polkadot-v1.3.0" }

# Substrate Frame pallet
pallet-aura = { default-features = false, git = "https://github.com/paritytech/polkadot-sdk", branch = "release-polkadot-v1.3.0" }
pallet-grandpa = { default-features = false, git = "https://github.com/paritytech/polkadot-sdk", branch = "release-polkadot-v1.3.0" }
pallet-timestamp = { default-features = false, git = "https://github.com/paritytech/polkadot-sdk", branch = "release-polkadot-v1.3.0" }

# Madara pallets
pallet-starknet = { path = "crates/pallets/starknet", default-features = false }
pallet-starknet-runtime-api = { path = "crates/pallets/starknet/runtime_api", default-features = false }
# Madara primtitives
mp-genesis-config = { path = "crates/primitives/genesis-config", default-features = false }
mp-digest-log = { path = "crates/primitives/digest-log", default-features = false }
mp-block = { path = "crates/primitives/block", default-features = false }
mp-fee = { path = "crates/primitives/fee", default-features = false }
mp-felt = { path = "crates/primitives/felt", default-features = false }
mp-hashers = { path = "crates/primitives/hashers", default-features = false }
mp-sequencer-address = { path = "crates/primitives/sequencer-address", default-features = false }
mp-snos-output = { path = "crates/primitives/snos-output", default-features = false }
mp-state = { path = "crates/primitives/state", default-features = false }
mp-storage = { path = "crates/primitives/storage", default-features = false }
mp-transactions = { path = "crates/primitives/transactions", default-features = false }
mp-commitments = { path = "crates/primitives/commitments", default-features = false }
mp-chain-id = { path = "crates/primitives/chain-id", default-features = false }
mp-simulations = { path = "crates/primitives/simulations", default-features = false }
mp-program-hash = { path = "crates/primitives/program-hash", default-features = false }
mp-messages = { path = "crates/primitives/messages", default-features = false }

# Madara client
mc-genesis-data-provider = { path = "crates/client/genesis-data-provider" }
mc-mapping-sync = { path = "crates/client/mapping-sync" }
mc-db = { path = "crates/client/db" }
mc-storage = { path = "crates/client/storage" }
mc-rpc = { path = "crates/client/rpc" }
mc-rpc-core = { path = "crates/client/rpc-core" }
mc-data-availability = { path = "crates/client/data-availability" }
mc-commitment-state-diff = { path = "crates/client/commitment-state-diff" }
<<<<<<< HEAD
mc-state-sync = { path = "crates/client/state-sync" }
=======
mc-l1-messages = { path = "crates/client/l1-messages" }
mc-settlement = { path = "crates/client/settlement" }
>>>>>>> 78bbebca

# Madara runtime
madara-runtime = { path = "crates/runtime" }

# Madara test runner
madara-test-runner = { path = "madara-test-runner" }

# Starknet dependencies
# Cairo Virtual Machine
cairo-vm = { git = "https://github.com/keep-starknet-strange/cairo-rs", branch = "no_std-support-21eff70", default-features = false, features = [
  "cairo-1-hints",
  "parity-scale-codec",
] }
starknet-crypto = { git = "https://github.com/xJonathanLEI/starknet-rs.git", rev = "a35ce22", default-features = false }
starknet-core = { git = "https://github.com/xJonathanLEI/starknet-rs.git", rev = "a35ce22", default-features = false }
starknet-providers = { git = "https://github.com/xJonathanLEI/starknet-rs.git", rev = "a35ce22", default-features = false }
starknet-ff = { git = "https://github.com/xJonathanLEI/starknet-rs.git", rev = "a35ce22", default-features = false }
starknet-signers = { git = "https://github.com/xJonathanLEI/starknet-rs.git", rev = "a35ce22", default-features = false }
starknet-accounts = { git = "https://github.com/xJonathanLEI/starknet-rs.git", rev = "a35ce22", default-features = false }
starknet-contract = { git = "https://github.com/xJonathanLEI/starknet-rs.git", rev = "a35ce22", default-features = false }

blockifier = { git = "https://github.com/keep-starknet-strange/blockifier", branch = "no_std-support-7578442", default-features = false, features = [
  "parity-scale-codec",
] }
starknet_api = { git = "https://github.com/keep-starknet-strange/starknet-api", branch = "no_std-support-dc83f05", features = [
  "testing",
  "parity-scale-codec",
], default-features = false }

# Cairo lang
cairo-lang-starknet = { git = "https://github.com/keep-starknet-strange/cairo.git", branch = "no_std-support-8bbf530" }
cairo-lang-casm-contract-class = { git = "https://github.com/keep-starknet-strange/cairo.git", branch = "no_std-support-8bbf530", default-features = false }
cairo-lang-casm = { git = "https://github.com/keep-starknet-strange/cairo.git", branch = "no_std-support-8bbf530", default-features = false }
cairo-lang-utils = { git = "https://github.com/keep-starknet-strange/cairo.git", branch = "no_std-support-8bbf530", default-features = false }

# Ethers: using the same versions as in Anvil
ethers = { git = "https://github.com/gakonst/ethers-rs", rev = "f0e5b194f09c533feb10d1a686ddb9e5946ec107" }
ethers-solc = { git = "https://github.com/gakonst/ethers-rs", rev = "f0e5b194f09c533feb10d1a686ddb9e5946ec107" }

# Other third party dependencies
anyhow = "1.0.75"
flate2 = "1.0.28"
scale-codec = { package = "parity-scale-codec", version = "3.2.2", default-features = false }
parity-scale-codec = { version = "3.2.2", default-features = false }
scale-info = { version = "2.10.0", default-features = false }
lazy_static = { version = "1.4.0", default-features = false }
log = { version = "0.4.20", default-features = false }
hex = { version = "0.4.3", default-features = false }
safe-mix = { version = "1.0", default-features = false }
jsonrpsee = { version = "0.16.3", default-features = false }
clap = { version = "4.4.8", default-features = false }
futures = { version = "0.3.29", default-features = false }
futures-timer = { version = "3.0.2", default-features = false }
md5 = { version = "0.7.0", default-features = false }
reqwest = { version = "0.11.22", default-features = false }
serde = { version = "1.0.192", default-features = false }
serde_json = { version = "1.0.108", default-features = false }
serde_with = { version = "2.3.3", default-features = false }
bitvec = { version = "1", default-features = false }
thiserror = "1.0.50"
thiserror-no-std = "2.0.2"
derive_more = { version = "0.99.17", default-features = false }
rstest = "0.18.1"
pretty_assertions = "1.4.0"
linked-hash-map = { version = "0.5.6", default-features = false }
parking_lot = "0.12.1"
async-trait = "0.1.74"
indexmap = { git = "https://github.com/bluss/indexmap", rev = "ca5f848e10c31e80aeaad0720d14aa2f6dd6cfb1", default-features = false }
num-traits = "0.2.17"
num-bigint = "0.4.4"
phf = { version = "0.11", default-features = false }
url = "2.4.1"
hashbrown = "0.14.2"
tokio = "1.34.0"
openssl = { version = "0.10", features = ["vendored"] }
subxt = "0.29"
assert_matches = "1.5.0"
async-lock = "3.1.0"
rustc-hex = { version = "2.0.0" }

[patch."https://github.com/w3f/ring-vrf"]
bandersnatch_vrfs = { git = "https://github.com/w3f/ring-vrf?rev=3ddc20", version = "0.0.4", rev = "3ddc20" }<|MERGE_RESOLUTION|>--- conflicted
+++ resolved
@@ -27,11 +27,8 @@
   "crates/client/mapping-sync",
   "crates/client/storage",
   "crates/client/commitment-state-diff",
-<<<<<<< HEAD
+  "crates/client/settlement",
   "crates/client/state-sync",
-=======
-  "crates/client/settlement",
->>>>>>> 78bbebca
   "starknet-rpc-test",
   "da-test",
   "starknet-e2e-test",
@@ -195,12 +192,9 @@
 mc-rpc-core = { path = "crates/client/rpc-core" }
 mc-data-availability = { path = "crates/client/data-availability" }
 mc-commitment-state-diff = { path = "crates/client/commitment-state-diff" }
-<<<<<<< HEAD
-mc-state-sync = { path = "crates/client/state-sync" }
-=======
 mc-l1-messages = { path = "crates/client/l1-messages" }
 mc-settlement = { path = "crates/client/settlement" }
->>>>>>> 78bbebca
+mc-state-sync = { path = "crates/client/state-sync" }
 
 # Madara runtime
 madara-runtime = { path = "crates/runtime" }
