[workspace]
members = [
	"crates/node",
	"crates/runtime",
	"crates/pallets/starknet",
	"crates/primitives/starknet",
	"crates/primitives/digest-log",
	"crates/client/db",
	"crates/client/rpc-core",
	"crates/client/rpc",
	"crates/client/mapping-sync",
	"crates/client/storage",
]
[profile.release]
panic = "unwind"

[workspace.package]
authors = ["Abdelhamid Bakhta <@abdelhamidbakhta>"]
edition = "2021"
repository = "https://github.com/keep-starknet-strange/madara/"


[workspace.dependencies]
# Substrate frame dependencies
frame-executive = { git = "https://github.com/paritytech/substrate", branch = "polkadot-v0.9.42", default-features = false }
frame-support = { git = "https://github.com/paritytech/substrate", branch = "polkadot-v0.9.42", default-features = false }
frame-benchmarking = { git = "https://github.com/paritytech/substrate", branch = "polkadot-v0.9.42", default-features = false }
frame-benchmarking-cli = { git = "https://github.com/paritytech/substrate", branch = "polkadot-v0.9.42", default-features = false }
frame-system = { git = "https://github.com/paritytech/substrate", branch = "polkadot-v0.9.42", default-features = false }
frame-system-benchmarking = { git = "https://github.com/paritytech/substrate", branch = "polkadot-v0.9.42", default-features = false }
frame-system-rpc-runtime-api = { git = "https://github.com/paritytech/substrate", branch = "polkadot-v0.9.42", default-features = false }
frame-try-runtime = { git = "https://github.com/paritytech/substrate", branch = "polkadot-v0.9.42", default-features = false }
substrate-frame-rpc-system = { git = "https://github.com/paritytech/substrate", branch = "polkadot-v0.9.42", default-features = false }

# Substrate primitives dependencies
sp-core = { git = "https://github.com/paritytech/substrate", branch = "polkadot-v0.9.42", default-features = false }
sp-std = { git = "https://github.com/paritytech/substrate", branch = "polkadot-v0.9.42", default-features = false }
sp-io = { git = "https://github.com/paritytech/substrate", branch = "polkadot-v0.9.42", default-features = false }
sp-runtime = { git = "https://github.com/paritytech/substrate", branch = "polkadot-v0.9.42", default-features = false }
sp-consensus-aura = { git = "http://github.com/paritytech/substrate", branch = "polkadot-v0.9.42", default-features = false }
sp-consensus = { git = "https://github.com/paritytech/substrate", branch = "polkadot-v0.9.42", default-features = false }
sp-consensus-grandpa = { git = "https://github.com/paritytech/substrate", branch = "polkadot-v0.9.42", default-features = false }
sp-timestamp = { git = "https://github.com/paritytech/substrate", branch = "polkadot-v0.9.42", default-features = false }
sp-inherents = { git = "https://github.com/paritytech/substrate", branch = "polkadot-v0.9.42", default-features = false }
sp-keyring = { git = "https://github.com/paritytech/substrate", branch = "polkadot-v0.9.42", default-features = false }
sp-api = { git = "https://github.com/paritytech/substrate", branch = "polkadot-v0.9.42", default-features = false }
sp-blockchain = { git = "https://github.com/paritytech/substrate", branch = "polkadot-v0.9.42", default-features = false }
sp-block-builder = { git = "https://github.com/paritytech/substrate", branch = "polkadot-v0.9.42", default-features = false }
sp-offchain = { git = "https://github.com/paritytech/substrate", branch = "polkadot-v0.9.42", default-features = false }
sp-session = { git = "https://github.com/paritytech/substrate", branch = "polkadot-v0.9.42", default-features = false }
sp-transaction-pool = { git = "https://github.com/paritytech/substrate", branch = "polkadot-v0.9.42", default-features = false }
sp-version = { git = "https://github.com/paritytech/substrate", branch = "polkadot-v0.9.42", default-features = false }
sp-database = { git = "https://github.com/paritytech/substrate", branch = "polkadot-v0.9.42", default-features = false }
sp-arithmetic = { git = "https://github.com/paritytech/substrate", branch = "polkadot-v0.9.42", default-features = false }
sp-storage = { git = "https://github.com/paritytech/substrate", branch = "polkadot-v0.9.42", default-features = false }
sp-state-machine = { git = "https://github.com/paritytech/substrate", branch = "polkadot-v0.9.42", default-features = false }
sp-trie = { version = "7.0.0", git = "https://github.com/paritytech/substrate", branch = "master", default-features = false }

# Substrate client dependencies
sc-client-db = { git = "https://github.com/paritytech/substrate", branch = "polkadot-v0.9.42", features = [
	"rocksdb",
] }
sc-network = { git = "https://github.com/paritytech/substrate", branch = "polkadot-v0.9.42" }
sc-network-common = { git = "https://github.com/paritytech/substrate", branch = "polkadot-v0.9.42" }
sc-network-sync = { git = "https://github.com/paritytech/substrate", branch = "polkadot-v0.9.42" }
sc-consensus = { git = "https://github.com/paritytech/substrate", branch = "polkadot-v0.9.42" }
# For integration tests in order to create blocks on demand
sc-consensus-manual-seal = { git = "https://github.com/paritytech/substrate", branch = "polkadot-v0.9.42", default-features = false }
sc-consensus-grandpa = { git = "https://github.com/paritytech/substrate", branch = "polkadot-v0.9.42" }
sc-rpc = { git = "https://github.com/paritytech/substrate", branch = "polkadot-v0.9.42" }
sc-rpc-api = { git = "https://github.com/paritytech/substrate", branch = "polkadot-v0.9.42" }
sc-basic-authorship = { git = "https://github.com/paritytech/substrate", branch = "polkadot-v0.9.42" }
sc-client-api = { git = "https://github.com/paritytech/substrate", branch = "polkadot-v0.9.42" }
sc-cli = { git = "https://github.com/paritytech/substrate", branch = "polkadot-v0.9.42" }
sc-executor = { git = "https://github.com/paritytech/substrate", branch = "polkadot-v0.9.42" }
sc-service = { git = "https://github.com/paritytech/substrate", branch = "polkadot-v0.9.42" }
sc-telemetry = { git = "https://github.com/paritytech/substrate", branch = "polkadot-v0.9.42" }
sc-keystore = { git = "https://github.com/paritytech/substrate", branch = "polkadot-v0.9.42" }
sc-transaction-pool = { git = "https://github.com/paritytech/substrate", branch = "polkadot-v0.9.42" }
sc-transaction-pool-api = { git = "https://github.com/paritytech/substrate", branch = "polkadot-v0.9.42" }
sc-consensus-aura = { git = "https://github.com/paritytech/substrate", branch = "polkadot-v0.9.42" }

# Substrate build & tools dependencies
substrate-build-script-utils = { git = "https://github.com/paritytech/substrate", branch = "polkadot-v0.9.42" }
substrate-wasm-builder = { git = "https://github.com/paritytech/substrate", branch = "polkadot-v0.9.42" }
prometheus-endpoint = { package = "substrate-prometheus-endpoint", version = "0.10.0-dev", git = "https://github.com/paritytech/substrate", branch = "master" }

# Substrate Frame pallet
pallet-aura = { default-features = false, git = "https://github.com/paritytech/substrate", branch = "polkadot-v0.9.42" }
pallet-balances = { default-features = false, git = "https://github.com/paritytech/substrate", branch = "polkadot-v0.9.42" }
pallet-sudo = { default-features = false, git = "https://github.com/paritytech/substrate", branch = "polkadot-v0.9.42" }
pallet-grandpa = { default-features = false, git = "https://github.com/paritytech/substrate", branch = "polkadot-v0.9.42" }
pallet-transaction-payment = { default-features = false, git = "https://github.com/paritytech/substrate", branch = "polkadot-v0.9.42" }
pallet-transaction-payment-rpc = { default-features = false, git = "https://github.com/paritytech/substrate", branch = "polkadot-v0.9.42" }
pallet-transaction-payment-rpc-runtime-api = { default-features = false, git = "https://github.com/paritytech/substrate", branch = "polkadot-v0.9.42" }
pallet-timestamp = { default-features = false, git = "https://github.com/paritytech/substrate", branch = "polkadot-v0.9.42" }
pallet-utility = { default-features = false, git = "https://github.com/paritytech/substrate", branch = "polkadot-v0.9.42" }

# Madara pallets
pallet-starknet = { path = "crates/pallets/starknet", default-features = false }

# Madara primtitives
mp-starknet = { path = "crates/primitives/starknet", default-features = false }
mp-digest-log = { path = "crates/primitives/digest-log", default-features = false }

# Madara client
mc-mapping-sync = { path = "crates/client/mapping-sync" }
mc-db = { path = "crates/client/db" }
mc-storage = { path = "crates/client/storage" }
mc-rpc = { path = "crates/client/rpc" }
mc-rpc-core = { path = "crates/client/rpc-core" }

# Starknet dependencies
# Cairo Virtual Machine
cairo-vm = { git = "https://github.com/tdelabro/cairo-rs", branch = "no_std-support", default-features = false }
<<<<<<< HEAD
starknet = { git = "https://github.com/xJonathanLEI/starknet-rs", branch = "dev/jsonrpc_0_3_0" }
starknet-crypto = { version = "0.5.1", default-features = false }
starknet-core = { version = "0.2.0", default-features = false }
starknet-ff = { version = "0.3.2", default-features = false }
=======
starknet-crypto = { git = "https://github.com/xJonathanLEI/starknet-rs", branch = "dev/jsonrpc_0_3_0", default-features = false }
starknet-core = { git = "https://github.com/xJonathanLEI/starknet-rs", branch = "dev/jsonrpc_0_3_0", default-features = false }
starknet-ff = { git = "https://github.com/xJonathanLEI/starknet-rs", branch = "dev/jsonrpc_0_3_0", default-features = false }
>>>>>>> cd15b045
poseidon_hash = { default-features = false, package = "poseidon", git = "https://github.com/EvolveArt/poseidon-rs", branch = "feature/no-std-refractor", features = [
	"alloc",
] }
starknet-providers = { git = "https://github.com/xJonathanLEI/starknet-rs", branch = "dev/jsonrpc_0_3_0", default-features = false }
blockifier = { git = "https://github.com/tdelabro/blockifier", branch = "new-no_std-support", default-features = false }
starknet_api = { git = "https://github.com/tdelabro/starknet-api", branch = "no_std-support", features = [
	"testing",
], default-features = false }
# Other third party dependencies
anyhow = "1.0.71"
base64 = "0.21.0"
flate2 = "1.0.26"
scale-codec = { package = "parity-scale-codec", version = "3.0.0", default-features = false }
scale-info = { version = "2.6.0", default-features = false }
lazy_static = { version = "1.4.0", default-features = false }
log = { version = "0.4.17", default-features = false }
hex = { version = "0.4.3", default-features = false }
safe-mix = { version = "1.0", default-features = false }
jsonrpsee = { version = "0.16.2", default-features = false }
clap = { version = "4.2.7", default-features = false }
futures = { version = "0.3.28", default-features = false }
serde = { version = "1.0.163", default-features = false }
serde_json = { version = "1.0.96", default-features = false }
bitvec = { version = "0.17.4", default-features = false }
thiserror = "1.0.40"
thiserror-no-std = "2.0.2"
derive_more = { version = "0.99.17", default-features = false }<|MERGE_RESOLUTION|>--- conflicted
+++ resolved
@@ -113,16 +113,9 @@
 # Starknet dependencies
 # Cairo Virtual Machine
 cairo-vm = { git = "https://github.com/tdelabro/cairo-rs", branch = "no_std-support", default-features = false }
-<<<<<<< HEAD
-starknet = { git = "https://github.com/xJonathanLEI/starknet-rs", branch = "dev/jsonrpc_0_3_0" }
-starknet-crypto = { version = "0.5.1", default-features = false }
-starknet-core = { version = "0.2.0", default-features = false }
-starknet-ff = { version = "0.3.2", default-features = false }
-=======
 starknet-crypto = { git = "https://github.com/xJonathanLEI/starknet-rs", branch = "dev/jsonrpc_0_3_0", default-features = false }
 starknet-core = { git = "https://github.com/xJonathanLEI/starknet-rs", branch = "dev/jsonrpc_0_3_0", default-features = false }
 starknet-ff = { git = "https://github.com/xJonathanLEI/starknet-rs", branch = "dev/jsonrpc_0_3_0", default-features = false }
->>>>>>> cd15b045
 poseidon_hash = { default-features = false, package = "poseidon", git = "https://github.com/EvolveArt/poseidon-rs", branch = "feature/no-std-refractor", features = [
 	"alloc",
 ] }
