[workspace]
members = [
  "crates/node",
  "crates/runtime",
  "crates/pallets/starknet",
  "crates/primitives/starknet",
  "crates/primitives/digest-log",
  "crates/client/block-proposer",
  "crates/client/db",
  "crates/client/rpc-core",
  "crates/client/rpc",
  "crates/client/mapping-sync",
  "crates/client/storage",
  "crates/client/transaction-pool",
]
[profile.release]
panic = "unwind"

[workspace.package]
authors = ["Abdelhamid Bakhta <@abdelhamidbakhta>"]
edition = "2021"
repository = "https://github.com/keep-starknet-strange/madara/"

[workspace.dependencies]
# Substrate frame dependencies
frame-executive = { git = "https://github.com/paritytech/substrate", branch = "polkadot-v0.9.43", default-features = false }
frame-support = { git = "https://github.com/paritytech/substrate", branch = "polkadot-v0.9.43", default-features = false }
frame-benchmarking = { git = "https://github.com/paritytech/substrate", branch = "polkadot-v0.9.43", default-features = false }
frame-benchmarking-cli = { git = "https://github.com/paritytech/substrate", branch = "polkadot-v0.9.43", default-features = false }
frame-system = { git = "https://github.com/paritytech/substrate", branch = "polkadot-v0.9.43", default-features = false }
frame-system-benchmarking = { git = "https://github.com/paritytech/substrate", branch = "polkadot-v0.9.43", default-features = false }
frame-system-rpc-runtime-api = { git = "https://github.com/paritytech/substrate", branch = "polkadot-v0.9.43", default-features = false }
frame-try-runtime = { git = "https://github.com/paritytech/substrate", branch = "polkadot-v0.9.43", default-features = false }
substrate-frame-rpc-system = { git = "https://github.com/paritytech/substrate", branch = "polkadot-v0.9.43", default-features = false }

# Substrate primitives dependencies
sp-core = { git = "https://github.com/paritytech/substrate", branch = "polkadot-v0.9.43", default-features = false }
sp-std = { git = "https://github.com/paritytech/substrate", branch = "polkadot-v0.9.43", default-features = false }
sp-io = { git = "https://github.com/paritytech/substrate", branch = "polkadot-v0.9.43", default-features = false }
sp-runtime = { git = "https://github.com/paritytech/substrate", branch = "polkadot-v0.9.43", default-features = false }
sp-consensus-aura = { git = "http://github.com/paritytech/substrate", branch = "polkadot-v0.9.43", default-features = false }
sp-consensus = { git = "https://github.com/paritytech/substrate", branch = "polkadot-v0.9.43", default-features = false }
sp-consensus-grandpa = { git = "https://github.com/paritytech/substrate", branch = "polkadot-v0.9.43", default-features = false }
sp-timestamp = { git = "https://github.com/paritytech/substrate", branch = "polkadot-v0.9.43", default-features = false }
sp-inherents = { git = "https://github.com/paritytech/substrate", branch = "polkadot-v0.9.43", default-features = false }
sp-keyring = { git = "https://github.com/paritytech/substrate", branch = "polkadot-v0.9.43", default-features = false }
sp-api = { git = "https://github.com/paritytech/substrate", branch = "polkadot-v0.9.43", default-features = false }
sp-blockchain = { git = "https://github.com/paritytech/substrate", branch = "polkadot-v0.9.43", default-features = false }
sp-block-builder = { git = "https://github.com/paritytech/substrate", branch = "polkadot-v0.9.43", default-features = false }
sp-offchain = { git = "https://github.com/paritytech/substrate", branch = "polkadot-v0.9.43", default-features = false }
sp-session = { git = "https://github.com/paritytech/substrate", branch = "polkadot-v0.9.43", default-features = false }
sp-transaction-pool = { git = "https://github.com/paritytech/substrate", branch = "polkadot-v0.9.43", default-features = false }
sp-version = { git = "https://github.com/paritytech/substrate", branch = "polkadot-v0.9.43", default-features = false }
sp-database = { git = "https://github.com/paritytech/substrate", branch = "polkadot-v0.9.43", default-features = false }
sp-arithmetic = { git = "https://github.com/paritytech/substrate", branch = "polkadot-v0.9.43", default-features = false }
sp-storage = { git = "https://github.com/paritytech/substrate", branch = "polkadot-v0.9.43", default-features = false }
sp-state-machine = { git = "https://github.com/paritytech/substrate", branch = "polkadot-v0.9.43", default-features = false }
sp-trie = { version = "7.0.0", git = "https://github.com/paritytech/substrate", branch = "polkadot-v0.9.43", default-features = false }
sp-tracing = { git = "https://github.com/paritytech/substrate", branch = "polkadot-v0.9.43" }

# Substrate client dependencies
sc-client-db = { git = "https://github.com/paritytech/substrate", branch = "polkadot-v0.9.43", features = [
  "rocksdb",
] }
sc-network = { git = "https://github.com/paritytech/substrate", branch = "polkadot-v0.9.43" }
sc-network-common = { git = "https://github.com/paritytech/substrate", branch = "polkadot-v0.9.43" }
sc-network-sync = { git = "https://github.com/paritytech/substrate", branch = "polkadot-v0.9.43" }
sc-consensus = { git = "https://github.com/paritytech/substrate", branch = "polkadot-v0.9.43" }
# For integration tests in order to create blocks on demand
<<<<<<< HEAD
sc-consensus-manual-seal = { git = "https://github.com/paritytech/substrate", rev = "2e7fde8", default-features = false }
sc-consensus-grandpa = { git = "https://github.com/paritytech/substrate", rev = "2e7fde8" }
sc-rpc = { git = "https://github.com/paritytech/substrate", rev = "2e7fde8" }
sc-rpc-api = { git = "https://github.com/paritytech/substrate", rev = "2e7fde8" }
sc-basic-authorship = { git = "https://github.com/paritytech/substrate", rev = "2e7fde8" }
sc-client-api = { git = "https://github.com/paritytech/substrate", rev = "2e7fde8" }
sc-cli = { git = "https://github.com/paritytech/substrate", rev = "2e7fde8" }
sc-executor = { git = "https://github.com/paritytech/substrate", rev = "2e7fde8" }
sc-service = { git = "https://github.com/paritytech/substrate", rev = "2e7fde8" }
sc-telemetry = { git = "https://github.com/paritytech/substrate", rev = "2e7fde8" }
sc-keystore = { git = "https://github.com/paritytech/substrate", rev = "2e7fde8" }
sc-transaction-pool = { git = "https://github.com/paritytech/substrate", rev = "2e7fde8" }
sc-transaction-pool-api = { git = "https://github.com/paritytech/substrate", rev = "2e7fde8" }
sc-consensus-aura = { git = "https://github.com/paritytech/substrate", rev = "2e7fde8" }
sc-block-builder = { git = "https://github.com/paritytech/substrate", rev = "2e7fde8" }
sc-proposer-metrics = { git = "https://github.com/paritytech/substrate", rev = "2e7fde8" }
sc-utils = { git = "https://github.com/paritytech/substrate", rev = "2e7fde8" }
substrate-test-runtime-client = { git = "https://github.com/paritytech/substrate", rev = "2e7fde8" }
=======
sc-consensus-manual-seal = { git = "https://github.com/paritytech/substrate", branch = "polkadot-v0.9.43", default-features = false }
sc-consensus-grandpa = { git = "https://github.com/paritytech/substrate", branch = "polkadot-v0.9.43" }
sc-rpc = { git = "https://github.com/paritytech/substrate", branch = "polkadot-v0.9.43" }
sc-rpc-api = { git = "https://github.com/paritytech/substrate", branch = "polkadot-v0.9.43" }
sc-basic-authorship = { git = "https://github.com/paritytech/substrate", branch = "polkadot-v0.9.43" }
sc-client-api = { git = "https://github.com/paritytech/substrate", branch = "polkadot-v0.9.43" }
sc-cli = { git = "https://github.com/paritytech/substrate", branch = "polkadot-v0.9.43" }
sc-executor = { git = "https://github.com/paritytech/substrate", branch = "polkadot-v0.9.43" }
sc-service = { git = "https://github.com/paritytech/substrate", branch = "polkadot-v0.9.43" }
sc-telemetry = { git = "https://github.com/paritytech/substrate", branch = "polkadot-v0.9.43" }
sc-keystore = { git = "https://github.com/paritytech/substrate", branch = "polkadot-v0.9.43" }
sc-transaction-pool = { git = "https://github.com/paritytech/substrate", branch = "polkadot-v0.9.43" }
sc-transaction-pool-api = { git = "https://github.com/paritytech/substrate", branch = "polkadot-v0.9.43" }
sc-consensus-aura = { git = "https://github.com/paritytech/substrate", branch = "polkadot-v0.9.43" }
sc-block-builder = { git = "https://github.com/paritytech/substrate", branch = "polkadot-v0.9.43" }
sc-proposer-metrics = { git = "https://github.com/paritytech/substrate", branch = "polkadot-v0.9.43" }
sc-utils = { git = "https://github.com/paritytech/substrate", branch = "polkadot-v0.9.43" }
>>>>>>> 380d4d56


# Substrate build & tools dependencies
substrate-build-script-utils = { git = "https://github.com/paritytech/substrate", branch = "polkadot-v0.9.43" }
substrate-wasm-builder = { git = "https://github.com/paritytech/substrate", branch = "polkadot-v0.9.43" }
prometheus-endpoint = { package = "substrate-prometheus-endpoint", version = "0.10.0-dev", git = "https://github.com/paritytech/substrate", branch = "polkadot-v0.9.43" }

# Substrate Frame pallet
pallet-aura = { default-features = false, git = "https://github.com/paritytech/substrate", branch = "polkadot-v0.9.43" }
pallet-grandpa = { default-features = false, git = "https://github.com/paritytech/substrate", branch = "polkadot-v0.9.43" }
pallet-timestamp = { default-features = false, git = "https://github.com/paritytech/substrate", branch = "polkadot-v0.9.43" }

# Madara pallets
pallet-starknet = { path = "crates/pallets/starknet", default-features = false }

# Madara primtitives
mp-starknet = { path = "crates/primitives/starknet", default-features = false }
mp-digest-log = { path = "crates/primitives/digest-log", default-features = false }

# Madara client
mc-mapping-sync = { path = "crates/client/mapping-sync" }
mc-db = { path = "crates/client/db" }
mc-storage = { path = "crates/client/storage" }
mc-rpc = { path = "crates/client/rpc" }
mc-rpc-core = { path = "crates/client/rpc-core" }
mc-block-proposer = { path = "crates/client/block-proposer" }
mc-transaction-pool = { path = "crates/client/transaction-pool" }

# Madara runtime
madara-runtime = { path = "crates/runtime" }

# Starknet dependencies
# Cairo Virtual Machine
cairo-vm = { git = "https://github.com/keep-starknet-strange/cairo-rs", branch = "no_std-support-with-cairo-1", default-features = false, features = [
  "cairo-1-hints",
] }
starknet-crypto = { version = "0.5.1", default-features = false }
starknet-core = { version = "0.3.0", default-features = false }
starknet-ff = { version = "0.3.4", default-features = false }
poseidon_hash = { default-features = false, package = "poseidon", git = "https://github.com/EvolveArt/poseidon-rs", branch = "feature/no-std-refractor", features = [
  "alloc",
] }
blockifier = { git = "https://github.com/keep-starknet-strange/blockifier", branch = "no_std-support", default-features = false }
starknet_api = { git = "https://github.com/keep-starknet-strange/starknet-api", branch = "no_std-support", features = [
  "testing",
], default-features = false }
# Other third party dependencies
anyhow = "1.0.71"
flate2 = "1.0.26"
scale-codec = { package = "parity-scale-codec", version = "3.2.2", default-features = false }
scale-info = { version = "2.8.0", default-features = false }
lazy_static = { version = "1.4.0", default-features = false }
log = { version = "0.4.19", default-features = false }
hex = { version = "0.4.3", default-features = false }
safe-mix = { version = "1.0", default-features = false }
jsonrpsee = { version = "0.16.2", default-features = false }
clap = { version = "4.3.8", default-features = false }
futures = { version = "0.3.28", default-features = false }
futures-timer = { version = "3.0.2", default-features = false }
serde = { version = "1.0.163", default-features = false }
serde_json = { version = "1.0.99", default-features = false }
serde_with = "2.3.3"
bitvec = { version = "0.17.4", default-features = false }
thiserror = "1.0.40"
thiserror-no-std = "2.0.2"
derive_more = { version = "0.99.17", default-features = false }
rstest = "0.17.0"
pretty_assertions = "1.3.0"
linked-hash-map = { version = "0.5.6", default-features = false }
parking_lot = "0.12.1"
async-trait = "0.1.68"
cargo-husky = { version = "1.5.0", features = ["user-hooks"] }
indexmap = { git = "https://github.com/bluss/indexmap", rev = "ca5f848e10c31e80aeaad0720d14aa2f6dd6cfb1", default-features = false }
num-traits = "0.2.8"<|MERGE_RESOLUTION|>--- conflicted
+++ resolved
@@ -66,27 +66,9 @@
 sc-network-common = { git = "https://github.com/paritytech/substrate", branch = "polkadot-v0.9.43" }
 sc-network-sync = { git = "https://github.com/paritytech/substrate", branch = "polkadot-v0.9.43" }
 sc-consensus = { git = "https://github.com/paritytech/substrate", branch = "polkadot-v0.9.43" }
+
 # For integration tests in order to create blocks on demand
-<<<<<<< HEAD
-sc-consensus-manual-seal = { git = "https://github.com/paritytech/substrate", rev = "2e7fde8", default-features = false }
-sc-consensus-grandpa = { git = "https://github.com/paritytech/substrate", rev = "2e7fde8" }
-sc-rpc = { git = "https://github.com/paritytech/substrate", rev = "2e7fde8" }
-sc-rpc-api = { git = "https://github.com/paritytech/substrate", rev = "2e7fde8" }
-sc-basic-authorship = { git = "https://github.com/paritytech/substrate", rev = "2e7fde8" }
-sc-client-api = { git = "https://github.com/paritytech/substrate", rev = "2e7fde8" }
-sc-cli = { git = "https://github.com/paritytech/substrate", rev = "2e7fde8" }
-sc-executor = { git = "https://github.com/paritytech/substrate", rev = "2e7fde8" }
-sc-service = { git = "https://github.com/paritytech/substrate", rev = "2e7fde8" }
-sc-telemetry = { git = "https://github.com/paritytech/substrate", rev = "2e7fde8" }
-sc-keystore = { git = "https://github.com/paritytech/substrate", rev = "2e7fde8" }
-sc-transaction-pool = { git = "https://github.com/paritytech/substrate", rev = "2e7fde8" }
-sc-transaction-pool-api = { git = "https://github.com/paritytech/substrate", rev = "2e7fde8" }
-sc-consensus-aura = { git = "https://github.com/paritytech/substrate", rev = "2e7fde8" }
-sc-block-builder = { git = "https://github.com/paritytech/substrate", rev = "2e7fde8" }
-sc-proposer-metrics = { git = "https://github.com/paritytech/substrate", rev = "2e7fde8" }
-sc-utils = { git = "https://github.com/paritytech/substrate", rev = "2e7fde8" }
 substrate-test-runtime-client = { git = "https://github.com/paritytech/substrate", rev = "2e7fde8" }
-=======
 sc-consensus-manual-seal = { git = "https://github.com/paritytech/substrate", branch = "polkadot-v0.9.43", default-features = false }
 sc-consensus-grandpa = { git = "https://github.com/paritytech/substrate", branch = "polkadot-v0.9.43" }
 sc-rpc = { git = "https://github.com/paritytech/substrate", branch = "polkadot-v0.9.43" }
@@ -104,8 +86,6 @@
 sc-block-builder = { git = "https://github.com/paritytech/substrate", branch = "polkadot-v0.9.43" }
 sc-proposer-metrics = { git = "https://github.com/paritytech/substrate", branch = "polkadot-v0.9.43" }
 sc-utils = { git = "https://github.com/paritytech/substrate", branch = "polkadot-v0.9.43" }
->>>>>>> 380d4d56
-
 
 # Substrate build & tools dependencies
 substrate-build-script-utils = { git = "https://github.com/paritytech/substrate", branch = "polkadot-v0.9.43" }
