[workspace]
resolver = "2"
members = [
  "crates/node",
  "crates/runtime",
  "crates/pallets/starknet/runtime_api/",
  "crates/pallets/starknet",
  "crates/primitives/genesis-config/",
  "crates/primitives/digest-log",
  "crates/primitives/snos-output",
  "crates/primitives/transactions",
  "crates/primitives/felt",
  "crates/primitives/hashers",
  "crates/primitives/block",
  "crates/primitives/sequencer-address",
  "crates/primitives/storage",
  "crates/primitives/chain-id",
  "crates/primitives/messages",
  "crates/primitives/program-hash",
  "crates/client/genesis-data-provider",
  "crates/client/db",
  "crates/client/rpc-core",
  "crates/client/rpc",
  "crates/client/mapping-sync",
  "crates/client/storage",
  "crates/client/commitment-state-diff",
  "crates/client/settlement",
  "crates/client/eth-client",
  "crates/client/starknet-block-import",
  "starknet-rpc-test",
  "da-test",
  "starknet-e2e-test",
  "madara-test-runner",
  "starknet-test-utils",
]
# All previous except for `starknet-rpc-test` and `starknet-e2e-test`
# We don't want `cargo test` to trigger its tests
default-members = [
  "crates/node",
  "crates/runtime",
  "crates/pallets/starknet/runtime_api/",
  "crates/pallets/starknet",
  "crates/primitives/genesis-config/",
  "crates/primitives/digest-log",
  "crates/primitives/transactions",
  "crates/primitives/felt",
  "crates/primitives/hashers",
  "crates/primitives/block",
  "crates/primitives/sequencer-address",
  "crates/primitives/storage",
  "crates/primitives/chain-id",
  "crates/primitives/messages",
  "crates/primitives/program-hash",
  "crates/client/genesis-data-provider",
  "crates/client/db",
  "crates/client/rpc-core",
  "crates/client/rpc",
  "crates/client/mapping-sync",
  "crates/client/storage",
  "crates/client/commitment-state-diff",
  "crates/client/settlement",
  "crates/client/eth-client",
  "crates/client/starknet-block-import",
  "starknet-test-utils",
]

[profile.release]
panic = "unwind"

[profile.production]
inherits = "release"
codegen-units = 1    # Setting this to 1 allows for more optimizations at the cost of slower compile time
lto = true           # Enables Link Time Optimization, enabling more aggressive optimizations across the entire codebase
opt-level = 3        # Optimize for speed regardless of binary size or compile time
rpath = false        # Disables adding rpath to the binary

[profile.dev]
incremental = true

[workspace.package]
authors = ["Abdelhamid Bakhta <@abdelhamidbakhta>"]
edition = "2021"
repository = "https://github.com/keep-starknet-strange/madara/"
version = "0.7.0"

[workspace.dependencies]
# Substrate frame dependencies
frame-executive = { git = "https://github.com/massalabs/polkadot-sdk", branch = "release-polkadot-v1.3.0-std" }
frame-support = { git = "https://github.com/massalabs/polkadot-sdk", branch = "release-polkadot-v1.3.0-std" }
frame-benchmarking = { git = "https://github.com/massalabs/polkadot-sdk", branch = "release-polkadot-v1.3.0-std" }
frame-benchmarking-cli = { git = "https://github.com/massalabs/polkadot-sdk", branch = "release-polkadot-v1.3.0-std" }
frame-system = { git = "https://github.com/massalabs/polkadot-sdk", branch = "release-polkadot-v1.3.0-std" }
frame-system-benchmarking = { git = "https://github.com/massalabs/polkadot-sdk", branch = "release-polkadot-v1.3.0-std" }
frame-system-rpc-runtime-api = { git = "https://github.com/massalabs/polkadot-sdk", branch = "release-polkadot-v1.3.0-std" }
frame-try-runtime = { git = "https://github.com/massalabs/polkadot-sdk", branch = "release-polkadot-v1.3.0-std" }
substrate-frame-rpc-system = { git = "https://github.com/massalabs/polkadot-sdk", branch = "release-polkadot-v1.3.0-std" }

# Substrate primitives dependencies
<<<<<<< HEAD
sp-core = { git = "https://github.com/massalabs/polkadot-sdk", branch = "release-polkadot-v1.3.0-std", default-features = false, features = [
  "std",
] }
sp-std = { git = "https://github.com/massalabs/polkadot-sdk", branch = "release-polkadot-v1.3.0-std", default-features = false, features = [
  "std",
] }
sp-io = { git = "https://github.com/massalabs/polkadot-sdk", branch = "release-polkadot-v1.3.0-std", default-features = false, features = [
  "std",
] }
sp-runtime = { git = "https://github.com/massalabs/polkadot-sdk", branch = "release-polkadot-v1.3.0-std", default-features = false, features = [
  "std",
] }
sp-consensus-aura = { git = "http://github.com/massalabs/polkadot-sdk", branch = "release-polkadot-v1.3.0-std", default-features = false, features = [
  "std",
] }
sp-consensus = { git = "https://github.com/massalabs/polkadot-sdk", branch = "release-polkadot-v1.3.0-std", default-features = false }
sp-consensus-grandpa = { git = "https://github.com/massalabs/polkadot-sdk", branch = "release-polkadot-v1.3.0-std", default-features = false, features = [
  "std",
] }
sp-timestamp = { git = "https://github.com/massalabs/polkadot-sdk", branch = "release-polkadot-v1.3.0-std", default-features = false, features = [
  "std",
] }
sp-inherents = { git = "https://github.com/massalabs/polkadot-sdk", branch = "release-polkadot-v1.3.0-std", default-features = false, features = [
  "std",
] }
sp-keyring = { git = "https://github.com/massalabs/polkadot-sdk", branch = "release-polkadot-v1.3.0-std", default-features = false }
sp-api = { git = "https://github.com/massalabs/polkadot-sdk", branch = "release-polkadot-v1.3.0-std", default-features = false, features = [
  "std",
] }
sp-blockchain = { git = "https://github.com/massalabs/polkadot-sdk", branch = "release-polkadot-v1.3.0-std", default-features = false }
sp-block-builder = { git = "https://github.com/massalabs/polkadot-sdk", branch = "release-polkadot-v1.3.0-std", default-features = false, features = [
  "std",
] }
sp-offchain = { git = "https://github.com/massalabs/polkadot-sdk", branch = "release-polkadot-v1.3.0-std", default-features = false, features = [
  "std",
] }
sp-session = { git = "https://github.com/massalabs/polkadot-sdk", branch = "release-polkadot-v1.3.0-std", default-features = false, features = [
  "std",
] }
sp-transaction-pool = { git = "https://github.com/massalabs/polkadot-sdk", branch = "release-polkadot-v1.3.0-std", default-features = false, features = [
  "std",
] }
sp-version = { git = "https://github.com/massalabs/polkadot-sdk", branch = "release-polkadot-v1.3.0-std", default-features = false, features = [
  "std",
] }
sp-database = { git = "https://github.com/massalabs/polkadot-sdk", branch = "release-polkadot-v1.3.0-std", default-features = false }
sp-arithmetic = { git = "https://github.com/massalabs/polkadot-sdk", branch = "release-polkadot-v1.3.0-std", default-features = false, features = [
  "std",
] }
sp-storage = { git = "https://github.com/massalabs/polkadot-sdk", branch = "release-polkadot-v1.3.0-std", default-features = false, features = [
  "std",
] }
sp-state-machine = { git = "https://github.com/massalabs/polkadot-sdk", branch = "release-polkadot-v1.3.0-std", default-features = false, features = [
  "std",
] }
sp-statement-store = { git = "https://github.com/massalabs/polkadot-sdk", branch = "release-polkadot-v1.3.0-std", default-features = false, features = [
  "std",
] }
sp-trie = { version = "22.0.0", git = "https://github.com/massalabs/polkadot-sdk", branch = "release-polkadot-v1.3.0-std", default-features = false, features = [
  "std",
] }
=======
sp-core = { git = "https://github.com/massalabs/polkadot-sdk", branch = "release-polkadot-v1.3.0-std" }
sp-std = { git = "https://github.com/massalabs/polkadot-sdk", branch = "release-polkadot-v1.3.0-std" }
sp-io = { git = "https://github.com/massalabs/polkadot-sdk", branch = "release-polkadot-v1.3.0-std" }
sp-runtime = { git = "https://github.com/massalabs/polkadot-sdk", branch = "release-polkadot-v1.3.0-std" }
sp-consensus-aura = { git = "http://github.com/massalabs/polkadot-sdk", branch = "release-polkadot-v1.3.0-std" }
sp-consensus = { git = "https://github.com/massalabs/polkadot-sdk", branch = "release-polkadot-v1.3.0-std" }
sp-consensus-grandpa = { git = "https://github.com/massalabs/polkadot-sdk", branch = "release-polkadot-v1.3.0-std" }
sp-timestamp = { git = "https://github.com/massalabs/polkadot-sdk", branch = "release-polkadot-v1.3.0-std" }
sp-inherents = { git = "https://github.com/massalabs/polkadot-sdk", branch = "release-polkadot-v1.3.0-std" }
sp-keyring = { git = "https://github.com/massalabs/polkadot-sdk", branch = "release-polkadot-v1.3.0-std" }
sp-api = { git = "https://github.com/massalabs/polkadot-sdk", branch = "release-polkadot-v1.3.0-std" }
sp-blockchain = { git = "https://github.com/massalabs/polkadot-sdk", branch = "release-polkadot-v1.3.0-std" }
sp-block-builder = { git = "https://github.com/massalabs/polkadot-sdk", branch = "release-polkadot-v1.3.0-std" }
sp-offchain = { git = "https://github.com/massalabs/polkadot-sdk", branch = "release-polkadot-v1.3.0-std" }
sp-session = { git = "https://github.com/massalabs/polkadot-sdk", branch = "release-polkadot-v1.3.0-std" }
sp-transaction-pool = { git = "https://github.com/massalabs/polkadot-sdk", branch = "release-polkadot-v1.3.0-std" }
sp-version = { git = "https://github.com/massalabs/polkadot-sdk", branch = "release-polkadot-v1.3.0-std" }
sp-database = { git = "https://github.com/massalabs/polkadot-sdk", branch = "release-polkadot-v1.3.0-std" }
sp-arithmetic = { git = "https://github.com/massalabs/polkadot-sdk", branch = "release-polkadot-v1.3.0-std" }
sp-storage = { git = "https://github.com/massalabs/polkadot-sdk", branch = "release-polkadot-v1.3.0-std" }
sp-state-machine = { git = "https://github.com/massalabs/polkadot-sdk", branch = "release-polkadot-v1.3.0-std" }
sp-statement-store = { git = "https://github.com/massalabs/polkadot-sdk", branch = "release-polkadot-v1.3.0-std" }
sp-trie = { version = "22.0.0", git = "https://github.com/massalabs/polkadot-sdk", branch = "release-polkadot-v1.3.0-std" }
>>>>>>> d8a44416
sp-tracing = { git = "https://github.com/massalabs/polkadot-sdk", branch = "release-polkadot-v1.3.0-std" }

# Substrate client dependencies
sc-client-db = { git = "https://github.com/massalabs/polkadot-sdk", branch = "release-polkadot-v1.3.0-std" }
sc-network = { git = "https://github.com/massalabs/polkadot-sdk", branch = "release-polkadot-v1.3.0-std" }
sc-network-common = { git = "https://github.com/massalabs/polkadot-sdk", branch = "release-polkadot-v1.3.0-std" }
sc-network-sync = { git = "https://github.com/massalabs/polkadot-sdk", branch = "release-polkadot-v1.3.0-std" }
sc-consensus = { git = "https://github.com/massalabs/polkadot-sdk", branch = "release-polkadot-v1.3.0-std" }
# For integration tests in order to create blocks on demand
sc-consensus-manual-seal = { git = "https://github.com/massalabs/polkadot-sdk", branch = "release-polkadot-v1.3.0-std" }
sc-consensus-grandpa = { git = "https://github.com/massalabs/polkadot-sdk", branch = "release-polkadot-v1.3.0-std" }
sc-rpc = { git = "https://github.com/massalabs/polkadot-sdk", branch = "release-polkadot-v1.3.0-std" }
sc-rpc-api = { git = "https://github.com/massalabs/polkadot-sdk", branch = "release-polkadot-v1.3.0-std" }
sc-basic-authorship = { git = "https://github.com/massalabs/polkadot-sdk", branch = "release-polkadot-v1.3.0-std" }
sc-client-api = { git = "https://github.com/massalabs/polkadot-sdk", branch = "release-polkadot-v1.3.0-std" }
sc-cli = { git = "https://github.com/massalabs/polkadot-sdk", branch = "release-polkadot-v1.3.0-std" }
sc-executor = { git = "https://github.com/massalabs/polkadot-sdk", branch = "release-polkadot-v1.3.0-std" }
sc-service = { git = "https://github.com/massalabs/polkadot-sdk", branch = "release-polkadot-v1.3.0-std" }
sc-telemetry = { git = "https://github.com/massalabs/polkadot-sdk", branch = "release-polkadot-v1.3.0-std" }
sc-keystore = { git = "https://github.com/massalabs/polkadot-sdk", branch = "release-polkadot-v1.3.0-std" }
sc-transaction-pool = { git = "https://github.com/massalabs/polkadot-sdk", branch = "release-polkadot-v1.3.0-std" }
sc-transaction-pool-api = { git = "https://github.com/massalabs/polkadot-sdk", branch = "release-polkadot-v1.3.0-std" }
sc-offchain = { git = "https://github.com/massalabs/polkadot-sdk", branch = "release-polkadot-v1.3.0-std" }
sc-consensus-aura = { git = "https://github.com/massalabs/polkadot-sdk", branch = "release-polkadot-v1.3.0-std" }
sc-block-builder = { git = "https://github.com/massalabs/polkadot-sdk", branch = "release-polkadot-v1.3.0-std" }
sc-proposer-metrics = { git = "https://github.com/massalabs/polkadot-sdk", branch = "release-polkadot-v1.3.0-std" }
sc-utils = { git = "https://github.com/massalabs/polkadot-sdk", branch = "release-polkadot-v1.3.0-std" }
substrate-test-runtime-client = { git = "https://github.com/massalabs/polkadot-sdk", branch = "release-polkadot-v1.3.0-std" }


# Substrate build & tools dependencies
substrate-build-script-utils = { git = "https://github.com/massalabs/polkadot-sdk", branch = "release-polkadot-v1.3.0-std" }
prometheus-endpoint = { package = "substrate-prometheus-endpoint", version = "0.10.0-dev", git = "https://github.com/massalabs/polkadot-sdk", branch = "release-polkadot-v1.3.0-std" }

# Substrate Frame pallet
pallet-aura = { git = "https://github.com/massalabs/polkadot-sdk", branch = "release-polkadot-v1.3.0-std" }
pallet-grandpa = { git = "https://github.com/massalabs/polkadot-sdk", branch = "release-polkadot-v1.3.0-std" }
pallet-timestamp = { git = "https://github.com/massalabs/polkadot-sdk", branch = "release-polkadot-v1.3.0-std" }

# Madara pallets
pallet-starknet = { path = "crates/pallets/starknet" }
pallet-starknet-runtime-api = { path = "crates/pallets/starknet/runtime_api" }
# Madara primtitives
mp-genesis-config = { path = "crates/primitives/genesis-config" }
mp-digest-log = { path = "crates/primitives/digest-log" }
mp-block = { path = "crates/primitives/block" }
mp-fee = { path = "crates/primitives/fee" }
mp-felt = { path = "crates/primitives/felt" }
mp-hashers = { path = "crates/primitives/hashers" }
mp-sequencer-address = { path = "crates/primitives/sequencer-address" }
mp-snos-output = { path = "crates/primitives/snos-output" }
mp-storage = { path = "crates/primitives/storage" }
mp-transactions = { path = "crates/primitives/transactions" }
mp-chain-id = { path = "crates/primitives/chain-id" }
mp-simulations = { path = "crates/primitives/simulations" }
mp-program-hash = { path = "crates/primitives/program-hash" }
mp-messages = { path = "crates/primitives/messages" }

# test utils
starknet-test-utils = { path = "starknet-test-utils" }

# Madara client
mc-genesis-data-provider = { path = "crates/client/genesis-data-provider" }
mc-mapping-sync = { path = "crates/client/mapping-sync" }
mc-db = { path = "crates/client/db" }
mc-storage = { path = "crates/client/storage" }
mc-rpc = { path = "crates/client/rpc" }
mc-rpc-core = { path = "crates/client/rpc-core" }
mc-data-availability = { path = "crates/client/data-availability" }
mc-commitment-state-diff = { path = "crates/client/commitment-state-diff" }
mc-l1-messages = { path = "crates/client/l1-messages" }
mc-settlement = { path = "crates/client/settlement" }
mc-eth-client = { path = "crates/client/eth-client" }
mc-starknet-block-import = { path = "crates/client/starknet-block-import" }

# Madara runtime
madara-runtime = { path = "crates/runtime" }

# Madara test runner
madara-test-runner = { path = "madara-test-runner" }

# Starknet dependencies
# Cairo Virtual Machine
cairo-vm = { git = "https://github.com/bidzyyys/cairo-vm", branch = "feature/scale-codec", features = [
  "cairo-1-hints",
  "parity-scale-codec",
] }
starknet-crypto = { git = "https://github.com/xJonathanLEI/starknet-rs.git", rev = "2d59636911628260fa460179010bbd00e89de06e" }
starknet-core = { git = "https://github.com/xJonathanLEI/starknet-rs.git", rev = "2d59636911628260fa460179010bbd00e89de06e" }
starknet-providers = { git = "https://github.com/xJonathanLEI/starknet-rs.git", rev = "2d59636911628260fa460179010bbd00e89de06e" }
starknet-ff = { git = "https://github.com/xJonathanLEI/starknet-rs.git", rev = "2d59636911628260fa460179010bbd00e89de06e" }
starknet-signers = { git = "https://github.com/xJonathanLEI/starknet-rs.git", rev = "2d59636911628260fa460179010bbd00e89de06e" }
starknet-accounts = { git = "https://github.com/xJonathanLEI/starknet-rs.git", rev = "2d59636911628260fa460179010bbd00e89de06e" }
starknet-contract = { git = "https://github.com/xJonathanLEI/starknet-rs.git", rev = "2d59636911628260fa460179010bbd00e89de06e" }

blockifier = { git = "https://github.com/bidzyyys/blockifier", branch = "feature/scale-codec" }
starknet_api = { git = "https://github.com/bidzyyys/starknet-api", branch = "feature/scale-codec", features = [
  "testing",
  "parity-scale-codec",
] }

# Cairo lang
cairo-lang-starknet = { git = "https://github.com/bidzyyys/cairo.git", branch = "feature/scale-codec" }
cairo-lang-starknet-classes = { git = "https://github.com/bidzyyys/cairo.git", branch = "feature/scale-codec" }
cairo-lang-casm = { git = "https://github.com/bidzyyys/cairo.git", branch = "feature/scale-codec" }
cairo-lang-utils = { git = "https://github.com/bidzyyys/cairo.git", branch = "feature/scale-codec" }

# Ethers: using the same versions as in Anvil
ethers = { git = "https://github.com/gakonst/ethers-rs", rev = "f0e5b194f09c533feb10d1a686ddb9e5946ec107" }
ethers-solc = { git = "https://github.com/gakonst/ethers-rs", rev = "f0e5b194f09c533feb10d1a686ddb9e5946ec107" }

# Zaun
ethereum-instance = { git = "https://github.com/keep-starknet-strange/zaun", package = "ethereum-instance", branch = "main" }
starkgate-manager-client = { git = "https://github.com/keep-starknet-strange/zaun", package = "starkgate-manager-client", branch = "main" }
starkgate-registry-client = { git = "https://github.com/keep-starknet-strange/zaun", package = "starkgate-registry-client", branch = "main" }
starknet-core-contract-client = { git = "https://github.com/keep-starknet-strange/zaun", package = "starknet-core-contract-client", branch = "main" }
starknet-erc20-client = { git = "https://github.com/keep-starknet-strange/zaun", package = "starknet-erc20-client", branch = "main" }
starknet-eth-bridge-client = { git = "https://github.com/keep-starknet-strange/zaun", package = "starknet-eth-bridge-client", branch = "main" }
starknet-proxy-client = { git = "https://github.com/keep-starknet-strange/zaun", package = "starknet-proxy-client", branch = "main" }
starknet-token-bridge-client = { git = "https://github.com/keep-starknet-strange/zaun", package = "starknet-token-bridge-client", branch = "main" }
zaun-utils = { git = "https://github.com/keep-starknet-strange/zaun", package = "utils", branch = "main" }


# Other third party dependencies
anyhow = "1.0.80"
flate2 = "1.0.28"
parity-scale-codec = { version = "3.2.2" }
scale-info = { version = "2.10.0" }
lazy_static = { version = "1.4.0" }
log = { version = "0.4.20" }
hex = { version = "0.4.3" }
safe-mix = { version = "1.0" }
jsonrpsee = { version = "0.16.3" }
clap = { version = "4.4.8" }
futures = { version = "0.3.29" }
futures-timer = { version = "3.0.3" }
sha3 = { version = "0.10.8" }
reqwest = { version = "0.11.22" }
serde = { version = "1.0.192" }
serde_json = { version = "1.0.108" }
serde_with = { version = "2.3.3" }
bitvec = { version = "1" }
thiserror = "1.0.50"
derive_more = { version = "0.99.17" }
rstest = "0.18.1"
pretty_assertions = "1.4.0"
linked-hash-map = { version = "0.5.6" }
parking_lot = "0.12.1"
async-trait = "0.1.74"
indexmap = "2.2.5"
num-traits = "0.2.17"
num-bigint = "0.4.4"
phf = { version = "0.11" }
url = "2.4.1"
hashbrown = "0.14.2"
tokio = "1.36.0"
openssl = { version = "0.10", features = ["vendored"] }
subxt = "0.29"
assert_matches = "1.5.0"
async-lock = "3.1.0"
rustc-hex = { version = "2.0.0" }
itertools = "0.12.0"
tempfile = "3.2"<|MERGE_RESOLUTION|>--- conflicted
+++ resolved
@@ -96,69 +96,6 @@
 substrate-frame-rpc-system = { git = "https://github.com/massalabs/polkadot-sdk", branch = "release-polkadot-v1.3.0-std" }
 
 # Substrate primitives dependencies
-<<<<<<< HEAD
-sp-core = { git = "https://github.com/massalabs/polkadot-sdk", branch = "release-polkadot-v1.3.0-std", default-features = false, features = [
-  "std",
-] }
-sp-std = { git = "https://github.com/massalabs/polkadot-sdk", branch = "release-polkadot-v1.3.0-std", default-features = false, features = [
-  "std",
-] }
-sp-io = { git = "https://github.com/massalabs/polkadot-sdk", branch = "release-polkadot-v1.3.0-std", default-features = false, features = [
-  "std",
-] }
-sp-runtime = { git = "https://github.com/massalabs/polkadot-sdk", branch = "release-polkadot-v1.3.0-std", default-features = false, features = [
-  "std",
-] }
-sp-consensus-aura = { git = "http://github.com/massalabs/polkadot-sdk", branch = "release-polkadot-v1.3.0-std", default-features = false, features = [
-  "std",
-] }
-sp-consensus = { git = "https://github.com/massalabs/polkadot-sdk", branch = "release-polkadot-v1.3.0-std", default-features = false }
-sp-consensus-grandpa = { git = "https://github.com/massalabs/polkadot-sdk", branch = "release-polkadot-v1.3.0-std", default-features = false, features = [
-  "std",
-] }
-sp-timestamp = { git = "https://github.com/massalabs/polkadot-sdk", branch = "release-polkadot-v1.3.0-std", default-features = false, features = [
-  "std",
-] }
-sp-inherents = { git = "https://github.com/massalabs/polkadot-sdk", branch = "release-polkadot-v1.3.0-std", default-features = false, features = [
-  "std",
-] }
-sp-keyring = { git = "https://github.com/massalabs/polkadot-sdk", branch = "release-polkadot-v1.3.0-std", default-features = false }
-sp-api = { git = "https://github.com/massalabs/polkadot-sdk", branch = "release-polkadot-v1.3.0-std", default-features = false, features = [
-  "std",
-] }
-sp-blockchain = { git = "https://github.com/massalabs/polkadot-sdk", branch = "release-polkadot-v1.3.0-std", default-features = false }
-sp-block-builder = { git = "https://github.com/massalabs/polkadot-sdk", branch = "release-polkadot-v1.3.0-std", default-features = false, features = [
-  "std",
-] }
-sp-offchain = { git = "https://github.com/massalabs/polkadot-sdk", branch = "release-polkadot-v1.3.0-std", default-features = false, features = [
-  "std",
-] }
-sp-session = { git = "https://github.com/massalabs/polkadot-sdk", branch = "release-polkadot-v1.3.0-std", default-features = false, features = [
-  "std",
-] }
-sp-transaction-pool = { git = "https://github.com/massalabs/polkadot-sdk", branch = "release-polkadot-v1.3.0-std", default-features = false, features = [
-  "std",
-] }
-sp-version = { git = "https://github.com/massalabs/polkadot-sdk", branch = "release-polkadot-v1.3.0-std", default-features = false, features = [
-  "std",
-] }
-sp-database = { git = "https://github.com/massalabs/polkadot-sdk", branch = "release-polkadot-v1.3.0-std", default-features = false }
-sp-arithmetic = { git = "https://github.com/massalabs/polkadot-sdk", branch = "release-polkadot-v1.3.0-std", default-features = false, features = [
-  "std",
-] }
-sp-storage = { git = "https://github.com/massalabs/polkadot-sdk", branch = "release-polkadot-v1.3.0-std", default-features = false, features = [
-  "std",
-] }
-sp-state-machine = { git = "https://github.com/massalabs/polkadot-sdk", branch = "release-polkadot-v1.3.0-std", default-features = false, features = [
-  "std",
-] }
-sp-statement-store = { git = "https://github.com/massalabs/polkadot-sdk", branch = "release-polkadot-v1.3.0-std", default-features = false, features = [
-  "std",
-] }
-sp-trie = { version = "22.0.0", git = "https://github.com/massalabs/polkadot-sdk", branch = "release-polkadot-v1.3.0-std", default-features = false, features = [
-  "std",
-] }
-=======
 sp-core = { git = "https://github.com/massalabs/polkadot-sdk", branch = "release-polkadot-v1.3.0-std" }
 sp-std = { git = "https://github.com/massalabs/polkadot-sdk", branch = "release-polkadot-v1.3.0-std" }
 sp-io = { git = "https://github.com/massalabs/polkadot-sdk", branch = "release-polkadot-v1.3.0-std" }
@@ -182,7 +119,6 @@
 sp-state-machine = { git = "https://github.com/massalabs/polkadot-sdk", branch = "release-polkadot-v1.3.0-std" }
 sp-statement-store = { git = "https://github.com/massalabs/polkadot-sdk", branch = "release-polkadot-v1.3.0-std" }
 sp-trie = { version = "22.0.0", git = "https://github.com/massalabs/polkadot-sdk", branch = "release-polkadot-v1.3.0-std" }
->>>>>>> d8a44416
 sp-tracing = { git = "https://github.com/massalabs/polkadot-sdk", branch = "release-polkadot-v1.3.0-std" }
 
 # Substrate client dependencies
