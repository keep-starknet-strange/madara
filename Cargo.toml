--- conflicted
+++ resolved
@@ -239,8 +239,5 @@
 phf = { version = "0.11", default-features = false }
 url = "2.4.1"
 hashbrown = "0.14.2"
-<<<<<<< HEAD
-openssl = { version = "0.10", features = ["vendored"] }
-=======
 tokio = "1.33.0"
->>>>>>> 9de8067f
+openssl = { version = "0.10", features = ["vendored"] }