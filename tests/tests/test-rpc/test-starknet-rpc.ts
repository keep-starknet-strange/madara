import "@keep-starknet-strange/madara-api-augment";
import chaiAsPromised from "chai-as-promised";
import chai, { expect } from "chai";
import deepEqualInAnyOrder from "deep-equal-in-any-order";
import {
  Account,
  LibraryError,
  RpcProvider,
  constants,
  ec,
  hash,
  validateAndParseAddress,
  json,
  encode,
  CompressedProgram,
  LegacyContractClass,
  Signer,
} from "starknet";
import { ungzip } from "pako";
import { createAndFinalizeBlock, jumpBlocks } from "../../util/block";
import { describeDevMadara } from "../../util/setup-dev-tests";
import { cleanHex, rpcTransfer, starknetKeccak, toHex } from "../../util/utils";
import {
  ACCOUNT_CONTRACT,
  ACCOUNT_CONTRACT_CLASS_HASH,
  ARGENT_ACCOUNT_CLASS_HASH,
  ARGENT_CONTRACT_ADDRESS,
  ARGENT_PROXY_CLASS_HASH,
  CHAIN_ID_STARKNET_TESTNET,
  ERC721_CONTRACT,
  ERC20_CONTRACT,
  FEE_TOKEN_ADDRESS,
  MINT_AMOUNT,
  SALT,
  SEQUENCER_ADDRESS,
  SIGNER_PRIVATE,
  SIGNER_PUBLIC,
  TEST_CONTRACT,
  TEST_CONTRACT_ADDRESS,
  TEST_CONTRACT_CLASS_HASH,
  TOKEN_CLASS_HASH,
  UDC_CONTRACT_ADDRESS,
  DEPLOY_ACCOUNT_COST,
  TEST_CAIRO_1_SIERRA,
  TEST_CAIRO_1_CASM,
  CAIRO_1_ACCOUNT_CONTRACT,
} from "../constants";
import { Block, InvokeTransaction } from "./types";
import { assert, numberToHex } from "@polkadot/util";

function atobUniversal(a: string): Uint8Array {
  return encode.IS_BROWSER
    ? stringToArrayBuffer(atob(a))
    : Buffer.from(a, "base64");
}
function stringToArrayBuffer(s: string): Uint8Array {
  return Uint8Array.from(s, (c) => c.charCodeAt(0));
}
function decompressProgram(base64: CompressedProgram) {
  if (Array.isArray(base64)) return base64;
  const decompressed = encode.arrayBufferToString(
    ungzip(atobUniversal(base64))
  );
  return json.parse(decompressed);
}

chai.use(deepEqualInAnyOrder);
chai.use(chaiAsPromised);

// keep "let" over "const" as the nonce is passed by reference
// to abstract the increment
// eslint-disable-next-line prefer-const
let ARGENT_CONTRACT_NONCE = { value: 0 };
const CAIRO_1_NO_VALIDATE_ACCOUNT = { value: 0 };

describeDevMadara("Starknet RPC", (context) => {
  let providerRPC: RpcProvider;

  before(async function () {
    providerRPC = new RpcProvider({
      nodeUrl: `http://127.0.0.1:${context.rpcPort}/`,
      retries: 3,
    }); // substrate node
  });

  describe("getBlockhashAndNumber", () => {
    it("should not be undefined", async function () {
      const block = await providerRPC.getBlockHashAndNumber();

      expect(block).to.not.be.undefined;
      expect(block.block_hash).to.not.be.equal("");
      expect(block.block_number).to.be.equal(0);
    });
  });

  describe("getBlockNumber", async () => {
    it("should return current block number", async function () {
      const blockNumber = await providerRPC.getBlockNumber();

      expect(blockNumber).to.not.be.undefined;

      await jumpBlocks(context, 10);

      const blockNumber2 = await providerRPC.getBlockNumber();

      expect(blockNumber2).to.be.equal(blockNumber + 10);
    });
  });

  describe("getBlockTransactionCount", async () => {
    it("should return 0 for latest block", async function () {
      const transactionCount = await providerRPC.getTransactionCount("latest");

      expect(transactionCount).to.not.be.undefined;
      expect(transactionCount).to.be.equal(0);
    });

    it("should return 1 for 1 transaction", async function () {
      await context.createBlock(
        rpcTransfer(
          providerRPC,
          ARGENT_CONTRACT_NONCE,
          ARGENT_CONTRACT_ADDRESS,
          MINT_AMOUNT
        ),
        {
          finalize: true,
        }
      );

      const transactionCount = await providerRPC.getTransactionCount("latest");

      expect(transactionCount).to.not.be.undefined;
      expect(transactionCount).to.be.equal(1);
    });

    it("should raise on invalid block id", async () => {
      const count = providerRPC.getTransactionCount("0x123");
      await expect(count)
        .to.eventually.be.rejectedWith("24: Block not found")
        .and.be.an.instanceOf(LibraryError);
    });
  });

  describe("getNonce", async () => {
    it("should increase after a transaction", async function () {
      let nonce = await providerRPC.getNonceForAddress(
        ARGENT_CONTRACT_ADDRESS,
        "latest"
      );

      await context.createBlock(
        rpcTransfer(
          providerRPC,
          ARGENT_CONTRACT_NONCE,
          ARGENT_CONTRACT_ADDRESS,
          MINT_AMOUNT
        )
      );

      nonce = await providerRPC.getNonceForAddress(
        ARGENT_CONTRACT_ADDRESS,
        "latest"
      );

      expect(nonce).to.not.be.undefined;
      expect(nonce).to.be.equal(toHex(ARGENT_CONTRACT_NONCE.value));
    });
  });

  describe("call", async () => {
    it("should return calldata on return_result entrypoint", async function () {
      const call = await providerRPC.callContract(
        {
          contractAddress: TEST_CONTRACT_ADDRESS,
          entrypoint: "return_result",
          calldata: ["0x19"],
        },
        "latest"
      );

      expect(call.result).to.contain("0x19");
    });

    it("should raise with invalid entrypoint", async () => {
      const callResult = providerRPC.callContract(
        {
          contractAddress: TEST_CONTRACT_ADDRESS,
          entrypoint: "return_result_WRONG",
          calldata: ["0x19"],
        },
        "latest"
      );
      await expect(callResult)
        .to.eventually.be.rejectedWith("40: Contract error")
        .and.be.an.instanceOf(LibraryError);
    });
  });

  describe("getClassAt", async () => {
    it("should not be undefined", async function () {
      const contract_class = await providerRPC.getClassAt(
        TEST_CONTRACT_ADDRESS,
        "latest"
      );

      expect(contract_class).to.not.be.undefined;
      expect(contract_class.entry_points_by_type).to.deep.equal(
        TEST_CONTRACT.entry_points_by_type
      );
    });
  });

  describe("getClassHashAt", async () => {
    it("should return correct class hashes for account and test contract", async function () {
      const account_contract_class_hash = await providerRPC.getClassHashAt(
        ACCOUNT_CONTRACT,
        "latest"
      );

      expect(account_contract_class_hash).to.not.be.undefined;
      expect(validateAndParseAddress(account_contract_class_hash)).to.be.equal(
        ACCOUNT_CONTRACT_CLASS_HASH
      );

      const test_contract_class_hash = await providerRPC.getClassHashAt(
        TEST_CONTRACT_ADDRESS,
        "latest"
      );

      expect(test_contract_class_hash).to.not.be.undefined;
      expect(validateAndParseAddress(test_contract_class_hash)).to.be.equal(
        TEST_CONTRACT_CLASS_HASH
      );
    });

    it("should raise with invalid block id", async () => {
      // Invalid block id
      const classHash = providerRPC.getClassHashAt(
        TEST_CONTRACT_ADDRESS,
        "0x123"
      );
      await expect(classHash)
        .to.eventually.be.rejectedWith("24: Block not found")
        .and.be.an.instanceOf(LibraryError);
    });

    it("should raise with invalid contract address", async () => {
      // Invalid/un-deployed contract address
      const classHash = providerRPC.getClassHashAt("0x123", "latest");
      await expect(classHash)
        .to.eventually.be.rejectedWith("20: Contract not found")
        .and.be.an.instanceOf(LibraryError);
    });
  });

  describe("syncing", async () => {
    it("should return starting setup and current_block info", async function () {
      await jumpBlocks(context, 10);

      const status = await providerRPC.getSyncingStats();
      const current_block = await providerRPC.getBlockHashAndNumber();

      // starknet starting block number should be 0 with this test setup
      expect(status["starting_block_num"]).to.be.equal("0x0");
      // starknet current and highest block number should be equal to
      // the current block with this test setup
      expect(parseInt(status["current_block_num"])).to.be.equal(
        current_block["block_number"]
      );
      expect(parseInt(status["highest_block_num"])).to.be.equal(
        current_block["block_number"]
      );

      // the starknet block hash for number 0 starts with "0x31eb" with this test setup
      expect(status["starting_block_hash"]).to.contain("0x31eb");
      // starknet current and highest block number should be equal to
      // the current block with this test setup
      expect(status["current_block_hash"]).to.be.equal(
        current_block["block_hash"]
      );
      expect(status["highest_block_hash"]).to.be.equal(
        current_block["block_hash"]
      );
    });
  });

  describe("getClass", async () => {
    it("should return ERC_20 contract at class 0x10000", async function () {
      const contract_class = (await providerRPC.getClass(
        TOKEN_CLASS_HASH,
        "latest"
      )) as LegacyContractClass;
      // https://github.com/keep-starknet-strange/madara/issues/652
      // TODO: Compare program as well
      expect(contract_class.entry_points_by_type).to.deep.equal(
        ERC20_CONTRACT.entry_points_by_type
      );
      // eslint-disable-next-line @typescript-eslint/no-unused-vars
      const program = json.parse(
        encode.arrayBufferToString(decompressProgram(contract_class.program))
      );
      // starknet js parses the values in the identifiers as negative numbers (maybe it's in madara).
      // FIXME: https://github.com/keep-starknet-strange/madara/issues/664
      // expect(program).to.deep.equal(ERC20_CONTRACT.program);
    });
  });

  describe("getBlockWithTxHashes", async () => {
    it("should return an empty block", async function () {
      await context.createBlock(undefined, {
        parentHash: undefined,
        finalize: true,
      });
      // eslint-disable-next-line @typescript-eslint/ban-ts-comment
      // @ts-ignore
      const latestBlock: Block = await providerRPC.getBlockWithTxHashes(
        "latest"
      );
      expect(latestBlock).to.not.be.undefined;
      expect(latestBlock.status).to.be.equal("ACCEPTED_ON_L2");
      expect(latestBlock.transactions.length).to.be.equal(0);
    });

    it("should returns transactions", async function () {
      await context.createBlock(
        rpcTransfer(
          providerRPC,
          ARGENT_CONTRACT_NONCE,
          ARGENT_CONTRACT_ADDRESS,
          MINT_AMOUNT
        )
      );

      // eslint-disable-next-line @typescript-eslint/ban-ts-comment
      // @ts-ignore
      const blockWithTxHashes: Block = await providerRPC.getBlockWithTxHashes(
        "latest"
      );
      expect(blockWithTxHashes).to.not.be.undefined;
      expect(blockWithTxHashes.status).to.be.equal("ACCEPTED_ON_L2");
      expect(blockWithTxHashes.transactions.length).to.be.equal(1);
    });

    it("should raise with invalid block id", async function () {
      const block = providerRPC.getBlockWithTxHashes("0x123");
      await expect(block)
        .to.eventually.be.rejectedWith("24: Block not found")
        .and.be.an.instanceOf(LibraryError);
    });
  });

  describe("getBlockWithTxs", async () => {
    it("should returns empty block", async function () {
      await context.createBlock(undefined, {
        parentHash: undefined,
        finalize: true,
      });
      // eslint-disable-next-line @typescript-eslint/ban-ts-comment
      // @ts-ignore
      const latestBlock: Block = await providerRPC.getBlockWithTxs("latest");
      expect(latestBlock).to.not.be.undefined;
      expect(latestBlock.status).to.be.equal("ACCEPTED_ON_L2");
      expect(latestBlock.transactions.length).to.be.equal(0);
    });

    it("should returns transactions", async function () {
      await context.createBlock(
        rpcTransfer(
          providerRPC,
          ARGENT_CONTRACT_NONCE,
          ARGENT_CONTRACT_ADDRESS,
          MINT_AMOUNT
        )
      );

      const blockHash = await providerRPC.getBlockHashAndNumber();
      await jumpBlocks(context, 10);

      const blockWithTxHashes = await providerRPC.getBlockWithTxs(
        blockHash.block_hash
      );
      // eslint-disable-next-line @typescript-eslint/ban-ts-comment
      // @ts-ignore
      const tx: InvokeTransaction = blockWithTxHashes.transactions[0];
      expect(blockWithTxHashes).to.not.be.undefined;
      expect(blockWithTxHashes.transactions.length).to.be.equal(1);
      expect(tx.type).to.be.equal("INVOKE");
      expect(tx.sender_address).to.be.equal(toHex(ARGENT_CONTRACT_ADDRESS));
      expect(tx.calldata).to.deep.equal(
        [
          1,
          FEE_TOKEN_ADDRESS,
          hash.getSelectorFromName("transfer"),
          0,
          3,
          3,
          ARGENT_CONTRACT_ADDRESS,
          MINT_AMOUNT,
          0,
        ].map(toHex)
      );
    });

    it("should raise with invalid block id", async function () {
      const block = providerRPC.getBlockWithTxs("0x123");
      await expect(block)
        .to.eventually.be.rejectedWith("24: Block not found")
        .and.be.an.instanceOf(LibraryError);
    });
  });

  describe("getStorageAt", async () => {
    it("should return value from the fee contract storage", async function () {
      const value = await providerRPC.getStorageAt(
        FEE_TOKEN_ADDRESS,
        // ERC20_balances(0x02).low
        "0x1d8bbc4f93f5ab9858f6c0c0de2769599fb97511503d5bf2872ef6846f2146f",
        "latest"
      );
      // fees were paid du to the transfer in the previous test so the value should be < u128::MAX
      expect(value).to.be.equal("0xfffffffffffffffffffffffffff97f4f");
    });

    it("should return 0 if the storage slot is not set", async function () {
      const value = await providerRPC.getStorageAt(
        FEE_TOKEN_ADDRESS,
        "0x0000000000000000000000000000000000000000000000000000000000000000",
        "latest"
      );
      expect(value).to.be.equal("0x0");
    });

    it("should raise if the contract does not exist", async function () {
      const storage = providerRPC.getStorageAt(
        "0x0000000000000000000000000000000000000000000000000000000000000000",
        "0x0000000000000000000000000000000000000000000000000000000000000000",
        "latest"
      );
      await expect(storage)
        .to.eventually.be.rejectedWith("20: Contract not found")
        .and.be.an.instanceOf(LibraryError);
    });
  });

  describe("getChainId", async () => {
    it("should return the correct value", async function () {
      const chainId = await providerRPC.getChainId();

      expect(chainId).to.not.be.undefined;
      expect(chainId).to.be.equal(CHAIN_ID_STARKNET_TESTNET);
    });
  });

  describe("getTransactionByBlockIdAndIndex", async () => {
    it("should returns 1 transaction", async function () {
      // Send a transaction
      await context.createBlock(
        rpcTransfer(
          providerRPC,
          ARGENT_CONTRACT_NONCE,
          ARGENT_CONTRACT_ADDRESS,
          MINT_AMOUNT
        )
      );

      // eslint-disable-next-line @typescript-eslint/ban-ts-comment
      // @ts-ignore
      const tx: InvokeTransaction =
        await providerRPC.getTransactionByBlockIdAndIndex("latest", 0);
      expect(tx).to.not.be.undefined;
      expect(tx.type).to.be.equal("INVOKE");
      expect(tx.sender_address).to.be.equal(toHex(ARGENT_CONTRACT_ADDRESS));
      expect(tx.calldata).to.deep.equal(
        [
          1,
          FEE_TOKEN_ADDRESS,
          hash.getSelectorFromName("transfer"),
          0,
          3,
          3,
          ARGENT_CONTRACT_ADDRESS,
          MINT_AMOUNT,
          0,
        ].map(toHex)
      );
    });

    it("should throws block not found error", async function () {
      const transaction = providerRPC.getTransactionByBlockIdAndIndex(
        "0x123",
        2
      );
      await expect(transaction)
        .to.eventually.be.rejectedWith("24: Block not found")
        .and.be.an.instanceOf(LibraryError);
    });

    it("should throws invalid transaction index error", async function () {
      await context.createBlock(undefined, {
        parentHash: undefined,
        finalize: true,
      });
      const latestBlockCreated = await providerRPC.getBlockHashAndNumber();
      const transaction = providerRPC.getTransactionByBlockIdAndIndex(
        latestBlockCreated.block_hash,
        2
      );
      await expect(transaction)
        .to.eventually.be.rejectedWith(
          "27: Invalid transaction index in a block"
        )
        .and.be.an.instanceOf(LibraryError);
    });
  });

  describe("getStateUpdate", async () => {
    it("should return latest block state update", async function () {
      await context.createBlock(
        rpcTransfer(
          providerRPC,
          ARGENT_CONTRACT_NONCE,
          ARGENT_CONTRACT_ADDRESS,
          MINT_AMOUNT
        ),
        {
          finalize: true,
        }
      );
      const stateUpdate = await providerRPC.getStateUpdate("latest");

      const latestBlock = await providerRPC.getBlockHashAndNumber();

      // TODO: Add real values

      expect(stateUpdate).to.not.be.undefined;
      assert(
        "block_hash" in stateUpdate,
        "block_hash is not in stateUpdate which means it's still pending"
      );
      expect(stateUpdate.block_hash).to.be.equal(latestBlock.block_hash);
      expect(stateUpdate.state_diff).to.deep.equal({
        storage_diffs: [],
        deprecated_declared_classes: [],
        declared_classes: [],
        deployed_contracts: [],
        replaced_classes: [],
        nonces: [],
      });
    });

    it("should return anterior block state update", async function () {
      const anteriorBlock = await providerRPC.getBlockHashAndNumber();

      await context.createBlock(
        rpcTransfer(
          providerRPC,
          ARGENT_CONTRACT_NONCE,
          ARGENT_CONTRACT_ADDRESS,
          MINT_AMOUNT
        ),
        {
          finalize: true,
        }
      );
      const stateUpdate = await providerRPC.getStateUpdate(
        anteriorBlock.block_hash
      );

      // TODO: Add real values

      expect(stateUpdate).to.not.be.undefined;
      assert(
        "block_hash" in stateUpdate,
        "block_hash is not in stateUpdate which means it's still pending"
      );
      expect(stateUpdate.block_hash).to.be.equal(anteriorBlock.block_hash);
      expect(stateUpdate.state_diff).to.deep.equal({
        storage_diffs: [],
        deprecated_declared_classes: [],
        declared_classes: [],
        deployed_contracts: [],
        replaced_classes: [],
        nonces: [],
      });
    });

    it("should throw block not found error", async function () {
      const transaction = providerRPC.getStateUpdate("0x123");
      await expect(transaction)
        .to.eventually.be.rejectedWith("24: Block not found")
        .and.be.an.instanceOf(LibraryError);
    });
  });

  describe("addInvokeTransaction", async () => {
    it("should invoke successfully", async function () {
      const account = new Account(
        providerRPC,
        ARGENT_CONTRACT_ADDRESS,
        SIGNER_PRIVATE
      );

      await account.execute(
        {
          contractAddress: FEE_TOKEN_ADDRESS,
          entrypoint: "transfer",
          calldata: ["0xdeadbeef", "0x123", "0x0"],
        },
        undefined,
        {
          nonce: ARGENT_CONTRACT_NONCE.value,
          maxFee: "123456",
        }
      );
      ARGENT_CONTRACT_NONCE.value += 1;
      await jumpBlocks(context, 1);

      // ERC20_balances(0xdeadbeef).low = 0x4c761778f11aa10fc40190ff3127637fe00dc59bfa557bd4c8beb30a178f016
      const balance = await providerRPC.getStorageAt(
        FEE_TOKEN_ADDRESS,
        "0x04c761778f11aa10fc40190ff3127637fe00dc59bfa557bd4c8beb30a178f016",
        "latest"
      );
      expect(toHex(balance)).to.be.equal("0x123");
    });

    it("should deploy ERC20 via UDC", async function () {
      const account = new Account(
        providerRPC,
        ARGENT_CONTRACT_ADDRESS,
        SIGNER_PRIVATE
      );

      const calldata = [
        numberToHex(1, 256), // Token Name
        numberToHex(1, 256), // Token Symbol
        numberToHex(18, 256), // Token Decimals
        numberToHex(42, 256), // Initial Supply
        "0x0000000000000000000000000000000000000000000000000000000000000000", // Initial Supply Cont { since u256 }
        "0xdeadbeef", // Recipient
      ];

      const deployedContractAddress = hash.calculateContractAddressFromHash(
        SALT,
        TOKEN_CLASS_HASH,
        calldata,
        0
      );

      await account.execute(
        {
          contractAddress: UDC_CONTRACT_ADDRESS,
          entrypoint: "deployContract",
          calldata: [TOKEN_CLASS_HASH, SALT, "0x0", "0x6", ...calldata],
        },
        undefined,
        {
          nonce: ARGENT_CONTRACT_NONCE.value,
          maxFee: "123456",
        }
      );
      ARGENT_CONTRACT_NONCE.value += 1;
      await jumpBlocks(context, 1);

      // ERC20_balances(0xdeadbeef).low = 0x4c761778f11aa10fc40190ff3127637fe00dc59bfa557bd4c8beb30a178f016
      const balance = await providerRPC.getStorageAt(
        deployedContractAddress,
        "0x04c761778f11aa10fc40190ff3127637fe00dc59bfa557bd4c8beb30a178f016",
        "latest"
      );
      expect(toHex(balance)).to.be.equal("0x2a");
    });
  });

  describe("addDeployAccountTransaction", async () => {
    it("should deploy successfully", async function () {
      // Compute contract address
      const selector = hash.getSelectorFromName("initialize");
      const calldata = [
        ARGENT_ACCOUNT_CLASS_HASH,
        selector,
        2,
        SIGNER_PUBLIC,
        0,
      ];

      const deployedContractAddress = hash.calculateContractAddressFromHash(
        SALT,
        ARGENT_PROXY_CLASS_HASH,
        calldata,
        0
      );
      // fund address
      await rpcTransfer(
        providerRPC,
        ARGENT_CONTRACT_NONCE,
        deployedContractAddress,
        DEPLOY_ACCOUNT_COST
      );
      await jumpBlocks(context, 1);

      const invocationDetails = {
        nonce: "0x0",
        maxFee: "0x1111111111111111111111",
        version: "0x1",
      };

      const signer = new Signer(SIGNER_PRIVATE);
      const signature = await signer.signDeployAccountTransaction({
        classHash: ARGENT_PROXY_CLASS_HASH,
        contractAddress: deployedContractAddress,
        constructorCalldata: calldata,
        addressSalt: SALT,
        maxFee: invocationDetails.maxFee,
        version: invocationDetails.version,
        chainId: constants.StarknetChainId.SN_GOERLI,
        nonce: invocationDetails.nonce,
      });

      // Deploy account contract
      const txDeployAccount = {
        signature: signature, // signature
        contractAddress: deployedContractAddress, // address of the sender contract
        addressSalt: SALT, // contract address salt
        classHash: ARGENT_PROXY_CLASS_HASH, // class hash of the contract
        constructorCalldata: calldata,
      };

      await providerRPC.deployAccountContract(
        txDeployAccount,
        invocationDetails
      );
      await createAndFinalizeBlock(context.polkadotApi);

      const accountContractClassHash = await providerRPC.getClassHashAt(
        deployedContractAddress
      );

      expect(validateAndParseAddress(accountContractClassHash)).to.be.equal(
        ARGENT_PROXY_CLASS_HASH
      );
    });
  });

  // TODO:
  //    - once starknet-rs supports query tx version
  //    - test w/ account.estimateInvokeFee, account.estimateDeclareFee, account.estimateAccountDeployFee
  describe("estimateFee", async () => {
    it("should estimate fee to 0", async function () {
      const tx1 = {
        contractAddress: ACCOUNT_CONTRACT,
        calldata: [
          TEST_CONTRACT_ADDRESS,
          "0x36fa6de2810d05c3e1a0ebe23f60b9c2f4629bbead09e5a9704e1c5632630d5",
          "0x0",
        ],
        signature: [],
      };

      const nonce1 = await providerRPC.getNonceForAddress(
        ACCOUNT_CONTRACT,
        "latest"
      );

      const nonce2 = (parseInt(nonce1, 16) + 1).toString(16);

      const txDetails1 = {
        nonce: nonce1,
        version: "0x1",
      };

      const txDetails2 = {
        nonce: nonce2,
        version: "0x1",
      };

<<<<<<< HEAD
      const fee_estimate = await providerRPC.getEstimateFee(
        [tx1, tx1],
        [txDetails1, txDetails2],
        "latest"
      );

      expect(fee_estimate[0].overall_fee.cmp(toBN(0))).to.be.equal(1);
      expect(fee_estimate[0].gas_consumed.cmp(toBN(0))).to.be.equal(1);
=======
      const fee_estimate = providerRPC.getEstimateFee(tx, txDetails, "latest");

      expect(fee_estimate).to.eventually.be.rejectedWith(
        "invalid type: map, expected variant identifier"
      );

      // FIXME: https://github.com/keep-starknet-strange/madara/issues/795
      // expect(fee_estimate.overall_fee === 0n).to.be.equal(1);
      // expect(fee_estimate.gas_consumed === 0n).to.be.equal(1);
>>>>>>> cc9e2ca5
    });

    it("should raise if contract does not exist", async function () {
      const tx = {
        contractAddress: ACCOUNT_CONTRACT,
        calldata: [
          "0x000000000000000000000000000000000000000000000000000000000000DEAD",
          "0x36fa6de2810d05c3e1a0ebe23f60b9c2f4629bbead09e5a9704e1c5632630d5",
          "0x0",
        ],
        signature: [],
      };

      const nonce = await providerRPC.getNonceForAddress(
        ACCOUNT_CONTRACT,
        "latest"
      );

      const txDetails = {
        nonce: nonce,
        version: "0x1",
      };

<<<<<<< HEAD
      const estimate = providerRPC.getEstimateFee([tx], [txDetails], "latest");
      await expect(estimate)
        .to.eventually.be.rejectedWith("40: Contract error")
        .and.be.an.instanceOf(LibraryError);
=======
      const estimate = providerRPC.getEstimateFee(tx, txDetails, "latest");
      expect(estimate).to.eventually.be.rejectedWith(
        "invalid type: map, expected variant identifier"
      );

      // FIXME: https://github.com/keep-starknet-strange/madara/issues/795
      // await expect(estimate)
      //   .to.eventually.be.rejectedWith("40: Contract error")
      //   .and.be.an.instanceOf(LibraryError);
>>>>>>> cc9e2ca5
    });
  });

  describe("addDeclareTransaction", async () => {
    it("should set class at given class hash (legacy)", async function () {
      const account = new Account(
        providerRPC,
        ARGENT_CONTRACT_ADDRESS,
        SIGNER_PRIVATE
      );
      // computed via: starkli class-hash ./cairo-contracts/build/ERC20.json
      // the above command should be used at project root
      const classHash =
        "0x372ee6669dc86563007245ed7343d5180b96221ce28f44408cff2898038dbd4";
      const res = await account.declare(
        {
          classHash: classHash,
          contract: ERC20_CONTRACT,
        },
        { nonce: ARGENT_CONTRACT_NONCE.value, version: 1, maxFee: "123456" }
      );
      ARGENT_CONTRACT_NONCE.value += 1;
      await jumpBlocks(context, 1);

      const contractClassActual = await providerRPC.getClass(
        classHash,
        "latest"
      );
      expect(contractClassActual.entry_points_by_type).to.deep.equal(
        ERC20_CONTRACT.entry_points_by_type
      );
      // TODO compare the program as well
      // expect(contractClassActual.program).to.be.equal(
      //   stark.compressProgram(ERC20_CONTRACT.program)
      // );
      expect(res.class_hash).to.be.eq(classHash);
    });

    it("should set class at given class hash and deploy a new contract (cairo 1)", async function () {
      const account = new Account(
        providerRPC,
        CAIRO_1_ACCOUNT_CONTRACT,
        "0x123" // it's the no validate account
      );
      // computed via: starknetjs 5.14.1
      const classHash =
        "0x9cf5ef6166edaa87767d05bbfd54ad02fd110028597343a200e82949ce05cf";
      const res = await account.declare(
        {
          casm: TEST_CAIRO_1_CASM,
          contract: TEST_CAIRO_1_SIERRA,
        },
        {
          nonce: CAIRO_1_NO_VALIDATE_ACCOUNT.value,
          version: 1,
          maxFee: "123456",
        }
      );
      CAIRO_1_NO_VALIDATE_ACCOUNT.value += 1;
      await jumpBlocks(context, 1);

      const contractClassActual = await providerRPC.getClass(
        classHash,
        "latest"
      );
      // TODO: (Apoorv) make these checks better once we to_rpc_contract_class is fixed #775 and #790
      expect(contractClassActual).to.have.property("entry_points_by_type");
      expect(contractClassActual).to.have.property("sierra_program");
      expect(contractClassActual).to.have.property("contract_class_version");
      expect(contractClassActual).to.have.property("abi");
      expect(res.class_hash).to.be.eq(classHash);
    });

    it("should fail to declare duplicate class", async function () {
      const account = new Account(
        providerRPC,
        ARGENT_CONTRACT_ADDRESS,
        SIGNER_PRIVATE
      );

      // computed via: starkli class-hash ./cairo-contracts/build/ERC20.json
      // the above command should be used at project root
      const classHash =
        "0x372ee6669dc86563007245ed7343d5180b96221ce28f44408cff2898038dbd4";

      await expect(
        account.declare(
          {
            classHash: classHash,
            contract: ERC20_CONTRACT,
          },
          { nonce: ARGENT_CONTRACT_NONCE.value, version: 1, maxFee: "123456" }
        )
      ).to.be.rejectedWith("51: Class already declared");
    });
  });

  describe("pendingTransactions", async () => {
    it("should return all the starknet invoke transactions", async function () {
      // create a invoke transaction
      await rpcTransfer(
        providerRPC,
        ARGENT_CONTRACT_NONCE,
        ARGENT_CONTRACT_ADDRESS,
        MINT_AMOUNT
      );

      const txs = await providerRPC.getPendingTransactions();

      expect(txs.length).equals(1);

      expect(txs[0]).to.include({ type: "INVOKE" });
      expect(txs[0]).that.includes.all.keys([
        "transaction_hash",
        "max_fee",
        "version",
        "signature",
        "nonce",
        "type",
        "sender_address",
        "calldata",
      ]);

      await jumpBlocks(context, 10);
    });

    it("should return all starknet declare transactions", async function () {
      const account = new Account(
        providerRPC,
        ARGENT_CONTRACT_ADDRESS,
        SIGNER_PRIVATE
      );

      // computed via: starkli class-hash ./cairo-contracts/build/ERC721.json
      // the above command should be used at project root
      const classHash =
        "0x077cc28ed3c661419fda16bf120fb81f1f8f28617f5543b05a86d63b0926bbf4";
      await account.declare(
        {
          classHash: classHash,
          contract: ERC721_CONTRACT,
        },
        { nonce: ARGENT_CONTRACT_NONCE.value, version: 1, maxFee: "123456" }
      );

      const txs = await providerRPC.getPendingTransactions();

      expect(txs.length).equals(1);

      expect(txs[0]).to.include({ type: "DECLARE" });
      expect(txs[0]).that.includes.all.keys([
        "sender_address",
        "class_hash",
        "max_fee",
        "nonce",
        "signature",
        "transaction_hash",
        "type",
        "version",
      ]);

      await jumpBlocks(context, 10);
    });

    it("should return all starknet deploy_account transactions", async function () {
      // create a deploy_contract transaction
      const selector = hash.getSelectorFromName("initialize");
      const calldata = [
        ARGENT_ACCOUNT_CLASS_HASH,
        selector,
        2,
        SIGNER_PUBLIC,
        0,
      ];

      const deployedContractAddress = hash.calculateContractAddressFromHash(
        SALT,
        ARGENT_PROXY_CLASS_HASH,
        calldata,
        0
      );

      const invocationDetails = {
        nonce: "0x0",
        maxFee: "0x1111111111111111111111",
        version: "0x1",
      };

      const signer = new Signer(SIGNER_PRIVATE);
      const signature = await signer.signDeployAccountTransaction({
        classHash: ARGENT_PROXY_CLASS_HASH,
        contractAddress: deployedContractAddress,
        constructorCalldata: calldata,
        addressSalt: SALT,
        maxFee: invocationDetails.maxFee,
        version: invocationDetails.version,
        chainId: constants.StarknetChainId.SN_GOERLI,
        nonce: invocationDetails.nonce,
      });

      // Deploy account contract
      const txDeployAccount = {
        signature: signature, // signature
        contractAddress: deployedContractAddress, // address of the sender contract
        addressSalt: SALT, // contract address salt
        classHash: ARGENT_PROXY_CLASS_HASH, // class hash of the contract
        constructorCalldata: calldata,
      };

      await providerRPC.deployAccountContract(
        txDeployAccount,
        invocationDetails
      );

      const txs = await providerRPC.getPendingTransactions();

      expect(txs.length).equals(1);
      expect(txs[0]).to.include({ type: "DEPLOY_ACCOUNT" });
      expect(txs[0]).that.includes.all.keys([
        "class_hash",
        "constructor_calldata",
        "contract_address_salt",
        "max_fee",
        "nonce",
        "signature",
        "transaction_hash",
        "type",
        "version",
      ]);

      await jumpBlocks(context, 10);
    });

    it("should return transactions from the ready and future queues", async function () {
      const transactionNonceOffset = 1_000;
      // ready transaction
      await rpcTransfer(
        providerRPC,
        ARGENT_CONTRACT_NONCE,
        ARGENT_CONTRACT_ADDRESS,
        MINT_AMOUNT
      );
      // future transaction
      // add a high number to the nonce to make sure the transaction is added to the future queue
      await rpcTransfer(
        providerRPC,
        { value: ARGENT_CONTRACT_NONCE.value + transactionNonceOffset },
        ARGENT_CONTRACT_ADDRESS,
        MINT_AMOUNT
      );

      // the pendingExtrinsics endpoint returns only the ready transactions
      // (https://github.com/paritytech/substrate/blob/master/client/rpc/src/author/mod.rs#L153)
      const readyExtrinsics =
        await context.polkadotApi.rpc.author.pendingExtrinsics();
      const readyTxs = readyExtrinsics.map((pending) => {
        // eslint-disable-next-line @typescript-eslint/no-explicit-any
        const obj: any = pending.toHuman();
        return {
          type: obj.method.method.toUpperCase(),
          nonce: toHex(obj.method.args.transaction.nonce),
        };
      });

      // eslint-disable-next-line @typescript-eslint/ban-ts-comment
      // @ts-ignore
      const txs: InvokeTransaction[] =
        await providerRPC.getPendingTransactions();

      expect(readyExtrinsics.length).to.be.equal(1);
      expect(txs.length).to.be.equal(2);

      expect(readyTxs[0]).to.include({
        type: "INVOKE",
        nonce: toHex(ARGENT_CONTRACT_NONCE.value - 1),
      });
      expect(txs[0]).to.include({
        type: "INVOKE",
        nonce: toHex(ARGENT_CONTRACT_NONCE.value - 1),
      });
      expect(txs[1]).to.include({
        type: "INVOKE",
        nonce: toHex(ARGENT_CONTRACT_NONCE.value + transactionNonceOffset),
      });

      await jumpBlocks(context, 10);
    });
  });

  describe("getTransactionByHash", () => {
    it("should return a transaction", async function () {
      await createAndFinalizeBlock(context.polkadotApi);

      // Send a transaction
      const b = await context.createBlock(
        rpcTransfer(
          providerRPC,
          ARGENT_CONTRACT_NONCE,
          ARGENT_CONTRACT_ADDRESS,
          MINT_AMOUNT
        ),
        {
          finalize: true,
        }
      );

      const r = await providerRPC.getTransactionByHash(b.result.hash);
      expect(r).to.not.be.undefined;
    });

    it("should return transaction hash not found", async function () {
      // Send a transaction
      await context.createBlock(
        rpcTransfer(
          providerRPC,
          ARGENT_CONTRACT_NONCE,
          ARGENT_CONTRACT_ADDRESS,
          MINT_AMOUNT
        )
      );

      const transaction = providerRPC.getTransactionByHash("0x1234");
      await expect(transaction)
        .to.eventually.be.rejectedWith("25: Transaction hash not found")
        .and.be.an.instanceOf(LibraryError);
    });

    it("should return transaction hash not found when a transaction is in the pool", async function () {
      await createAndFinalizeBlock(context.polkadotApi);

      // create a invoke transaction
      const b = await rpcTransfer(
        providerRPC,
        ARGENT_CONTRACT_NONCE,
        ARGENT_CONTRACT_ADDRESS,
        MINT_AMOUNT
      );

      const transaction = providerRPC.getTransactionByHash(b.transaction_hash);
      await expect(transaction)
        .to.eventually.be.rejectedWith("25: Transaction hash not found")
        .and.be.an.instanceOf(LibraryError);
    });
  });

  describe("getTransactionReceipt", () => {
    it("should return a receipt", async function () {
      await createAndFinalizeBlock(context.polkadotApi);

      // Send a transaction
      const b = await context.createBlock(
        rpcTransfer(
          providerRPC,
          ARGENT_CONTRACT_NONCE,
          ARGENT_CONTRACT_ADDRESS,
          MINT_AMOUNT
        ),
        {
          finalize: true,
        }
      );

      const block_hash_and_number = await providerRPC.getBlockHashAndNumber();
      // eslint-disable-next-line @typescript-eslint/ban-ts-comment
      // @ts-ignore
      const r: TransactionReceipt = await providerRPC.getTransactionReceipt(
        b.result.hash
      );
      expect(r).to.not.be.undefined;
      expect(r.block_hash).to.be.equal(block_hash_and_number.block_hash);
      expect(r.block_number).to.be.equal(block_hash_and_number.block_number);
    });

    it("should return transaction hash not found", async function () {
      // Send a transaction
      await context.createBlock(
        rpcTransfer(
          providerRPC,
          ARGENT_CONTRACT_NONCE,
          ARGENT_CONTRACT_ADDRESS,
          MINT_AMOUNT
        )
      );

      const transaction = providerRPC.getTransactionReceipt("0x1234");
      await expect(transaction)
        .to.eventually.be.rejectedWith("25: Transaction hash not found")
        .and.be.an.instanceOf(LibraryError);
    });
  });
  describe("getEvents", function () {
    it("should fail on invalid continuation token", async function () {
      const filter = {
        from_block: { block_number: 0 },
        to_block: { block_number: 1 },
        address: FEE_TOKEN_ADDRESS,
        chunk_size: 1,
        continuation_token: "0xabdel",
        keys: [[]],
      };

      let events = providerRPC.getEvents(filter);
      await expect(events)
        .to.eventually.be.rejectedWith(
          "33: The supplied continuation token is invalid or unknown"
        )
        .and.be.an.instanceOf(LibraryError);

      // Send transactions
      const transactions = [];
      for (let i = 0; i < 5; i++) {
        transactions.push(
          rpcTransfer(
            providerRPC,
            ARGENT_CONTRACT_NONCE,
            ARGENT_CONTRACT_ADDRESS,
            MINT_AMOUNT
          )
        );
      }
      await context.createBlock(transactions);
      const block = await providerRPC.getBlockHashAndNumber();
      let filter2 = {
        from_block: { block_number: block.block_number },
        to_block: { block_number: block.block_number },
        address: FEE_TOKEN_ADDRESS,
        chunk_size: 1,
        continuation_token: "0,100,1",
        keys: [[]],
      };

      events = providerRPC.getEvents(filter2);
      await expect(events)
        .to.eventually.be.rejectedWith(
          "33: The supplied continuation token is invalid or unknown"
        )
        .and.be.an.instanceOf(LibraryError);

      filter2 = {
        from_block: { block_number: block.block_number },
        to_block: { block_number: block.block_number },
        address: FEE_TOKEN_ADDRESS,
        chunk_size: 1,
        continuation_token: "0,0,100",
        keys: [[]],
      };

      events = providerRPC.getEvents(filter2);
      await expect(events)
        .to.eventually.be.rejectedWith(
          "33: The supplied continuation token is invalid or unknown"
        )
        .and.be.an.instanceOf(LibraryError);
    });

    it("should fail on chunk size too big", async function () {
      const filter = {
        from_block: { block_number: 0 },
        to_block: { block_number: 1 },
        address: FEE_TOKEN_ADDRESS,
        chunk_size: 1001,
        keys: [[]],
      };

      const events = providerRPC.getEvents(filter);
      await expect(events)
        .to.eventually.be.rejectedWith("31: Requested page size is too big")
        .and.be.an.instanceOf(LibraryError);
    });

    it("should fail on keys too big", async function () {
      const filter = {
        from_block: { block_number: 0 },
        to_block: { block_number: 1 },
        address: FEE_TOKEN_ADDRESS,
        chunk_size: 1,
        keys: Array(101).fill(["0x0"]),
      };

      // eslint-disable-next-line @typescript-eslint/ban-ts-comment
      // @ts-ignore
      const events = providerRPC.getEvents(filter);
      await expect(events)
        .to.eventually.be.rejectedWith("34: Too many keys provided in a filter")
        .and.be.an.instanceOf(LibraryError);
    });

    it("returns expected events on correct filter", async function () {
      // Send a transaction
      await context.createBlock(
        rpcTransfer(
          providerRPC,
          ARGENT_CONTRACT_NONCE,
          ARGENT_CONTRACT_ADDRESS,
          MINT_AMOUNT
        )
      );

      // eslint-disable-next-line @typescript-eslint/ban-ts-comment
      // @ts-ignore
      const tx: InvokeTransaction =
        await providerRPC.getTransactionByBlockIdAndIndex("latest", 0);
      const block_hash_and_number = await providerRPC.getBlockHashAndNumber();
      const filter = {
        from_block: "latest",
        to_block: "latest",
        address: FEE_TOKEN_ADDRESS,
        chunk_size: 10,
      };
      // eslint-disable-next-line @typescript-eslint/ban-ts-comment
      // @ts-ignore
      const events = await providerRPC.getEvents(filter);

      expect(events.events.length).to.be.equal(2);
      expect(events.continuation_token).to.be.null;
      for (const event of events.events) {
        expect(validateAndParseAddress(event.from_address)).to.be.equal(
          FEE_TOKEN_ADDRESS
        );
        expect(event.transaction_hash).to.be.equal(tx.transaction_hash);
      }
      // check transfer event
      const transfer_event = events.events[0];
      expect(transfer_event).to.deep.equal({
        transaction_hash: tx.transaction_hash,
        block_hash: block_hash_and_number.block_hash,
        block_number: block_hash_and_number.block_number,
        from_address: cleanHex(FEE_TOKEN_ADDRESS),
        keys: [toHex(starknetKeccak("Transfer"))],
        data: [
          ARGENT_CONTRACT_ADDRESS,
          ARGENT_CONTRACT_ADDRESS,
          MINT_AMOUNT,
          "0x0",
        ].map(cleanHex),
      });
      // check fee transfer event
      const fee_event = events.events[1];
      expect(fee_event).to.deep.equal({
        transaction_hash: tx.transaction_hash,
        block_hash: block_hash_and_number.block_hash,
        block_number: block_hash_and_number.block_number,
        from_address: cleanHex(FEE_TOKEN_ADDRESS),
        keys: [toHex(starknetKeccak("Transfer"))],
        data: [
          ARGENT_CONTRACT_ADDRESS,
          SEQUENCER_ADDRESS,
          "0x1a02c", // current fee perceived for the transfer
          "0x0",
        ].map(cleanHex),
      });
    });

    it("returns expected events on correct filter two blocks", async function () {
      // Send transactions
      const transactions = [];
      for (let i = 0; i < 5; i++) {
        transactions.push(
          rpcTransfer(
            providerRPC,
            ARGENT_CONTRACT_NONCE,
            ARGENT_CONTRACT_ADDRESS,
            MINT_AMOUNT
          )
        );
      }
      await context.createBlock(transactions);
      const firstBlockCreated = await providerRPC.getBlockHashAndNumber();
      // Second block
      const transactions2 = [];
      for (let i = 0; i < 5; i++) {
        transactions2.push(
          rpcTransfer(
            providerRPC,
            ARGENT_CONTRACT_NONCE,
            ARGENT_CONTRACT_ADDRESS,
            MINT_AMOUNT
          )
        );
      }
      await context.createBlock(transactions2);
      const secondBlockCreated = await providerRPC.getBlockHashAndNumber();

      // eslint-disable-next-line @typescript-eslint/ban-ts-comment
      // @ts-ignore
      const filter = {
        from_block: { block_number: firstBlockCreated.block_number },
        to_block: { block_number: secondBlockCreated.block_number },
        address: FEE_TOKEN_ADDRESS,
        chunk_size: 100,
      };
      // eslint-disable-next-line @typescript-eslint/ban-ts-comment
      // @ts-ignore
      const events = await providerRPC.getEvents(filter);

      expect(events.events.length).to.be.equal(20);
      expect(events.continuation_token).to.be.null;
      for (let i = 0; i < 2; i++) {
        // eslint-disable-next-line @typescript-eslint/ban-ts-comment
        // @ts-ignore
        const tx: InvokeTransaction =
          await providerRPC.getTransactionByBlockIdAndIndex(
            firstBlockCreated.block_hash,
            i
          );
        expect(
          validateAndParseAddress(events.events[2 * i].from_address)
        ).to.be.equal(FEE_TOKEN_ADDRESS);
        expect(events.events[2 * i].transaction_hash).to.be.equal(
          tx.transaction_hash
        );
        expect(
          validateAndParseAddress(events.events[2 * i + 1].from_address)
        ).to.be.equal(FEE_TOKEN_ADDRESS);
        expect(events.events[2 * i + 1].transaction_hash).to.be.equal(
          tx.transaction_hash
        );
      }
      for (let i = 0; i < 2; i++) {
        // eslint-disable-next-line @typescript-eslint/ban-ts-comment
        // @ts-ignore
        const tx_second_block: InvokeTransaction =
          await providerRPC.getTransactionByBlockIdAndIndex(
            secondBlockCreated.block_hash,
            i
          );
        expect(
          validateAndParseAddress(events.events[10 + 2 * i].from_address)
        ).to.be.equal(FEE_TOKEN_ADDRESS);
        expect(events.events[10 + 2 * i].transaction_hash).to.be.equal(
          tx_second_block.transaction_hash
        );
        expect(
          validateAndParseAddress(events.events[10 + 2 * i + 1].from_address)
        ).to.be.equal(FEE_TOKEN_ADDRESS);
        expect(events.events[10 + 2 * i + 1].transaction_hash).to.be.equal(
          tx_second_block.transaction_hash
        );
      }
    });

    it("returns expected events on correct filter two blocks pagination", async function () {
      // Send transactions
      const transactions = [];
      for (let i = 0; i < 5; i++) {
        transactions.push(
          rpcTransfer(
            providerRPC,
            ARGENT_CONTRACT_NONCE,
            ARGENT_CONTRACT_ADDRESS,
            MINT_AMOUNT
          )
        );
      }
      await context.createBlock(transactions);
      const firstBlockCreated = await providerRPC.getBlockHashAndNumber();
      // Second block
      const transactions2 = [];
      for (let i = 0; i < 5; i++) {
        transactions2.push(
          rpcTransfer(
            providerRPC,
            ARGENT_CONTRACT_NONCE,
            ARGENT_CONTRACT_ADDRESS,
            MINT_AMOUNT
          )
        );
      }
      await context.createBlock(transactions2);
      const secondBlockCreated = await providerRPC.getBlockHashAndNumber();

      // eslint-disable-next-line @typescript-eslint/ban-ts-comment
      // @ts-ignore
      let filter = {
        from_block: { block_number: firstBlockCreated.block_number },
        to_block: { block_number: secondBlockCreated.block_number },
        address: FEE_TOKEN_ADDRESS,
        chunk_size: 7,
        continuation_token: null,
      };
      // eslint-disable-next-line @typescript-eslint/ban-ts-comment
      // @ts-ignore
      let { events, continuation_token } = await providerRPC.getEvents(filter);

      expect(events.length).to.be.equal(7);
      expect(continuation_token).to.be.equal("0,3,2");

      for (let i = 0; i < 3; i++) {
        // eslint-disable-next-line @typescript-eslint/ban-ts-comment
        // @ts-ignore
        const tx: InvokeTransaction =
          await providerRPC.getTransactionByBlockIdAndIndex(
            firstBlockCreated.block_hash,
            i
          );
        expect(validateAndParseAddress(events[2 * i].from_address)).to.be.equal(
          FEE_TOKEN_ADDRESS
        );
        expect(events[2 * i].transaction_hash).to.be.equal(tx.transaction_hash);
        expect(
          validateAndParseAddress(events[2 * i + 1].from_address)
        ).to.be.equal(FEE_TOKEN_ADDRESS);
        expect(events[2 * i + 1].transaction_hash).to.be.equal(
          tx.transaction_hash
        );
      }
      // eslint-disable-next-line @typescript-eslint/ban-ts-comment
      // @ts-ignore
      const tx3: InvokeTransaction =
        await providerRPC.getTransactionByBlockIdAndIndex(
          firstBlockCreated.block_hash,
          3
        );
      expect(validateAndParseAddress(events[6].from_address)).to.be.equal(
        FEE_TOKEN_ADDRESS
      );
      expect(events[6].transaction_hash).to.be.equal(tx3.transaction_hash);

      // eslint-disable-next-line @typescript-eslint/ban-ts-comment
      // @ts-ignore
      filter = {
        from_block: { block_number: firstBlockCreated.block_number },
        to_block: { block_number: secondBlockCreated.block_number },
        address: FEE_TOKEN_ADDRESS,
        chunk_size: 7,
        continuation_token: continuation_token,
      };
      // eslint-disable-next-line @typescript-eslint/ban-ts-comment
      // @ts-ignore
      ({ events, continuation_token } = await providerRPC.getEvents(filter));

      expect(events.length).to.be.equal(7);
      expect(continuation_token).to.be.equal("1,1,3");

      expect(validateAndParseAddress(events[0].from_address)).to.be.equal(
        FEE_TOKEN_ADDRESS
      );
      expect(events[0].transaction_hash).to.be.equal(tx3.transaction_hash);

      // eslint-disable-next-line @typescript-eslint/ban-ts-comment
      // @ts-ignore
      const tx4: InvokeTransaction =
        await providerRPC.getTransactionByBlockIdAndIndex(
          firstBlockCreated.block_hash,
          4
        );
      expect(validateAndParseAddress(events[1].from_address)).to.be.equal(
        FEE_TOKEN_ADDRESS
      );
      expect(events[1].transaction_hash).to.be.equal(tx4.transaction_hash);
      expect(validateAndParseAddress(events[2].from_address)).to.be.equal(
        FEE_TOKEN_ADDRESS
      );
      expect(events[2].transaction_hash).to.be.equal(tx4.transaction_hash);

      for (let i = 0; i < 2; i++) {
        // eslint-disable-next-line @typescript-eslint/ban-ts-comment
        // @ts-ignore
        const tx: InvokeTransaction =
          await providerRPC.getTransactionByBlockIdAndIndex(
            secondBlockCreated.block_hash,
            i
          );
        expect(
          validateAndParseAddress(events[2 * i + 3].from_address)
        ).to.be.equal(FEE_TOKEN_ADDRESS);
        expect(events[2 * i + 3].transaction_hash).to.be.equal(
          tx.transaction_hash
        );
        expect(
          validateAndParseAddress(events[2 * i + 4].from_address)
        ).to.be.equal(FEE_TOKEN_ADDRESS);
        expect(events[2 * i + 4].transaction_hash).to.be.equal(
          tx.transaction_hash
        );
      }

      // eslint-disable-next-line @typescript-eslint/ban-ts-comment
      // @ts-ignore
      filter = {
        from_block: { block_number: firstBlockCreated.block_number },
        to_block: { block_number: secondBlockCreated.block_number },
        address: FEE_TOKEN_ADDRESS,
        chunk_size: 7,
        continuation_token: continuation_token,
      };
      // eslint-disable-next-line @typescript-eslint/ban-ts-comment
      // @ts-ignore
      ({ events, continuation_token } = await providerRPC.getEvents(filter));

      expect(events.length).to.be.equal(6);
      expect(continuation_token).to.be.null;

      for (let i = 2; i < 5; i++) {
        // eslint-disable-next-line @typescript-eslint/ban-ts-comment
        // @ts-ignore
        const tx: InvokeTransaction =
          await providerRPC.getTransactionByBlockIdAndIndex(
            secondBlockCreated.block_hash,
            i
          );
        expect(
          validateAndParseAddress(events[2 * i - 4].from_address)
        ).to.be.equal(FEE_TOKEN_ADDRESS);
        expect(events[2 * i - 4].transaction_hash).to.be.equal(
          tx.transaction_hash
        );
        expect(
          validateAndParseAddress(events[2 * i - 3].from_address)
        ).to.be.equal(FEE_TOKEN_ADDRESS);
        expect(events[2 * i - 3].transaction_hash).to.be.equal(
          tx.transaction_hash
        );
      }
    });

    it("returns expected events on correct filter many blocks pagination", async function () {
      // Send transactions
      const transactions = [];
      for (let i = 0; i < 5; i++) {
        transactions.push(
          rpcTransfer(
            providerRPC,
            ARGENT_CONTRACT_NONCE,
            ARGENT_CONTRACT_ADDRESS,
            MINT_AMOUNT
          )
        );
      }
      await context.createBlock(transactions);
      const firstBlockCreated = await providerRPC.getBlockHashAndNumber();

      // 3 blocks without transactions
      const empty_transactions = [];
      await context.createBlock(empty_transactions);
      await context.createBlock(empty_transactions);
      await context.createBlock(empty_transactions);
      // Second block
      const transactions2 = [];
      for (let i = 0; i < 5; i++) {
        transactions2.push(
          rpcTransfer(
            providerRPC,
            ARGENT_CONTRACT_NONCE,
            ARGENT_CONTRACT_ADDRESS,
            MINT_AMOUNT
          )
        );
      }
      await context.createBlock(transactions2);
      const fifthBlockCreated = await providerRPC.getBlockHashAndNumber();

      // eslint-disable-next-line @typescript-eslint/ban-ts-comment
      // @ts-ignore
      let filter = {
        from_block: { block_number: firstBlockCreated.block_number },
        to_block: { block_number: fifthBlockCreated.block_number },
        address: FEE_TOKEN_ADDRESS,
        chunk_size: 10,
        continuation_token: null,
      };
      // eslint-disable-next-line @typescript-eslint/ban-ts-comment
      // @ts-ignore
      let { events, continuation_token } = await providerRPC.getEvents(filter);

      expect(events.length).to.be.equal(10);
      expect(continuation_token).to.be.equal("0,4,3");

      for (let i = 0; i < 5; i++) {
        // eslint-disable-next-line @typescript-eslint/ban-ts-comment
        // @ts-ignore
        const tx: InvokeTransaction =
          await providerRPC.getTransactionByBlockIdAndIndex(
            firstBlockCreated.block_hash,
            i
          );
        expect(validateAndParseAddress(events[2 * i].from_address)).to.be.equal(
          FEE_TOKEN_ADDRESS
        );
        expect(events[2 * i].transaction_hash).to.be.equal(tx.transaction_hash);
        expect(
          validateAndParseAddress(events[2 * i + 1].from_address)
        ).to.be.equal(FEE_TOKEN_ADDRESS);
        expect(events[2 * i + 1].transaction_hash).to.be.equal(
          tx.transaction_hash
        );
      }

      // eslint-disable-next-line @typescript-eslint/ban-ts-comment
      // @ts-ignore
      filter = {
        from_block: { block_number: firstBlockCreated.block_number },
        to_block: { block_number: fifthBlockCreated.block_number },
        address: FEE_TOKEN_ADDRESS,
        chunk_size: 10,
        continuation_token: continuation_token,
      };
      // eslint-disable-next-line @typescript-eslint/ban-ts-comment
      // @ts-ignore
      ({ events, continuation_token } = await providerRPC.getEvents(filter));

      expect(events.length).to.be.equal(10);
      expect(continuation_token).to.be.null;

      for (let i = 0; i < 5; i++) {
        // eslint-disable-next-line @typescript-eslint/ban-ts-comment
        // @ts-ignore
        const tx: InvokeTransaction =
          await providerRPC.getTransactionByBlockIdAndIndex(
            fifthBlockCreated.block_hash,
            i
          );
        expect(validateAndParseAddress(events[2 * i].from_address)).to.be.equal(
          FEE_TOKEN_ADDRESS
        );
        expect(events[2 * i].transaction_hash).to.be.equal(tx.transaction_hash);
        expect(
          validateAndParseAddress(events[2 * i + 1].from_address)
        ).to.be.equal(FEE_TOKEN_ADDRESS);
        expect(events[2 * i + 1].transaction_hash).to.be.equal(
          tx.transaction_hash
        );
      }
    });

    it("returns expected events on correct filter many empty blocks pagination", async function () {
      // Send transactions
      const transactions = [];
      for (let i = 0; i < 5; i++) {
        transactions.push(
          rpcTransfer(
            providerRPC,
            ARGENT_CONTRACT_NONCE,
            ARGENT_CONTRACT_ADDRESS,
            MINT_AMOUNT
          )
        );
      }
      await context.createBlock(transactions);
      const firstBlockCreated = await providerRPC.getBlockHashAndNumber();

      // 4 blocks without transactions
      const empty_transactions = [];
      await context.createBlock(empty_transactions);
      await context.createBlock(empty_transactions);
      await context.createBlock(empty_transactions);
      await context.createBlock(empty_transactions);

      const fifthBlockCreated = await providerRPC.getBlockHashAndNumber();

      // eslint-disable-next-line @typescript-eslint/ban-ts-comment
      // @ts-ignore
      let filter = {
        from_block: { block_number: firstBlockCreated.block_number },
        to_block: { block_number: fifthBlockCreated.block_number },
        address: FEE_TOKEN_ADDRESS,
        chunk_size: 10,
        continuation_token: null,
      };
      // eslint-disable-next-line @typescript-eslint/ban-ts-comment
      // @ts-ignore
      let { events, continuation_token } = await providerRPC.getEvents(filter);

      expect(events.length).to.be.equal(10);
      expect(continuation_token).to.be.equal("0,4,3");

      // eslint-disable-next-line @typescript-eslint/ban-ts-comment
      // @ts-ignore
      filter = {
        from_block: { block_number: firstBlockCreated.block_number },
        to_block: { block_number: fifthBlockCreated.block_number },
        address: FEE_TOKEN_ADDRESS,
        chunk_size: 10,
        continuation_token: continuation_token,
      };
      // eslint-disable-next-line @typescript-eslint/ban-ts-comment
      // @ts-ignore
      ({ events, continuation_token } = await providerRPC.getEvents(filter));

      expect(events.length).to.be.equal(0);
      expect(continuation_token).to.be.null;
    });

    it("returns expected events on correct filter with chunk size", async function () {
      // Send transactions
      const transactions = [];
      for (let i = 0; i < 5; i++) {
        transactions.push(
          rpcTransfer(
            providerRPC,
            ARGENT_CONTRACT_NONCE,
            ARGENT_CONTRACT_ADDRESS,
            MINT_AMOUNT
          )
        );
      }
      await context.createBlock(transactions);

      const filter = {
        from_block: "latest",
        to_block: "latest",
        address: FEE_TOKEN_ADDRESS,
        chunk_size: 4,
      };
      // eslint-disable-next-line @typescript-eslint/ban-ts-comment
      // @ts-ignore
      const events = await providerRPC.getEvents(filter);
      expect(events.events.length).to.be.equal(4);
      expect(events.continuation_token).to.be.equal("0,1,3");
      for (let i = 0; i < 2; i++) {
        // eslint-disable-next-line @typescript-eslint/ban-ts-comment
        // @ts-ignore
        const tx: InvokeTransaction =
          await providerRPC.getTransactionByBlockIdAndIndex("latest", i);
        expect(
          validateAndParseAddress(events.events[2 * i].from_address)
        ).to.be.equal(FEE_TOKEN_ADDRESS);
        expect(events.events[2 * i].transaction_hash).to.be.equal(
          tx.transaction_hash
        );
        expect(
          validateAndParseAddress(events.events[2 * i + 1].from_address)
        ).to.be.equal(FEE_TOKEN_ADDRESS);
        expect(events.events[2 * i + 1].transaction_hash).to.be.equal(
          tx.transaction_hash
        );
      }
    });

    it("returns expected events on correct filter with continuation token", async function () {
      // Send transactions
      const transactions = [];
      for (let i = 0; i < 5; i++) {
        transactions.push(
          rpcTransfer(
            providerRPC,
            ARGENT_CONTRACT_NONCE,
            ARGENT_CONTRACT_ADDRESS,
            MINT_AMOUNT
          )
        );
      }
      await context.createBlock(transactions);

      const skip = 3;
      const filter = {
        from_block: "latest",
        to_block: "latest",
        address: FEE_TOKEN_ADDRESS,
        chunk_size: 4,
        continuation_token: `0,${skip - 1},${3}`, // 3 events per transaction
      };
      // eslint-disable-next-line @typescript-eslint/ban-ts-comment
      // @ts-ignore
      const events = await providerRPC.getEvents(filter);
      expect(events.events.length).to.be.equal(4);
      expect(events.continuation_token).to.be.null;
      for (let i = 0; i < 2; i++) {
        // eslint-disable-next-line @typescript-eslint/ban-ts-comment
        // @ts-ignore
        const tx: InvokeTransaction =
          await providerRPC.getTransactionByBlockIdAndIndex("latest", skip + i);
        expect(
          validateAndParseAddress(events.events[2 * i].from_address)
        ).to.be.equal(FEE_TOKEN_ADDRESS);
        expect(events.events[2 * i].transaction_hash).to.be.equal(
          tx.transaction_hash
        );
        expect(
          validateAndParseAddress(events.events[2 * i + 1].from_address)
        ).to.be.equal(FEE_TOKEN_ADDRESS);
        expect(events.events[2 * i + 1].transaction_hash).to.be.equal(
          tx.transaction_hash
        );
      }
    });

    it("returns expected events on correct filter with keys", async function () {
      // Send a transaction
      await context.createBlock(
        rpcTransfer(
          providerRPC,
          ARGENT_CONTRACT_NONCE,
          ARGENT_CONTRACT_ADDRESS,
          MINT_AMOUNT
        )
      );

      // eslint-disable-next-line @typescript-eslint/ban-ts-comment
      // @ts-ignore
      const tx: InvokeTransaction =
        await providerRPC.getTransactionByBlockIdAndIndex("latest", 0);
      const block_hash_and_number = await providerRPC.getBlockHashAndNumber();
      const filter = {
        from_block: "latest",
        to_block: "latest",
        chunk_size: 1,
        keys: [[toHex(starknetKeccak("transaction_executed"))]],
      };
      // eslint-disable-next-line @typescript-eslint/ban-ts-comment
      // @ts-ignore
      const events = await providerRPC.getEvents(filter);
      expect(events.events.length).to.be.equal(1);
      expect(events.continuation_token).to.be.equal("0,0,1");
      expect(events.events[0]).to.deep.equal({
        transaction_hash: tx.transaction_hash,
        block_hash: block_hash_and_number.block_hash,
        block_number: block_hash_and_number.block_number,
        from_address: cleanHex(ARGENT_CONTRACT_ADDRESS),
        keys: [toHex(starknetKeccak("transaction_executed"))],
        data: [tx.transaction_hash, "0x2", "0x1", "0x1"].map(cleanHex),
      });
    });
  });

  describe("Fix #551: Madara RPC doesn't handle 'pending' block id", async () => {
    it("should support 'pending' block id", async function () {
      const nonce = await providerRPC.getNonceForAddress(
        ARGENT_CONTRACT_ADDRESS,
        "pending"
      );
      expect(nonce).to.not.be.undefined;
    });

    it("should support 'latest' block id", async function () {
      const nonce = await providerRPC.getNonceForAddress(
        ARGENT_CONTRACT_ADDRESS,
        "latest"
      );
      expect(nonce).to.not.be.undefined;
    });
  });

  describe("state root", async () => {
    it("should return default when disabled", async function () {
      const latestBlock = await providerRPC.getBlock("latest");
      expect(latestBlock.new_root).to.eq("0x0");
    });
  });
});<|MERGE_RESOLUTION|>--- conflicted
+++ resolved
@@ -775,17 +775,11 @@
         version: "0x1",
       };
 
-<<<<<<< HEAD
-      const fee_estimate = await providerRPC.getEstimateFee(
-        [tx1, tx1],
-        [txDetails1, txDetails2],
-        "latest"
-      );
-
-      expect(fee_estimate[0].overall_fee.cmp(toBN(0))).to.be.equal(1);
-      expect(fee_estimate[0].gas_consumed.cmp(toBN(0))).to.be.equal(1);
-=======
-      const fee_estimate = providerRPC.getEstimateFee(tx, txDetails, "latest");
+      const fee_estimate = providerRPC.getEstimateFee(
+        tx1,
+        txDetails1,
+        "latest"
+      );
 
       expect(fee_estimate).to.eventually.be.rejectedWith(
         "invalid type: map, expected variant identifier"
@@ -794,7 +788,6 @@
       // FIXME: https://github.com/keep-starknet-strange/madara/issues/795
       // expect(fee_estimate.overall_fee === 0n).to.be.equal(1);
       // expect(fee_estimate.gas_consumed === 0n).to.be.equal(1);
->>>>>>> cc9e2ca5
     });
 
     it("should raise if contract does not exist", async function () {
@@ -818,12 +811,6 @@
         version: "0x1",
       };
 
-<<<<<<< HEAD
-      const estimate = providerRPC.getEstimateFee([tx], [txDetails], "latest");
-      await expect(estimate)
-        .to.eventually.be.rejectedWith("40: Contract error")
-        .and.be.an.instanceOf(LibraryError);
-=======
       const estimate = providerRPC.getEstimateFee(tx, txDetails, "latest");
       expect(estimate).to.eventually.be.rejectedWith(
         "invalid type: map, expected variant identifier"
@@ -833,7 +820,6 @@
       // await expect(estimate)
       //   .to.eventually.be.rejectedWith("40: Contract error")
       //   .and.be.an.instanceOf(LibraryError);
->>>>>>> cc9e2ca5
     });
   });
 
