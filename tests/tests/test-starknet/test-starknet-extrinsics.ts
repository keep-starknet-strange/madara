--- conflicted
+++ resolved
@@ -24,89 +24,90 @@
 } from "../constants";
 import { RpcProvider, hash } from "starknet";
 
-<<<<<<< HEAD
-describeDevMadara("Pallet Starknet - Extrinsics", (context) => {
-  let providerRPC: RpcProvider;
-
-  before(async function () {
-    providerRPC = new RpcProvider({
-      nodeUrl: `http://127.0.0.1:${context.rpcPort}/`,
-      retries: 3,
-    }); // substrate node
-  });
-
-  it("should connect to local node", async function () {
-    const rdy = context.polkadotApi.isConnected;
-    expect(rdy).to.be.true;
-  });
-
-  it("should jump 10 blocks", async function () {
-    const rdy = context.polkadotApi.isConnected;
-    expect(rdy).to.be.true;
-
-    await jumpBlocks(context, 10);
-  });
-
-  // TODO: fix testing for declare
-  it.skip("should declare a new contract class", async function () {
-    const {
-      result: { events },
-    } = await context.createBlock(
-      declare(context.polkadotApi, CONTRACT_ADDRESS, TOKEN_CLASS_HASH),
-    );
-
-    expect(
-      events.find(
-        ({ event: { section, method } }) =>
-          section == "system" && method == "ExtrinsicSuccess",
-      ),
-    ).to.exist;
-  });
-
-  it("should deploy a new contract", async function () {
-    const deployedContractAddress = hash.calculateContractAddressFromHash(
-      "0x0000000000000000000000000000000000000000000000000000000000000001",
-      "0x0000000000000000000000000000000000000000000000000000000000010000",
-      [
-        "0x000000000000000000000000000000000000000000000000000000000000000A", // Name
-        "0x0000000000000000000000000000000000000000000000000000000000000001", // Symbol
-        "0x0000000000000000000000000000000000000000000000000000000000000002", // Decimals
-        "0x000000000000000000000000000000000FFFFFFFFFFFFFFFFFFFFFFFFFFFFFFF", // Initial supply low
-        "0x000000000000000000000000000000000FFFFFFFFFFFFFFFFFFFFFFFFFFFFFFF", // Initial supply high
-        "0x0000000000000000000000000000000000000000000000000000000000001111", // recipient
-      ],
-      0,
-    );
-    // ERC20_balances(0x1111).low = 0x72943352085ed3fbe3b8ff53a6aef9da8d893ccdab99bd5223d765f1a22735f
-    const storageAddress =
-      "0x72943352085ed3fbe3b8ff53a6aef9da8d893ccdab99bd5223d765f1a22735f";
-
-    const {
-      result: { events },
-    } = await context.createBlock(
-      deploy(context.polkadotApi, CONTRACT_ADDRESS, TOKEN_CLASS_HASH),
-    );
-
-    const classHash = await providerRPC.getClassHashAt(
-      deployedContractAddress,
-      "latest",
-    );
-    expect(hexFixLength(classHash, 256, true)).to.equal(TOKEN_CLASS_HASH);
-
-    const balance = await providerRPC.getStorageAt(
-      deployedContractAddress,
-      storageAddress,
-      "latest",
-    );
-    expect(balance).to.equal("0xfffffffffffffffffffffffffffffff");
-
-    expect(
-      events.find(
-        ({ event: { section, method } }) =>
-          section == "system" && method == "ExtrinsicSuccess",
-      ),
-    ).to.exist;
-  });
+describeDevMadara(
+  "Pallet Starknet - Extrinsics",
+  (context) => {
+    let providerRPC: RpcProvider;
+
+    before(async function () {
+      providerRPC = new RpcProvider({
+        nodeUrl: `http://127.0.0.1:${context.rpcPort}/`,
+        retries: 3,
+      }); // substrate node
+    });
+
+    it("should connect to local node", async function () {
+      const rdy = context.polkadotApi.isConnected;
+      expect(rdy).to.be.true;
+    });
+
+    it("should jump 10 blocks", async function () {
+      const rdy = context.polkadotApi.isConnected;
+      expect(rdy).to.be.true;
+
+      await jumpBlocks(context, 10);
+    });
+
+    // TODO: fix testing for declare
+    it.skip("should declare a new contract class", async function () {
+      const {
+        result: { events },
+      } = await context.createBlock(
+        declare(context.polkadotApi, CONTRACT_ADDRESS, TOKEN_CLASS_HASH),
+      );
+
+      expect(
+        events.find(
+          ({ event: { section, method } }) =>
+            section == "system" && method == "ExtrinsicSuccess",
+        ),
+      ).to.exist;
+    });
+
+    it("should deploy a new contract", async function () {
+      const deployedContractAddress = hash.calculateContractAddressFromHash(
+        "0x0000000000000000000000000000000000000000000000000000000000000001",
+        "0x0000000000000000000000000000000000000000000000000000000000010000",
+        [
+          "0x000000000000000000000000000000000000000000000000000000000000000A", // Name
+          "0x0000000000000000000000000000000000000000000000000000000000000001", // Symbol
+          "0x0000000000000000000000000000000000000000000000000000000000000002", // Decimals
+          "0x000000000000000000000000000000000FFFFFFFFFFFFFFFFFFFFFFFFFFFFFFF", // Initial supply low
+          "0x000000000000000000000000000000000FFFFFFFFFFFFFFFFFFFFFFFFFFFFFFF", // Initial supply high
+          "0x0000000000000000000000000000000000000000000000000000000000001111", // recipient
+        ],
+        0,
+      );
+      // ERC20_balances(0x1111).low = 0x72943352085ed3fbe3b8ff53a6aef9da8d893ccdab99bd5223d765f1a22735f
+      const storageAddress =
+        "0x72943352085ed3fbe3b8ff53a6aef9da8d893ccdab99bd5223d765f1a22735f";
+
+      const {
+        result: { events },
+      } = await context.createBlock(
+        deploy(context.polkadotApi, CONTRACT_ADDRESS, TOKEN_CLASS_HASH),
+      );
+
+      const classHash = await providerRPC.getClassHashAt(
+        deployedContractAddress,
+        "latest",
+      );
+      expect(hexFixLength(classHash, 256, true)).to.equal(TOKEN_CLASS_HASH);
+
+      const balance = await providerRPC.getStorageAt(
+        deployedContractAddress,
+        storageAddress,
+        "latest",
+      );
+      expect(balance).to.equal("0xfffffffffffffffffffffffffffffff");
+
+      expect(
+        events.find(
+          ({ event: { section, method } }) =>
+            section == "system" && method == "ExtrinsicSuccess",
+        ),
+      ).to.exist;
+    });
 
   it("should execute a transfer", async function () {
     const recipientAddress =
@@ -115,12 +116,12 @@
     const storageKey =
       "0x4c761778f11aa10fc40190ff3127637fe00dc59bfa557bd4c8beb30a178f016";
 
-    const balanceBefore = await providerRPC.getStorageAt(
-      FEE_TOKEN_ADDRESS,
-      storageKey,
-      "latest",
-    );
-    expect(balanceBefore).to.equal("0x0");
+      const balanceBefore = await providerRPC.getStorageAt(
+        FEE_TOKEN_ADDRESS,
+        storageKey,
+        "latest",
+      );
+      expect(balanceBefore).to.equal("0x0");
 
     const nonce = 1;
     const {
@@ -136,20 +137,20 @@
       ),
     );
 
-    const balanceAfter = await providerRPC.getStorageAt(
-      FEE_TOKEN_ADDRESS,
-      storageKey,
-      "latest",
-    );
-    expect(balanceAfter).to.equal("0x1");
-
-    expect(
-      events.find(
-        ({ event: { section, method } }) =>
-          section == "system" && method == "ExtrinsicSuccess",
-      ),
-    ).to.exist;
-  });
+      const balanceAfter = await providerRPC.getStorageAt(
+        FEE_TOKEN_ADDRESS,
+        storageKey,
+        "latest",
+      );
+      expect(balanceAfter).to.equal("0x1");
+
+      expect(
+        events.find(
+          ({ event: { section, method } }) =>
+            section == "system" && method == "ExtrinsicSuccess",
+        ),
+      ).to.exist;
+    });
 
   it("mint NFTs signed", async function () {
     const tokenID = numberToHex(1, 256);
@@ -160,12 +161,12 @@
       "0x1a564c2a8ac0aa99f656ca20cae9b7ed3aff27fa129aea20969feb46dd94e73";
     // ERC721_owners(1).low = 0x79c7fb99f54e3fcd8f9894e87b6004eaf8a3a51318d79db735475363c130030
 
-    const balanceBefore = await providerRPC.getStorageAt(
-      NFT_CONTRACT_ADDRESS,
-      storageKey,
-      "latest",
-    );
-    expect(balanceBefore).to.equal("0x0");
+      const balanceBefore = await providerRPC.getStorageAt(
+        NFT_CONTRACT_ADDRESS,
+        storageKey,
+        "latest",
+      );
+      expect(balanceBefore).to.equal("0x0");
 
     const calldata = [
       "0x0000000000000000000000000000000000000000000000000000000000000001", // CALL ARRAY LEN
@@ -198,20 +199,20 @@
       ),
     );
 
-    const balanceAfter = await providerRPC.getStorageAt(
-      NFT_CONTRACT_ADDRESS,
-      storageKey,
-      "latest",
-    );
-    expect(balanceAfter).to.equal("0x1");
-
-    expect(
-      events.find(
-        ({ event: { section, method } }) =>
-          section == "system" && method == "ExtrinsicSuccess",
-      ),
-    ).to.exist;
-  });
+      const balanceAfter = await providerRPC.getStorageAt(
+        NFT_CONTRACT_ADDRESS,
+        storageKey,
+        "latest",
+      );
+      expect(balanceAfter).to.equal("0x1");
+
+      expect(
+        events.find(
+          ({ event: { section, method } }) =>
+            section == "system" && method == "ExtrinsicSuccess",
+        ),
+      ).to.exist;
+    });
 
   it("deploys ERC20 contract via UDC", async function () {
     const nonce = 2;
@@ -235,182 +236,8 @@
       deployTokenContractUDC(
         context.polkadotApi,
         CONTRACT_ADDRESS,
-=======
-describeDevMadara(
-  "Pallet Starknet - Extrinsics",
-  (context) => {
-    let providerRPC: RpcProvider;
-
-    before(async function () {
-      providerRPC = new RpcProvider({
-        nodeUrl: `http://127.0.0.1:${context.rpcPort}/`,
-        retries: 3,
-      }); // substrate node
-    });
-
-    it("should connect to local node", async function () {
-      const rdy = context.polkadotApi.isConnected;
-      expect(rdy).to.be.true;
-    });
-
-    it("should jump 10 blocks", async function () {
-      const rdy = context.polkadotApi.isConnected;
-      expect(rdy).to.be.true;
-
-      await jumpBlocks(context, 10);
-    });
-
-    // TODO: fix testing for declare
-    it.skip("should declare a new contract class", async function () {
-      const {
-        result: { events },
-      } = await context.createBlock(
-        declare(context.polkadotApi, CONTRACT_ADDRESS, TOKEN_CLASS_HASH),
-      );
-
-      expect(
-        events.find(
-          ({ event: { section, method } }) =>
-            section == "system" && method == "ExtrinsicSuccess",
-        ),
-      ).to.exist;
-    });
-
-    it("should deploy a new contract", async function () {
-      const deployedContractAddress = hash.calculateContractAddressFromHash(
+        "0x0000000000000000000000000000000000000000000000000000000000010000",
         "0x0000000000000000000000000000000000000000000000000000000000000001",
->>>>>>> 9db8569b
-        "0x0000000000000000000000000000000000000000000000000000000000010000",
-        [
-          "0x000000000000000000000000000000000000000000000000000000000000000A", // Name
-          "0x0000000000000000000000000000000000000000000000000000000000000001", // Symbol
-          "0x0000000000000000000000000000000000000000000000000000000000000002", // Decimals
-          "0x000000000000000000000000000000000FFFFFFFFFFFFFFFFFFFFFFFFFFFFFFF", // Initial supply low
-          "0x000000000000000000000000000000000FFFFFFFFFFFFFFFFFFFFFFFFFFFFFFF", // Initial supply high
-          "0x0000000000000000000000000000000000000000000000000000000000001111", // recipient
-        ],
-        0,
-      );
-      // ERC20_balances(0x1111).low = 0x72943352085ed3fbe3b8ff53a6aef9da8d893ccdab99bd5223d765f1a22735f
-      const storageAddress =
-        "0x72943352085ed3fbe3b8ff53a6aef9da8d893ccdab99bd5223d765f1a22735f";
-
-      const {
-        result: { events },
-      } = await context.createBlock(
-        deploy(context.polkadotApi, CONTRACT_ADDRESS, TOKEN_CLASS_HASH),
-      );
-
-      const classHash = await providerRPC.getClassHashAt(
-        deployedContractAddress,
-        "latest",
-      );
-      expect(hexFixLength(classHash, 256, true)).to.equal(TOKEN_CLASS_HASH);
-
-      const balance = await providerRPC.getStorageAt(
-        deployedContractAddress,
-        storageAddress,
-        "latest",
-      );
-      expect(balance).to.equal("0xfffffffffffffffffffffffffffffff");
-
-      expect(
-        events.find(
-          ({ event: { section, method } }) =>
-            section == "system" && method == "ExtrinsicSuccess",
-        ),
-      ).to.exist;
-    });
-
-    it("should execute a transfer", async function () {
-      const recepientAddress =
-        "0x00000000000000000000000000000000000000000000000000000000deadbeef";
-      // ERC20_balances(0xdeadbeef).low = 0x4c761778f11aa10fc40190ff3127637fe00dc59bfa557bd4c8beb30a178f016
-      const storageKey =
-        "0x4c761778f11aa10fc40190ff3127637fe00dc59bfa557bd4c8beb30a178f016";
-
-      const balanceBefore = await providerRPC.getStorageAt(
-        FEE_TOKEN_ADDRESS,
-        storageKey,
-        "latest",
-      );
-      expect(balanceBefore).to.equal("0x0");
-
-      const nonce = 1;
-      const {
-        result: { events },
-      } = await context.createBlock(
-        transfer(
-          context.polkadotApi,
-          CONTRACT_ADDRESS,
-          FEE_TOKEN_ADDRESS,
-          recepientAddress,
-          MINT_AMOUNT,
-          nonce,
-        ),
-      );
-
-      const balanceAfter = await providerRPC.getStorageAt(
-        FEE_TOKEN_ADDRESS,
-        storageKey,
-        "latest",
-      );
-      expect(balanceAfter).to.equal("0x1");
-
-      expect(
-        events.find(
-          ({ event: { section, method } }) =>
-            section == "system" && method == "ExtrinsicSuccess",
-        ),
-      ).to.exist;
-    });
-
-    it("mint NFTs", async function () {
-      const recepientAddress =
-        "0x00000000000000000000000000000000000000000000000000000000deadbeef";
-      // ERC721_balances(0xdeadbeef).low = 0x1a564c2a8ac0aa99f656ca20cae9b7ed3aff27fa129aea20969feb46dd94e73
-      const storageKey =
-        "0x1a564c2a8ac0aa99f656ca20cae9b7ed3aff27fa129aea20969feb46dd94e73";
-      // ERC721_owners(1).low = 0x79c7fb99f54e3fcd8f9894e87b6004eaf8a3a51318d79db735475363c130030
-
-      const balanceBefore = await providerRPC.getStorageAt(
-        NFT_CONTRACT_ADDRESS,
-        storageKey,
-        "latest",
-      );
-      expect(balanceBefore).to.equal("0x0");
-
-      const {
-        result: { events },
-      } = await context.createBlock(
-        mintERC721(
-          context.polkadotApi, // api
-          CONTRACT_ADDRESS, // senderAddress
-          recepientAddress, // recipientAddress
-          numberToHex(1, 256), // tokenID
-          2, // nonce
-        ),
-      );
-
-      const balanceAfter = await providerRPC.getStorageAt(
-        NFT_CONTRACT_ADDRESS,
-        storageKey,
-        "latest",
-      );
-      expect(balanceAfter).to.equal("0x1");
-
-      expect(
-        events.find(
-          ({ event: { section, method } }) =>
-            section == "system" && method == "ExtrinsicSuccess",
-        ),
-      ).to.exist;
-    });
-
-    it("deploys ERC20 contract via UDC", async function () {
-      const deployedContractAddress = hash.calculateContractAddressFromHash(
-        "0x0000000000000000000000000000000000000000000000000000000000000001",
-<<<<<<< HEAD
         false,
         nonce,
       ),
@@ -419,56 +246,6 @@
     const storageAddress =
       "0x72943352085ed3fbe3b8ff53a6aef9da8d893ccdab99bd5223d765f1a22735f";
 
-    const classHash = await providerRPC.getClassHashAt(
-      deployedContractAddress,
-      "latest",
-    );
-    expect(hexFixLength(classHash, 256, true)).to.equal(TOKEN_CLASS_HASH);
-
-    const balance = await providerRPC.getStorageAt(
-      deployedContractAddress,
-      storageAddress,
-      "latest",
-    );
-    expect(balance).to.equal("0xfffffffffffffffffffffffffffffff");
-
-    expect(
-      events.find(
-        ({ event: { section, method } }) =>
-          section == "system" && method == "ExtrinsicSuccess",
-      ),
-    ).to.exist;
-  });
-});
-=======
-        "0x0000000000000000000000000000000000000000000000000000000000010000",
-        [
-          "0x000000000000000000000000000000000000000000000000000000000000000A", // Name
-          "0x000000000000000000000000000000000000000000000000000000000000000B", // Symbol
-          "0x0000000000000000000000000000000000000000000000000000000000000002", // Decimals
-          "0x000000000000000000000000000000000FFFFFFFFFFFFFFFFFFFFFFFFFFFFFFF", // Initial supply low
-          "0x000000000000000000000000000000000FFFFFFFFFFFFFFFFFFFFFFFFFFFFFFF", // Initial supply high
-          "0x0000000000000000000000000000000000000000000000000000000000001111", // recipient
-        ],
-        0,
-      );
-
-      const {
-        result: { events },
-      } = await context.createBlock(
-        deployTokenContractUDC(
-          context.polkadotApi,
-          CONTRACT_ADDRESS,
-          "0x0000000000000000000000000000000000000000000000000000000000010000",
-          "0x0000000000000000000000000000000000000000000000000000000000000001",
-          false,
-          3,
-        ),
-      );
-      // ERC20_balances(0x1111).low = 0x72943352085ed3fbe3b8ff53a6aef9da8d893ccdab99bd5223d765f1a22735f
-      const storageAddress =
-        "0x72943352085ed3fbe3b8ff53a6aef9da8d893ccdab99bd5223d765f1a22735f";
-
       const classHash = await providerRPC.getClassHashAt(
         deployedContractAddress,
         "latest",
@@ -491,5 +268,4 @@
     });
   },
   { runNewNode: true },
-);
->>>>>>> 9db8569b
+);