--- conflicted
+++ resolved
@@ -35,14 +35,7 @@
     uses: ./.github/workflows/linters-cargo.yml
     needs: rust_build
 
-<<<<<<< HEAD
-  tests:
-    name: Run tests and coverage
-    uses: ./.github/workflows/tests-coverage.yml
-    needs: rust_build
-
-=======
->>>>>>> f1eb9fc8
+  # https://github.com/keep-starknet-strange/madara/issues/1097
   # benchmark:
   #   name: Run benchmarks
   #   uses: ./.github/workflows/benchmarks.yml
