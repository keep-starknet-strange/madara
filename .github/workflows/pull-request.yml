--- conflicted
+++ resolved
@@ -38,26 +38,9 @@
   rpc-tests:
     name: Run rpc tests
     uses: ./.github/workflows/starknet-rpc-tests.yml
-<<<<<<< HEAD
-    needs: rust_build
+    needs: madara_commands
 
   benchmark:
     name: Run benchmarks
     uses: ./.github/workflows/benchmarks.yml
-    needs: rust_build
-=======
-    needs: madara_commands
-
-  # https://github.com/keep-starknet-strange/madara/issues/1097
-  # benchmark:
-  #   name: Run benchmarks
-  #   uses: ./.github/workflows/benchmarks.yml
-  #   needs: [rust_build, tests]
-  #   permissions:
-  #     # deployments permission to deploy GitHub pages website
-  #     deployments: write
-  #     # contents permission to update benchmark contents in gh-pages branch
-  #     contents: write
-  #     # post on the pull-request page
-  #     pull-requests: write
->>>>>>> 2afd5fdf
+    needs: madara_commands