--- conflicted
+++ resolved
@@ -31,26 +31,12 @@
     uses: ./.github/workflows/linters-cargo.yml
     needs: rust_build
 
-<<<<<<< HEAD
   tests:
     name: Run tests and coverage
     uses: ./.github/workflows/tests-coverage.yml
-    needs: [rust_build]
+    needs: rust_build
 
   benchmark:
     name: Run benchmarks
     uses: ./.github/workflows/benchmarks.yml
-    needs: [rust_build, tests]
-=======
-  # benchmark:
-  #   name: Run benchmarks
-  #   uses: ./.github/workflows/benchmarks.yml
-  #   needs: [rust_build, tests]
-  #   permissions:
-  #     # deployments permission to deploy GitHub pages website
-  #     deployments: write
-  #     # contents permission to update benchmark contents in gh-pages branch
-  #     contents: write
-  #     # post on the pull-request page
-  #     pull-requests: write
->>>>>>> 0dfe2c43
+    needs: [rust_build, tests]