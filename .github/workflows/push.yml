--- conflicted
+++ resolved
@@ -32,16 +32,7 @@
   #     # post on the pull-request page
   #     pull-requests: write
 
-<<<<<<< HEAD
-  # TODO: Unlock when rust tests are working on main
-  # coverage:
-  #   name: Run coverage
-  #   uses: ./.github/workflows/coverage.yml
-  #   needs: [madara_commands, linters_cargo]
-
-=======
   # TODO change it to benchmark when enabled
->>>>>>> 0dfe2c43
   rustdoc:
     name: Deploy docs to GitHub Pages
     uses: ./.github/workflows/rustdoc.yml
