--- conflicted
+++ resolved
@@ -18,13 +18,10 @@
 - feat: add a `genesis_loader` for the node and mocking
 - feat: add `madara_tsukuyomi` as a submodule
 - branding: use new logo in the README
-<<<<<<< HEAD
 - fix: events are emitted in correct sequential order
 - chore: cairo-contracts compilation scripts & docs are updated,
   cairo_0 contracts recompiled
-=======
 - add-contributors: `0xAsten`
->>>>>>> 22a2298a
 - fix: update RPC URL to use localhost instead of 0.0.0.0 in hurl.config file
 - fix: update the default port for running Madara locally in getting-started.md
   file from 9933 to 9944.