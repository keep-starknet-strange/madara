--- conflicted
+++ resolved
@@ -2,11 +2,8 @@
 
 ## Next release
 
-<<<<<<< HEAD
 - chore: update cairo-vm commit and update gas per op
-=======
 - refactor(rpc): use single arc instance of starknet rpc
->>>>>>> 0f49322f
 - build: remove patch on `ring-vrf` dependecy
 - ci: use `production` profile binary in the workflows
 - feat(rpc): support for pending state
