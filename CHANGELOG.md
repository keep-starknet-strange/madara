--- conflicted
+++ resolved
@@ -27,7 +27,6 @@
 - feat: add a `genesis_loader` for the node and mocking
 - feat: add `madara_tsukuyomi` as a submodule
 - branding: use new logo in the README
-<<<<<<< HEAD
 - feat: add `starknet_simulateTransactions` RPC endpoint
 - fix: events are emitted in correct sequential order
 - fix: expected event idx in cotinuation tokens in test responses
@@ -39,10 +38,8 @@
   file from 9933 to 9944.
 - dev: replace the 0 initial gas value with u128::MAX because view call
   entrypoints were failing
-=======
 - test: add `starknet-rpc-test` crate to the workspace
 - test(rpc): add `get_block_number.rs` tests
 - test(rpc): add `get_block_hash_and_number.rs` tests
 - test(rpc): add `get_block_transaction_count.rs` tests
-- test(rpc): add `chain_id.rs` tests
->>>>>>> 839e497f
+- test(rpc): add `chain_id.rs` tests