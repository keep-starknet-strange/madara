--- conflicted
+++ resolved
@@ -2,10 +2,7 @@
 
 ## Next release
 
-<<<<<<< HEAD
-=======
 - fix: add name, symbol and decimals to fee token storage
->>>>>>> e1493f0b
 - fix: dependencies for dockerfile and binaries
 - docs: add translation of madara beast article to spanish
 - chore: update starknet-js version in faucet-setup docs
