# Madara Changelog

## Next release

<<<<<<< HEAD
- dev: check that class exist before using it in BuildGenesisConfig
=======
- fix: cairo1 contracts should be identified by their sierra class hash
>>>>>>> 7572e31d
- fix(cli): repair broken cli for da conf
- feat(client): on `add_declare_transaction` store sierra contract classes in
  the madara backend
- chore: use struct error in client/db
- fix: don't ignore Sierra to CASM mapping in genesis config
- refacto: early exit txs fee estimation when one fails
- dev: fix linter warning in README.md
- fix: remove waiting loop from `getTxReceipt`
- feat: types in `mp-transactions` impl a method to get their version
- feat: make L1 gas price a `const` of the `RuntimeConfig`
- fix: broken class hashes and contracts in genesis
- refactor: rename LAST_SYNCED_L1_BLOCK to be more clear
- chore: add headers to da calldata, fix eth da in sovereign mode
- refacto(simulate_tx): move logic to the client
- chore: added ca-certificate in DockerFile for SSL related issues
- chore(primitives/commitment): remove crate
- chore(primitives/block/header): remove starknet-trie dependent fields
- refacto(primitives/db): add a temporary way to get a fake global state root
- chore: feature flags for avail and celestia DA
- feat(rpc): added support for v0.5.1 JSON-RPC specs
- feat(rpc): added ordered messages/events in trace fields
- feat(rpc): support for starknet.rs v0.5.1 version
- feat(rpc): added execution resources in trace fields
- feat(rpc): added state diff field in trace fields
- refactor: removed benchmarking folder and traces of CI pipeline
- fix: decouple is_query into is_query and offset_version
- feat: add sierra to casm class hash mapping to genesis assets
- chore: remove ArgentMulticall from genesis assets
- feat: remove `seq_addr_updated` from `GenesisData`
- chore: added prometheus metrics for da layer
- chore: bump celestia rpc crate version
- fix(DA): run the proof first then the state update
- fix: `prove_current_block` is called after `update_state`
- ci: add foundry ci task to push workflow
- fix: first tx for non deployed account is valid
- fix: incorrect base url for fetching config
- feat: add predeployed accounts to genesis state
- feat(rpc): Added starknet_simulateTransactions
- fix: Change serialization of bitvec to &[u8] in merkle tree to avoid memory
  uninitialized
- chore: change SCARB config version for foundry CI
- feat(da): update da calldata encoding to v0.11.0 spec, da conf examples, da
  conf flag, da-tests in CI
- refactor: use `map` in `estimate_fee` to stop computation on error
- fix(node/commands): md5 are also checked when running setup --from-local
- feat(data-availability): extend eth config with poll interval
- fix(snos-output): expose snos codec, remove unused `get_starknet_messages`
  runtime method, and unnecessary mp-snos-output dependencies
- feat(program-hash): add new pallet constant for Starknet OS progam hash;
  expose runtime getter method; add dedicated crate to manage versions
- feat(runtime): expose fee token address getter method
- feat(settlement): run client thread responsible for pushing state updates and
  messaging on Ethereum
- feat(settlement): starknet core contract tests with anvil sandbox
- fix(rpc-test): incorrect node url
- feat(settlement): e2e test with Madara node settling on Ethereum contract
- refactor: use `map` in `estimate_fee` to stop computation on error
- fix: `tempdir` crate has been deprecated; use `tempfile` instead
- dev: add avail and celestia crates behind a feature flag
- dev: replace md5 with sha3_256 hash function
- feat: fixing getNonce Rpc Call and adding a new test
- refactor: use Zaun crate for Starknet core contract bindings
- refactor: use Anvil sandbox from Zaun crate
- feat(rpc) : estimateMessageFee RPC call implementation

## v0.6.0

- chore: release v0.6.0
- refacto: substrate/starknet names in rpc library
- feat(rpc): Added starknet_getTransactionStatus and removed
  starknet_pendingTransactions
- feat(rpc): add starknet_specVersion rpc + added test for future support
- docs: Added v0.6.0-rc5 documentation above the rpc method functions
- dev(deps): bump starknet rs, use Eq for EmmitedEvents comparaison
- test(rust-rpc-test): use undeclared contracts for declare transactions testing
- build: update blockifier, fix divergent substrat block hash
- chore: remove tests that run in wasm and native, only wasm from now
- chore: split StarknetRpcApi trait in two, like in openRPC specs
- refacto: move starknet runtime api in it's own crate
- chore: update README.md and getting-started.md
- chore: remove crates that have been copy-pasted from plkdtSDK
- feat(rpc): return deployed contract address and actual fee in transaction
  receipt
- fix: Wait for 1 minute for transaction to be processed in
  get_transaction_receipt rpc
- ci: Fix starknet foundry sncast not found
- fix: Ensure transaction checks are compatible with starknet-rs
- ci: Run Starknet Foundry tests against Madara RPC
- fix: add name, symbol and decimals to fee token storage
- fix: dependencies for dockerfile and binaries
- docs: add translation of madara beast article to spanish
- chore: update starknet-js version in faucet-setup docs
- dev(compilation): add incremental compilation
- feat(rpc): add support for bulk estimate fee
- feat: add argent multicall contract to genesis
- chore(data-availability): update avail-subxt to version 0.4.0
- fix(ci): setup should fetch files from local config
- chore: deprecate `madara-app` and `madara-dev-explorer` modules
- chore(data-availability-avail): implement fire and forget, and add ws
  reconnection logic
- chore: update `polkadot-sdk` to `release-polkadot-v1.3.0`
- feat: fallback default file for DA and Settlement configuration files

## v0.5.0

- chore: release v0.5.0
- test: add transaction pool logic unit tests
- feat(client): spawn a task that listen to storage changes and build the
  resulting commiment state diff for each block
- dev(StarknetRPC): log error received from node before mapping to
  InternalServerError
- fix: change 'nonce too high' to log in debug instead of info
- chore: update deps, vm ressource fee cost are now FixedU128, and stored in an
  hashmap
- ci: change jobs order in the workflow
- ci: run integrations tests in the same runner as build
- ci: replace ci cache with rust-cache
- fix(transactions): remove `nonce` field from InvokeV0 tx
- feat(transactions): don't enforce ordering in validate_unsigned for invokeV0
- test(pallet): add function to get braavos hash
- fix: event commitment documentation typo
- ci: added testing key generation in the ci
- fix(starknet-rpc-test): init one request client per runtime
- test: validate Nonce for unsigned user txs
- fix: fixed declare V0 placeholder with the hash of an empty list of felts
- feat(cli): `run` is the by default command when running the `madara` bin
- refacto(cli): `run` and `setup` commands are defined in their own files
- refacto(cli): `run.testnet` argument removed in favor of the substrate native
  `chain` arg
- feat(cli): `run.fetch_chain_spec` argument removed in favor of the substrate
  native `chain` arg
- feat(cli): `setup` require a source file, either from an url or a path on the
  local filesystem
- chore(cli): use `Url`, `Path` and `PathBuf` types rather than `String`
- refacto(cli): moved the pallet/chain_spec/utils methods to the node crate
- feat(cli): `madara_path` arg has been remove, we use the substrate native
  `base_path` arg instead
- feat(cli): sharingan chain specs are loaded during the compilation, not
  downloaded from github
- refacto(pallet/starknet): `GenesisLoader` refactored as `GenesisData` + a
  `base_path` field
- feat(cli): for `run` param `--dev` now imply `--tmp`, as it is in substrate
- test(starknet-rpc-test): run all tests against a single madara node
- fix(service): confusing message when node starts (output the actual sealing
  method being used)
- refactor(sealing): how the sealing mode is passed into runtime
- feat(sealing): finalization for instant sealing
- test(starknet-js-test): run basic starknetjs compatibility tests again the
  madara node
- feat(cache-option): add an option to enable aggressive caching in command-line
  parameters

## v0.4.0

- chore: release v0.4.0
- feat: better management of custom configurations for genesis assets
- feat: use actual vm resource costs
- fix: add setup and run for rpc tests
- fix: fix clap for run command
- fix: add `madara_path` flag for setup command
- fix: add official references to configs files
- fix: cargo update and `main` branch prettier fix
- fix: fix sharingan chain spec
- fix: update madara infra to main branch
- fix: update `Cargo.lock`
- fix: rpc test failing
- refactor: exported chain id constant in mp-chain-id crate and added one for
  SN_MAIN
- ci: disable pr close workflow
- ci: add ci verification for detecting genesis changes and config hashes
- test: add e2e test for `estimate_fee`

## v0.3.0

- chore: release v0.3.0
- chore: big transaction type refactoring
- chore: split `primitives` crates into multiple smaller crates
- chore: improve logging about transaction when nonce is too high
- chore: add real class hash values for genesis config
- fix: use specific commit for avail and celestia
- fix: change dep of rustdoc on push
- fix: initial_gas set to max_fee and fixed fee not being charged when max_fee=0
- fix: correct value of compiled_class_hash in RPCTransaction
- fix: std feature import in transactions crate
- fix: replace all calls to `transmute` by calls `from_raw_parts`
- fix: estimate_fee should make sure all transaction have a version being
  2^128 + 1 or 2^128+2 depending on the tx type
- feat: modify the hash_bytes functions in `poseidon` and `pedersen` for dynamic
  data length
- feat: print development accounts at node startup
- feat: unification of the DA interface
- feat: bump starknet-core to 0.6.0 and remove InvokeV0
- feat: use resolver 2 for cargo in the workspace
- feat: impl tx execution and verification as traits
- perf: reduce the amount of data stored in the runtime and use the Substrate
  block to as source of data in the client
- perf: use perfect hash function in calculate_l1_gas_by_vm_usage
- build: restructure code for rust latest version
- build: bump rustc nightly version to 1.74 date
- buid: add rust-analyzer to toolchain components
- ci: scope cache by branch and add cache cleanup
- ci: increase threshold for codecov to 1%
- test: add `starknet-rpc-test` crate to the workspace
- test: add test to check tx signed by OZ account can be signed with Argent pk
- buid: add rust-analyzer to toolchain components
- ci: increase threshold for codecov to 1%
- replace all calls to `transmute` by calls `from_raw_parts`
- big transaction type refactoring
- impl tx execution and verification as traits
- reduce the amount of data stored in the runtime and use the Substrate block to
  as source of data in the client
- perf: use perfect hash function in calculate_l1_gas_by_vm_usage
- chore: add tests for tx hashing
- split `primitives` crates into multiple smaller crates
- fix: std feature import in transactions crate
- chore: improve logging about transaction when nonce is too high
- fix: rpc tests and background node run
- test: add tests for simulate tx offset
- test: add tests for tx hashing
- fix: bring back messages in transaction receipts
- feat: starknet os program output primitive

## v0.2.0

- add-contributors: `0xAsten`, `m-kus`, `joaopereira12`, `kasteph`
- ci: add verification if build-spec is working
- ci: added wasm to test
- ci: disable benchmark for pushes and pr's
- ci: fix docker and binaries build
- ci: don't enforce changelog on PR's with label `dependencies`
- doc: added translation of madara beast article.md to portuguese and russian
- doc: app chain template added in README
- fix: RPC getClassAt cairo legacy program code encoding
- fix: build-spec not working by setting the madara-path always and fetching
  relevant files
- fix: events are emitted in correct sequential order
- fix: expected event idx in continuation tokens in test responses
- fix: update RPC URL to use localhost instead of 0.0.0.0 in hurl.config file
- fix: update the default port for running Madara locally in getting-started.md
  file from 9933 to 9944.
- fix: replace the 0 initial gas value with u128::MAX because view call
  entrypoints were failing
- chore: remove global state root
- chore: cairo-contracts compilation scripts & docs are updated, cairo_0
  contracts recompiled
- chore: rebase of core deps and 0.12.1

## v0.1.0

- ci: rm codespell task and rm .codespellignore
- feat: refactor flags on tests
- feat: fetch config files from gh repo
- refactor: remove config files from the code
- ci: stop closing stale issues
- ci: reactivate changelog enforcement
- cli: change dev flag behaviour and created alias for base and madara path
- configs: fix genesis.json refs to link the config folder
- ci: downgraded windows runner to windows-latest
- ci: added windows binaries build and upload the binaries to the release page
- ci: add `CHANGELOG.md` and enforce it is edited for each PR on `main`
- fix: removed `madara_runtime` as a dependency in the client crates and make
  errors more expressive
- fix: state root bug fix where the tree was stored in runtime _before_ being
  committed
- feat: add a `genesis_loader` for the node and mocking
- feat: add `madara_tsukuyomi` as a submodule
- branding: use new logo in the README
- dev: Get the block status from the actual block in get_block_with_tx_hashes
- fix: l1-l2 messaging<|MERGE_RESOLUTION|>--- conflicted
+++ resolved
@@ -2,11 +2,9 @@
 
 ## Next release
 
-<<<<<<< HEAD
+
 - dev: check that class exist before using it in BuildGenesisConfig
-=======
 - fix: cairo1 contracts should be identified by their sierra class hash
->>>>>>> 7572e31d
 - fix(cli): repair broken cli for da conf
 - feat(client): on `add_declare_transaction` store sierra contract classes in
   the madara backend
