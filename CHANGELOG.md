--- conflicted
+++ resolved
@@ -2,14 +2,15 @@
 
 ## Next release
 
-<<<<<<< HEAD
-- feat(rpc): Added state diff field in trace fields
-=======
+- feat(rpc): added support for v0.5.1 JSON-RPC specs
+- feat(rpc): added ordered messages/events in trace fields
+- feat(rpc): support for starknet.rs v0.5.1 version
+- feat(rpc): added execution resources in trace fields
+- feat(rpc): added state diff field in trace fields
 - feat: add sierra to casm class hash mapping to genesis assets
 - chore: remove ArgentMulticall from genesis assets
 - feat: remove `seq_addr_updated` from `GenesisData`
 - chore: added prometheus metrics for da layer
->>>>>>> 78bbebca
 - chore: bump celestia rpc crate version
 - fix(DA): run the proof first then the state update
 - fix: `prove_current_block` is called after `update_state`
