--- conflicted
+++ resolved
@@ -6,6 +6,8 @@
 - fix: Change serialization of bitvec to &[u8] in merkle tree to avoid memory
   uninitialized
 - chore: change SCARB config version for foundry CI
+- feat(da): update da calldata encoding to v0.11.0 spec, da conf examples, da
+  conf flag, da-tests in CI
 
 ## v0.6.0
 
@@ -43,12 +45,7 @@
 - chore(data-availability-avail): implement fire and forget, and add ws
   reconnection logic
 - chore: update `polkadot-sdk` to `release-polkadot-v1.3.0`
-<<<<<<< HEAD
-- feat(da): update da calldata encoding to v0.11.0 spec, da conf examples, da
-  conf flag, da-tests in CI
-=======
 - refactor: use `map` in `estimate_fee` to stop computation on error
->>>>>>> 36fe7954
 
 ## v0.5.0
 
