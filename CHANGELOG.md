--- conflicted
+++ resolved
@@ -2,15 +2,12 @@
 
 ## Next release
 
-<<<<<<< HEAD
 - feat(rpc): added `get_state_update` real values from DA db
-=======
 - refacto: remove abusive `TryInto` impl
 - dev: optimize tx trace creation
 - dev: make Madara std compatible
 - CI: fix taplo version
 - chore: add cache usage for `getEvents` and `getTransactionReceipt`
->>>>>>> 71593ba3
 - fix: cairo1 contracts should be identified by their sierra class hash
 - fix(cli): repair broken cli for da conf
 - feat(client): on `add_declare_transaction` store sierra contract classes in
