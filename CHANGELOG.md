# Madara Changelog

## Next release

<<<<<<< HEAD
- chore: add ssl certificate to dockerfile
=======
- refactor: removed benchmarking folder and traces of CI pipeline
- fix: decouple is_query into is_query and offset_version
>>>>>>> 68e7b020
- feat: add sierra to casm class hash mapping to genesis assets
- chore: remove ArgentMulticall from genesis assets
- feat: remove `seq_addr_updated` from `GenesisData`
- chore: added prometheus metrics for da layer
- chore: bump celestia rpc crate version
- fix(DA): run the proof first then the state update
- fix: `prove_current_block` is called after `update_state`
- ci: add foundry ci task to push workflow
- fix: first tx for non deployed account is valid
- fix: incorrect base url for fetching config
- feat: add predeployed accounts to genesis state
- feat(rpc): Added starknet_simulateTransactions
- fix: Change serialization of bitvec to &[u8] in merkle tree to avoid memory
  uninitialized
- chore: change SCARB config version for foundry CI
- feat(da): update da calldata encoding to v0.11.0 spec, da conf examples, da
  conf flag, da-tests in CI
- refactor: use `map` in `estimate_fee` to stop computation on error
- fix(node/commands): md5 are also checked when running setup --from-local
- feat(data-availability): extend eth config with poll interval
- fix(snos-output): expose snos codec, remove unused `get_starknet_messages`
  runtime method, and unnecessary mp-snos-output dependencies
- feat(program-hash): add new pallet constant for Starknet OS progam hash;
  expose runtime getter method; add dedicated crate to manage versions
- feat(runtime): expose fee token address getter method
- feat(settlement): run client thread responsible for pushing state updates and
  messaging on Ethereum
- feat(settlement): starknet core contract tests with anvil sandbox
- fix(rpc-test): incorrect node url
- feat(settlement): e2e test with Madara node settling on Ethereum contract
- refactor: use `map` in `estimate_fee` to stop computation on error
- fix: `tempdir` crate has been deprecated; use `tempfile` instead
- dev: add avail and celestia crates behind a feature flag

## v0.6.0

- chore: release v0.6.0
- refacto: substrate/starknet names in rpc library
- feat(rpc): Added starknet_getTransactionStatus and removed
  starknet_pendingTransactions
- feat(rpc): add starknet_specVersion rpc + added test for future support
- docs: Added v0.6.0-rc5 documentation above the rpc method functions
- dev(deps): bump starknet rs, use Eq for EmmitedEvents comparaison
- test(rust-rpc-test): use undeclared contracts for declare transactions testing
- build: update blockifier, fix divergent substrat block hash
- chore: remove tests that run in wasm and native, only wasm from now
- chore: split StarknetRpcApi trait in two, like in openRPC specs
- refacto: move starknet runtime api in it's own crate
- chore: update README.md and getting-started.md
- chore: remove crates that have been copy-pasted from plkdtSDK
- feat(rpc): return deployed contract address and actual fee in transaction
  receipt
- fix: Wait for 1 minute for transaction to be processed in
  get_transaction_receipt rpc
- ci: Fix starknet foundry sncast not found
- fix: Ensure transaction checks are compatible with starknet-rs
- ci: Run Starknet Foundry tests against Madara RPC
- fix: add name, symbol and decimals to fee token storage
- fix: dependencies for dockerfile and binaries
- docs: add translation of madara beast article to spanish
- chore: update starknet-js version in faucet-setup docs
- dev(compilation): add incremental compilation
- feat(rpc): add support for bulk estimate fee
- feat: add argent multicall contract to genesis
- chore(data-availability): update avail-subxt to version 0.4.0
- fix(ci): setup should fetch files from local config
- chore: deprecate `madara-app` and `madara-dev-explorer` modules
- chore(data-availability-avail): implement fire and forget, and add ws
  reconnection logic
- chore: update `polkadot-sdk` to `release-polkadot-v1.3.0`

## v0.5.0

- chore: release v0.5.0
- test: add transaction pool logic unit tests
- feat(client): spawn a task that listen to storage changes and build the
  resulting commiment state diff for each block
- dev(StarknetRPC): log error received from node before mapping to
  InternalServerError
- fix: change 'nonce too high' to log in debug instead of info
- chore: update deps, vm ressource fee cost are now FixedU128, and stored in an
  hashmap
- ci: change jobs order in the workflow
- ci: run integrations tests in the same runner as build
- ci: replace ci cache with rust-cache
- fix(transactions): remove `nonce` field from InvokeV0 tx
- feat(transactions): don't enforce ordering in validate_unsigned for invokeV0
- test(pallet): add function to get braavos hash
- fix: event commitment documentation typo
- ci: added testing key generation in the ci
- fix(starknet-rpc-test): init one request client per runtime
- test: validate Nonce for unsigned user txs
- fix: fixed declare V0 placeholder with the hash of an empty list of felts
- feat(cli): `run` is the by default command when running the `madara` bin
- refacto(cli): `run` and `setup` commands are defined in their own files
- refacto(cli): `run.testnet` argument removed in favor of the substrate native
  `chain` arg
- feat(cli): `run.fetch_chain_spec` argument removed in favor of the substrate
  native `chain` arg
- feat(cli): `setup` require a source file, either from an url or a path on the
  local filesystem
- chore(cli): use `Url`, `Path` and `PathBuf` types rather than `String`
- refacto(cli): moved the pallet/chain_spec/utils methods to the node crate
- feat(cli): `madara_path` arg has been remove, we use the substrate native
  `base_path` arg instead
- feat(cli): sharingan chain specs are loaded during the compilation, not
  downloaded from github
- refacto(pallet/starknet): `GenesisLoader` refactored as `GenesisData` + a
  `base_path` field
- feat(cli): for `run` param `--dev` now imply `--tmp`, as it is in substrate
- test(starknet-rpc-test): run all tests against a single madara node
- fix(service): confusing message when node starts (output the actual sealing
  method being used)
- refactor(sealing): how the sealing mode is passed into runtime
- feat(sealing): finalization for instant sealing
- test(starknet-js-test): run basic starknetjs compatibility tests again the
  madara node
- feat(cache-option): add an option to enable aggressive caching in command-line
  parameters

## v0.4.0

- chore: release v0.4.0
- feat: better management of custom configurations for genesis assets
- feat: use actual vm resource costs
- fix: add setup and run for rpc tests
- fix: fix clap for run command
- fix: add `madara_path` flag for setup command
- fix: add official references to configs files
- fix: cargo update and `main` branch prettier fix
- fix: fix sharingan chain spec
- fix: update madara infra to main branch
- fix: update `Cargo.lock`
- fix: rpc test failing
- refactor: exported chain id constant in mp-chain-id crate and added one for
  SN_MAIN
- ci: disable pr close workflow
- ci: add ci verification for detecting genesis changes and config hashes
- test: add e2e test for `estimate_fee`

## v0.3.0

- chore: release v0.3.0
- chore: big transaction type refactoring
- chore: split `primitives` crates into multiple smaller crates
- chore: improve logging about transaction when nonce is too high
- chore: add real class hash values for genesis config
- fix: use specific commit for avail and celestia
- fix: change dep of rustdoc on push
- fix: initial_gas set to max_fee and fixed fee not being charged when max_fee=0
- fix: correct value of compiled_class_hash in RPCTransaction
- fix: std feature import in transactions crate
- fix: replace all calls to `transmute` by calls `from_raw_parts`
- fix: estimate_fee should make sure all transaction have a version being
  2^128 + 1 or 2^128+2 depending on the tx type
- feat: modify the hash_bytes functions in `poseidon` and `pedersen` for dynamic
  data length
- feat: print development accounts at node startup
- feat: unification of the DA interface
- feat: bump starknet-core to 0.6.0 and remove InvokeV0
- feat: use resolver 2 for cargo in the workspace
- feat: impl tx execution and verification as traits
- perf: reduce the amount of data stored in the runtime and use the Substrate
  block to as source of data in the client
- perf: use perfect hash function in calculate_l1_gas_by_vm_usage
- build: restructure code for rust latest version
- build: bump rustc nightly version to 1.74 date
- buid: add rust-analyzer to toolchain components
- ci: scope cache by branch and add cache cleanup
- ci: increase threshold for codecov to 1%
- test: add `starknet-rpc-test` crate to the workspace
- test: add test to check tx signed by OZ account can be signed with Argent pk
- buid: add rust-analyzer to toolchain components
- ci: increase threshold for codecov to 1%
- replace all calls to `transmute` by calls `from_raw_parts`
- big transaction type refactoring
- impl tx execution and verification as traits
- reduce the amount of data stored in the runtime and use the Substrate block to
  as source of data in the client
- perf: use perfect hash function in calculate_l1_gas_by_vm_usage
- chore: add tests for tx hashing
- split `primitives` crates into multiple smaller crates
- fix: std feature import in transactions crate
- chore: improve logging about transaction when nonce is too high
- fix: rpc tests and background node run
- test: add tests for simulate tx offset
- test: add tests for tx hashing
- fix: bring back messages in transaction receipts
- feat: starknet os program output primitive

## v0.2.0

- add-contributors: `0xAsten`, `m-kus`, `joaopereira12`, `kasteph`
- ci: add verification if build-spec is working
- ci: added wasm to test
- ci: disable benchmark for pushes and pr's
- ci: fix docker and binaries build
- ci: don't enforce changelog on PR's with label `dependencies`
- doc: added translation of madara beast article.md to portuguese and russian
- doc: app chain template added in README
- fix: RPC getClassAt cairo legacy program code encoding
- fix: build-spec not working by setting the madara-path always and fetching
  relevant files
- fix: events are emitted in correct sequential order
- fix: expected event idx in continuation tokens in test responses
- fix: update RPC URL to use localhost instead of 0.0.0.0 in hurl.config file
- fix: update the default port for running Madara locally in getting-started.md
  file from 9933 to 9944.
- fix: replace the 0 initial gas value with u128::MAX because view call
  entrypoints were failing
- chore: remove global state root
- chore: cairo-contracts compilation scripts & docs are updated, cairo_0
  contracts recompiled
- chore: rebase of core deps and 0.12.1

## v0.1.0

- ci: rm codespell task and rm .codespellignore
- feat: refactor flags on tests
- feat: fetch config files from gh repo
- refactor: remove config files from the code
- ci: stop closing stale issues
- ci: reactivate changelog enforcement
- cli: change dev flag behaviour and created alias for base and madara path
- configs: fix genesis.json refs to link the config folder
- ci: downgraded windows runner to windows-latest
- ci: added windows binaries build and upload the binaries to the release page
- ci: add `CHANGELOG.md` and enforce it is edited for each PR on `main`
- fix: removed `madara_runtime` as a dependency in the client crates and make
  errors more expressive
- fix: state root bug fix where the tree was stored in runtime _before_ being
  committed
- feat: add a `genesis_loader` for the node and mocking
- feat: add `madara_tsukuyomi` as a submodule
- branding: use new logo in the README<|MERGE_RESOLUTION|>--- conflicted
+++ resolved
@@ -1,13 +1,9 @@
 # Madara Changelog
 
 ## Next release
-
-<<<<<<< HEAD
 - chore: add ssl certificate to dockerfile
-=======
 - refactor: removed benchmarking folder and traces of CI pipeline
 - fix: decouple is_query into is_query and offset_version
->>>>>>> 68e7b020
 - feat: add sierra to casm class hash mapping to genesis assets
 - chore: remove ArgentMulticall from genesis assets
 - feat: remove `seq_addr_updated` from `GenesisData`
