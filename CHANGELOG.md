--- conflicted
+++ resolved
@@ -29,10 +29,6 @@
 - feat: add a `genesis_loader` for the node and mocking
 - feat: add `madara_tsukuyomi` as a submodule
 - branding: use new logo in the README
-<<<<<<< HEAD
-- feat: print development accounts at node startup
-- test: add test to check tx signed by OZ account can be signed with Argent pk
-=======
 - fix: events are emitted in correct sequential order
 - fix: expected event idx in cotinuation tokens in test responses
 - chore: cairo-contracts compilation scripts & docs are updated, cairo_0
@@ -43,4 +39,5 @@
   file from 9933 to 9944.
 - dev: replace the 0 initial gas value with u128::MAX because view call
   entrypoints were failing
->>>>>>> 98ef2235
+- feat: print development accounts at node startup
+- test: add test to check tx signed by OZ account can be signed with Argent pk