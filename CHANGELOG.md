--- conflicted
+++ resolved
@@ -2,13 +2,10 @@
 
 ## Next release
 
-<<<<<<< HEAD
 - chore(primitives/commitment): remove crate
 - chore(primitives/block/header): remove starknet-trie dependent fields
 - refacto(primitives/db): add a temporary way to get a fake global state root
-=======
 - chore: feature flags for avail and celestia DA
->>>>>>> 2d3f8298
 - feat(rpc): added support for v0.5.1 JSON-RPC specs
 - feat(rpc): added ordered messages/events in trace fields
 - feat(rpc): support for starknet.rs v0.5.1 version
