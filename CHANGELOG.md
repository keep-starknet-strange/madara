--- conflicted
+++ resolved
@@ -2,11 +2,8 @@
 
 ## Next release
 
-<<<<<<< HEAD
 - feat(client/data-availability): implement custom error handling
-=======
 - dev: optimize tx trace creation
->>>>>>> 5d738b6e
 - dev: make Madara std compatible
 - CI: fix taplo version
 - chore: add cache usage for `getEvents` and `getTransactionReceipt`
