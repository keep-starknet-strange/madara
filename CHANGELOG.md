--- conflicted
+++ resolved
@@ -2,13 +2,10 @@
 
 ## Next release
 
-<<<<<<< HEAD
 - docs: add translation of madara beast article to spanish
-=======
 - chore: update starknet-js version in faucet-setup docs
 - dev(compilation): add incremental compilation
 - feat(rpc): add support for bulk estimate fee
->>>>>>> 93a22761
 
 ## v0.5.0
 
