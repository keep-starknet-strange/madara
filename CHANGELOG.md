# Madara Changelog

## Next release

<<<<<<< HEAD
- fix: get_block_by_block_hash then default rather than error
=======
- fix: cairo1 contracts should be identified by their sierra class hash
- fix(cli): repair broken cli for da conf
>>>>>>> 7572e31d
- feat(client): on `add_declare_transaction` store sierra contract classes in
  the madara backend
- chore: use struct error in client/db
- fix: don't ignore Sierra to CASM mapping in genesis config
- refacto: early exit txs fee estimation when one fails
- dev: fix linter warning in README.md
- fix: remove waiting loop from `getTxReceipt`
- feat: types in `mp-transactions` impl a method to get their version
- feat: make L1 gas price a `const` of the `RuntimeConfig`
- fix: broken class hashes and contracts in genesis
- refactor: rename LAST_SYNCED_L1_BLOCK to be more clear
- chore: add headers to da calldata, fix eth da in sovereign mode
- refacto(simulate_tx): move logic to the client
- chore: added ca-certificate in DockerFile for SSL related issues
- chore(primitives/commitment): remove crate
- chore(primitives/block/header): remove starknet-trie dependent fields
- refacto(primitives/db): add a temporary way to get a fake global state root
- chore: feature flags for avail and celestia DA
- feat(rpc): added support for v0.5.1 JSON-RPC specs
- feat(rpc): added ordered messages/events in trace fields
- feat(rpc): support for starknet.rs v0.5.1 version
- feat(rpc): added execution resources in trace fields
- feat(rpc): added state diff field in trace fields
- refactor: removed benchmarking folder and traces of CI pipeline
- fix: decouple is_query into is_query and offset_version
- feat: add sierra to casm class hash mapping to genesis assets
- chore: remove ArgentMulticall from genesis assets
- feat: remove `seq_addr_updated` from `GenesisData`
- chore: added prometheus metrics for da layer
- chore: bump celestia rpc crate version
- fix(DA): run the proof first then the state update
- fix: `prove_current_block` is called after `update_state`
- ci: add foundry ci task to push workflow
- fix: first tx for non deployed account is valid
- fix: incorrect base url for fetching config
- feat: add predeployed accounts to genesis state
- feat(rpc): Added starknet_simulateTransactions
- fix: Change serialization of bitvec to &[u8] in merkle tree to avoid memory
  uninitialized
- chore: change SCARB config version for foundry CI
- feat(da): update da calldata encoding to v0.11.0 spec, da conf examples, da
  conf flag, da-tests in CI
- refactor: use `map` in `estimate_fee` to stop computation on error
- fix(node/commands): md5 are also checked when running setup --from-local
- feat(data-availability): extend eth config with poll interval
- fix(snos-output): expose snos codec, remove unused `get_starknet_messages`
  runtime method, and unnecessary mp-snos-output dependencies
- feat(program-hash): add new pallet constant for Starknet OS progam hash;
  expose runtime getter method; add dedicated crate to manage versions
- feat(runtime): expose fee token address getter method
- feat(settlement): run client thread responsible for pushing state updates and
  messaging on Ethereum
- feat(settlement): starknet core contract tests with anvil sandbox
- fix(rpc-test): incorrect node url
- feat(settlement): e2e test with Madara node settling on Ethereum contract
- refactor: use `map` in `estimate_fee` to stop computation on error
- fix: `tempdir` crate has been deprecated; use `tempfile` instead
- dev: add avail and celestia crates behind a feature flag
- dev: replace md5 with sha3_256 hash function
- feat: fixing getNonce Rpc Call and adding a new test
- refactor: use Zaun crate for Starknet core contract bindings
- refactor: use Anvil sandbox from Zaun crate
- feat(rpc) : estimateMessageFee RPC call implementation

## v0.6.0

- chore: release v0.6.0
- refacto: substrate/starknet names in rpc library
- feat(rpc): Added starknet_getTransactionStatus and removed
  starknet_pendingTransactions
- feat(rpc): add starknet_specVersion rpc + added test for future support
- docs: Added v0.6.0-rc5 documentation above the rpc method functions
- dev(deps): bump starknet rs, use Eq for EmmitedEvents comparaison
- test(rust-rpc-test): use undeclared contracts for declare transactions testing
- build: update blockifier, fix divergent substrat block hash
- chore: remove tests that run in wasm and native, only wasm from now
- chore: split StarknetRpcApi trait in two, like in openRPC specs
- refacto: move starknet runtime api in it's own crate
- chore: update README.md and getting-started.md
- chore: remove crates that have been copy-pasted from plkdtSDK
- feat(rpc): return deployed contract address and actual fee in transaction
  receipt
- fix: Wait for 1 minute for transaction to be processed in
  get_transaction_receipt rpc
- ci: Fix starknet foundry sncast not found
- fix: Ensure transaction checks are compatible with starknet-rs
- ci: Run Starknet Foundry tests against Madara RPC
- fix: add name, symbol and decimals to fee token storage
- fix: dependencies for dockerfile and binaries
- docs: add translation of madara beast article to spanish
- chore: update starknet-js version in faucet-setup docs
- dev(compilation): add incremental compilation
- feat(rpc): add support for bulk estimate fee
- feat: add argent multicall contract to genesis
- chore(data-availability): update avail-subxt to version 0.4.0
- fix(ci): setup should fetch files from local config
- chore: deprecate `madara-app` and `madara-dev-explorer` modules
- chore(data-availability-avail): implement fire and forget, and add ws
  reconnection logic
- chore: update `polkadot-sdk` to `release-polkadot-v1.3.0`
- feat: fallback default file for DA and Settlement configuration files

## v0.5.0

- chore: release v0.5.0
- test: add transaction pool logic unit tests
- feat(client): spawn a task that listen to storage changes and build the
  resulting commiment state diff for each block
- dev(StarknetRPC): log error received from node before mapping to
  InternalServerError
- fix: change 'nonce too high' to log in debug instead of info
- chore: update deps, vm ressource fee cost are now FixedU128, and stored in an
  hashmap
- ci: change jobs order in the workflow
- ci: run integrations tests in the same runner as build
- ci: replace ci cache with rust-cache
- fix(transactions): remove `nonce` field from InvokeV0 tx
- feat(transactions): don't enforce ordering in validate_unsigned for invokeV0
- test(pallet): add function to get braavos hash
- fix: event commitment documentation typo
- ci: added testing key generation in the ci
- fix(starknet-rpc-test): init one request client per runtime
- test: validate Nonce for unsigned user txs
- fix: fixed declare V0 placeholder with the hash of an empty list of felts
- feat(cli): `run` is the by default command when running the `madara` bin
- refacto(cli): `run` and `setup` commands are defined in their own files
- refacto(cli): `run.testnet` argument removed in favor of the substrate native
  `chain` arg
- feat(cli): `run.fetch_chain_spec` argument removed in favor of the substrate
  native `chain` arg
- feat(cli): `setup` require a source file, either from an url or a path on the
  local filesystem
- chore(cli): use `Url`, `Path` and `PathBuf` types rather than `String`
- refacto(cli): moved the pallet/chain_spec/utils methods to the node crate
- feat(cli): `madara_path` arg has been remove, we use the substrate native
  `base_path` arg instead
- feat(cli): sharingan chain specs are loaded during the compilation, not
  downloaded from github
- refacto(pallet/starknet): `GenesisLoader` refactored as `GenesisData` + a
  `base_path` field
- feat(cli): for `run` param `--dev` now imply `--tmp`, as it is in substrate
- test(starknet-rpc-test): run all tests against a single madara node
- fix(service): confusing message when node starts (output the actual sealing
  method being used)
- refactor(sealing): how the sealing mode is passed into runtime
- feat(sealing): finalization for instant sealing
- test(starknet-js-test): run basic starknetjs compatibility tests again the
  madara node
- feat(cache-option): add an option to enable aggressive caching in command-line
  parameters

## v0.4.0

- chore: release v0.4.0
- feat: better management of custom configurations for genesis assets
- feat: use actual vm resource costs
- fix: add setup and run for rpc tests
- fix: fix clap for run command
- fix: add `madara_path` flag for setup command
- fix: add official references to configs files
- fix: cargo update and `main` branch prettier fix
- fix: fix sharingan chain spec
- fix: update madara infra to main branch
- fix: update `Cargo.lock`
- fix: rpc test failing
- refactor: exported chain id constant in mp-chain-id crate and added one for
  SN_MAIN
- ci: disable pr close workflow
- ci: add ci verification for detecting genesis changes and config hashes
- test: add e2e test for `estimate_fee`

## v0.3.0

- chore: release v0.3.0
- chore: big transaction type refactoring
- chore: split `primitives` crates into multiple smaller crates
- chore: improve logging about transaction when nonce is too high
- chore: add real class hash values for genesis config
- fix: use specific commit for avail and celestia
- fix: change dep of rustdoc on push
- fix: initial_gas set to max_fee and fixed fee not being charged when max_fee=0
- fix: correct value of compiled_class_hash in RPCTransaction
- fix: std feature import in transactions crate
- fix: replace all calls to `transmute` by calls `from_raw_parts`
- fix: estimate_fee should make sure all transaction have a version being
  2^128 + 1 or 2^128+2 depending on the tx type
- feat: modify the hash_bytes functions in `poseidon` and `pedersen` for dynamic
  data length
- feat: print development accounts at node startup
- feat: unification of the DA interface
- feat: bump starknet-core to 0.6.0 and remove InvokeV0
- feat: use resolver 2 for cargo in the workspace
- feat: impl tx execution and verification as traits
- perf: reduce the amount of data stored in the runtime and use the Substrate
  block to as source of data in the client
- perf: use perfect hash function in calculate_l1_gas_by_vm_usage
- build: restructure code for rust latest version
- build: bump rustc nightly version to 1.74 date
- buid: add rust-analyzer to toolchain components
- ci: scope cache by branch and add cache cleanup
- ci: increase threshold for codecov to 1%
- test: add `starknet-rpc-test` crate to the workspace
- test: add test to check tx signed by OZ account can be signed with Argent pk
- buid: add rust-analyzer to toolchain components
- ci: increase threshold for codecov to 1%
- replace all calls to `transmute` by calls `from_raw_parts`
- big transaction type refactoring
- impl tx execution and verification as traits
- reduce the amount of data stored in the runtime and use the Substrate block to
  as source of data in the client
- perf: use perfect hash function in calculate_l1_gas_by_vm_usage
- chore: add tests for tx hashing
- split `primitives` crates into multiple smaller crates
- fix: std feature import in transactions crate
- chore: improve logging about transaction when nonce is too high
- fix: rpc tests and background node run
- test: add tests for simulate tx offset
- test: add tests for tx hashing
- fix: bring back messages in transaction receipts
- feat: starknet os program output primitive

## v0.2.0

- add-contributors: `0xAsten`, `m-kus`, `joaopereira12`, `kasteph`
- ci: add verification if build-spec is working
- ci: added wasm to test
- ci: disable benchmark for pushes and pr's
- ci: fix docker and binaries build
- ci: don't enforce changelog on PR's with label `dependencies`
- doc: added translation of madara beast article.md to portuguese and russian
- doc: app chain template added in README
- fix: RPC getClassAt cairo legacy program code encoding
- fix: build-spec not working by setting the madara-path always and fetching
  relevant files
- fix: events are emitted in correct sequential order
- fix: expected event idx in continuation tokens in test responses
- fix: update RPC URL to use localhost instead of 0.0.0.0 in hurl.config file
- fix: update the default port for running Madara locally in getting-started.md
  file from 9933 to 9944.
- fix: replace the 0 initial gas value with u128::MAX because view call
  entrypoints were failing
- chore: remove global state root
- chore: cairo-contracts compilation scripts & docs are updated, cairo_0
  contracts recompiled
- chore: rebase of core deps and 0.12.1

## v0.1.0

- ci: rm codespell task and rm .codespellignore
- feat: refactor flags on tests
- feat: fetch config files from gh repo
- refactor: remove config files from the code
- ci: stop closing stale issues
- ci: reactivate changelog enforcement
- cli: change dev flag behaviour and created alias for base and madara path
- configs: fix genesis.json refs to link the config folder
- ci: downgraded windows runner to windows-latest
- ci: added windows binaries build and upload the binaries to the release page
- ci: add `CHANGELOG.md` and enforce it is edited for each PR on `main`
- fix: removed `madara_runtime` as a dependency in the client crates and make
  errors more expressive
- fix: state root bug fix where the tree was stored in runtime _before_ being
  committed
- feat: add a `genesis_loader` for the node and mocking
- feat: add `madara_tsukuyomi` as a submodule
- branding: use new logo in the README
- dev: Get the block status from the actual block in get_block_with_tx_hashes
- fix: l1-l2 messaging<|MERGE_RESOLUTION|>--- conflicted
+++ resolved
@@ -2,12 +2,9 @@
 
 ## Next release
 
-<<<<<<< HEAD
 - fix: get_block_by_block_hash then default rather than error
-=======
 - fix: cairo1 contracts should be identified by their sierra class hash
 - fix(cli): repair broken cli for da conf
->>>>>>> 7572e31d
 - feat(client): on `add_declare_transaction` store sierra contract classes in
   the madara backend
 - chore: use struct error in client/db
