--- conflicted
+++ resolved
@@ -2,14 +2,11 @@
 
 ## Next release
 
-<<<<<<< HEAD
 - feat: unification of the DA interface
-=======
 - feat: use resolver 2 for cargo in the workspace
 - upgrade: restructure code for rust latest version
 - upgrade: bump rustc nightly version to 1.74 date
 - feat: bump starknet-core to 0.6.0 and remove InvokeV0
->>>>>>> de1a86ec
 - fix: estimate_fee should make sure all transaction have a version being
   2^128 + 1 or 2^128+2 depending on the tx type
 - fix: initial_gas set to max_fee and fixed fee not being charged when max_fee=0
