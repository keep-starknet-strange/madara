--- conflicted
+++ resolved
@@ -2,12 +2,9 @@
 
 ## Next release
 
-<<<<<<< HEAD
 - fix: Ensure transaction checks are compatible with starknet-rs
 - ci: Run Starknet Foundry tests against Madara RPC
-=======
 - dev(compilation): add incremental compilation
->>>>>>> 10f61791
 
 ## v0.5.0
 
