--- conflicted
+++ resolved
@@ -2,12 +2,9 @@
 
 ## Next release
 
-<<<<<<< HEAD
 - chore: remove crates that have been copy-pasted from plkdtSDK
-=======
 - fix: Wait for 1 minute for transaction to be processed in
   get_transaction_receipt rpc
->>>>>>> d90cb1a3
 - ci: Fix starknet foundry sncast not found
 - fix: Ensure transaction checks are compatible with starknet-rs
 - ci: Run Starknet Foundry tests against Madara RPC
