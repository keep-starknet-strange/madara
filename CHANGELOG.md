# Madara Changelog

## Next release

<<<<<<< HEAD
- chore: update README.md and getting-started.md
=======
- chore: remove crates that have been copy-pasted from plkdtSDK
- feat(rpc): return deployed contract address and actual fee in transaction
  receipt
- fix: Wait for 1 minute for transaction to be processed in
  get_transaction_receipt rpc
>>>>>>> a4f2b54d
- ci: Fix starknet foundry sncast not found
- fix: Ensure transaction checks are compatible with starknet-rs
- ci: Run Starknet Foundry tests against Madara RPC
- fix: add name, symbol and decimals to fee token storage
- fix: dependencies for dockerfile and binaries
- docs: add translation of madara beast article to spanish
- chore: update starknet-js version in faucet-setup docs
- dev(compilation): add incremental compilation
- feat(rpc): add support for bulk estimate fee
- feat: add argent multicall contract to genesis
- chore(data-availability): update avail-subxt to version 0.4.0
- fix(ci): setup should fetch files from local config
- chore: deprecate `madara-app` and `madara-dev-explorer` modules
- chore(data-availability-avail): implement fire and forget, and add ws
  reconnection logic
- chore: update `polkadot-sdk` to `release-polkadot-v1.3.0`

## v0.5.0

- chore: release v0.5.0
- test: add transaction pool logic unit tests
- feat(client): spawn a task that listen to storage changes and build the
  resulting commiment state diff for each block
- dev(StarknetRPC): log error received from node before mapping to
  InternalServerError
- fix: change 'nonce too high' to log in debug instead of info
- chore: update deps, vm ressource fee cost are now FixedU128, and stored in an
  hashmap
- ci: change jobs order in the workflow
- ci: run integrations tests in the same runner as build
- ci: replace ci cache with rust-cache
- fix(transactions): remove `nonce` field from InvokeV0 tx
- feat(transactions): don't enforce ordering in validate_unsigned for invokeV0
- test(pallet): add function to get braavos hash
- fix: event commitment documentation typo
- ci: added testing key generation in the ci
- fix(starknet-rpc-test): init one request client per runtime
- test: validate Nonce for unsigned user txs
- fix: fixed declare V0 placeholder with the hash of an empty list of felts
- feat(cli): `run` is the by default command when running the `madara` bin
- refacto(cli): `run` and `setup` commands are defined in their own files
- refacto(cli): `run.testnet` argument removed in favor of the substrate native
  `chain` arg
- feat(cli): `run.fetch_chain_spec` argument removed in favor of the substrate
  native `chain` arg
- feat(cli): `setup` require a source file, either from an url or a path on the
  local filesystem
- chore(cli): use `Url`, `Path` and `PathBuf` types rather than `String`
- refacto(cli): moved the pallet/chain_spec/utils methods to the node crate
- feat(cli): `madara_path` arg has been remove, we use the substrate native
  `base_path` arg instead
- feat(cli): sharingan chain specs are loaded during the compilation, not
  downloaded from github
- refacto(pallet/starknet): `GenesisLoader` refactored as `GenesisData` + a
  `base_path` field
- feat(cli): for `run` param `--dev` now imply `--tmp`, as it is in substrate
- test(starknet-rpc-test): run all tests against a single madara node
- fix(service): confusing message when node starts (output the actual sealing
  method being used)
- refactor(sealing): how the sealing mode is passed into runtime
- feat(sealing): finalization for instant sealing
- test(starknet-js-test): run basic starknetjs compatibility tests again the
  madara node
- feat(cache-option): add an option to enable aggressive caching in command-line
  parameters

## v0.4.0

- chore: release v0.4.0
- feat: better management of custom configurations for genesis assets
- feat: use actual vm resource costs
- fix: add setup and run for rpc tests
- fix: fix clap for run command
- fix: add `madara_path` flag for setup command
- fix: add official references to configs files
- fix: cargo update and `main` branch prettier fix
- fix: fix sharingan chain spec
- fix: update madara infra to main branch
- fix: update `Cargo.lock`
- fix: rpc test failing
- refactor: exported chain id constant in mp-chain-id crate and added one for
  SN_MAIN
- ci: disable pr close workflow
- ci: add ci verification for detecting genesis changes and config hashes
- test: add e2e test for `estimate_fee`

## v0.3.0

- chore: release v0.3.0
- chore: big transaction type refactoring
- chore: split `primitives` crates into multiple smaller crates
- chore: improve logging about transaction when nonce is too high
- chore: add real class hash values for genesis config
- fix: use specific commit for avail and celestia
- fix: change dep of rustdoc on push
- fix: initial_gas set to max_fee and fixed fee not being charged when max_fee=0
- fix: correct value of compiled_class_hash in RPCTransaction
- fix: std feature import in transactions crate
- fix: replace all calls to `transmute` by calls `from_raw_parts`
- fix: estimate_fee should make sure all transaction have a version being
  2^128 + 1 or 2^128+2 depending on the tx type
- feat: modify the hash_bytes functions in `poseidon` and `pedersen` for dynamic
  data length
- feat: print development accounts at node startup
- feat: unification of the DA interface
- feat: bump starknet-core to 0.6.0 and remove InvokeV0
- feat: use resolver 2 for cargo in the workspace
- feat: impl tx execution and verification as traits
- perf: reduce the amount of data stored in the runtime and use the Substrate
  block to as source of data in the client
- perf: use perfect hash function in calculate_l1_gas_by_vm_usage
- build: restructure code for rust latest version
- build: bump rustc nightly version to 1.74 date
- buid: add rust-analyzer to toolchain components
- ci: scope cache by branch and add cache cleanup
- ci: increase threshold for codecov to 1%
- test: add `starknet-rpc-test` crate to the workspace
- test: add test to check tx signed by OZ account can be signed with Argent pk
- buid: add rust-analyzer to toolchain components
- ci: increase threshold for codecov to 1%
- replace all calls to `transmute` by calls `from_raw_parts`
- big transaction type refactoring
- impl tx execution and verification as traits
- reduce the amount of data stored in the runtime and use the Substrate block to
  as source of data in the client
- perf: use perfect hash function in calculate_l1_gas_by_vm_usage
- chore: add tests for tx hashing
- split `primitives` crates into multiple smaller crates
- fix: std feature import in transactions crate
- chore: improve logging about transaction when nonce is too high
- fix: rpc tests and background node run
- test: add tests for simulate tx offset
- test: add tests for tx hashing

## v0.2.0

- add-contributors: `0xAsten`, `m-kus`, `joaopereira12`, `kasteph`
- ci: add verification if build-spec is working
- ci: added wasm to test
- ci: disable benchmark for pushes and pr's
- ci: fix docker and binaries build
- ci: don't enforce changelog on PR's with label `dependencies`
- doc: added translation of madara beast article.md to portuguese and russian
- doc: app chain template added in README
- fix: RPC getClassAt cairo legacy program code encoding
- fix: build-spec not working by setting the madara-path always and fetching
  relevant files
- fix: events are emitted in correct sequential order
- fix: expected event idx in continuation tokens in test responses
- fix: update RPC URL to use localhost instead of 0.0.0.0 in hurl.config file
- fix: update the default port for running Madara locally in getting-started.md
  file from 9933 to 9944.
- fix: replace the 0 initial gas value with u128::MAX because view call
  entrypoints were failing
- chore: remove global state root
- chore: cairo-contracts compilation scripts & docs are updated, cairo_0
  contracts recompiled
- chore: rebase of core deps and 0.12.1

## v0.1.0

- ci: rm codespell task and rm .codespellignore
- feat: refactor flags on tests
- feat: fetch config files from gh repo
- refactor: remove config files from the code
- ci: stop closing stale issues
- ci: reactivate changelog enforcement
- cli: change dev flag behaviour and created alias for base and madara path
- configs: fix genesis.json refs to link the config folder
- ci: downgraded windows runner to windows-latest
- ci: added windows binaries build and upload the binaries to the release page
- ci: add `CHANGELOG.md` and enforce it is edited for each PR on `main`
- fix: removed `madara_runtime` as a dependency in the client crates and make
  errors more expressive
- fix: state root bug fix where the tree was stored in runtime _before_ being
  committed
- feat: add a `genesis_loader` for the node and mocking
- feat: add `madara_tsukuyomi` as a submodule
- branding: use new logo in the README<|MERGE_RESOLUTION|>--- conflicted
+++ resolved
@@ -2,15 +2,12 @@
 
 ## Next release
 
-<<<<<<< HEAD
 - chore: update README.md and getting-started.md
-=======
 - chore: remove crates that have been copy-pasted from plkdtSDK
 - feat(rpc): return deployed contract address and actual fee in transaction
   receipt
 - fix: Wait for 1 minute for transaction to be processed in
   get_transaction_receipt rpc
->>>>>>> a4f2b54d
 - ci: Fix starknet foundry sncast not found
 - fix: Ensure transaction checks are compatible with starknet-rs
 - ci: Run Starknet Foundry tests against Madara RPC
