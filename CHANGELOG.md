# Madara Changelog

## Next release

<<<<<<< HEAD
- fix: transaction receipt fails for txs in the middle of a block
=======
- chore: add makefile for developer experience improvements and cleanup
>>>>>>> c7ac4cc3
- fix: fix cargo-lint issues
- feat: added chain-id to the GenesisConfig in pallet-starknet
- fix(node): fix genesis hash inconsistency
- feat (pallet): add tests for storage reversal on transaction revert
- feat: add prometheus metrics for mapping worker
- Fix(node): Fix creating a local testnet with multiple nodes fails using only
  cli flags
- dev: change `Vec::new` to `Vec::with_capacity` where possible.
- chore(rpc): clean trace api
- feat(rpc): added state diff real value in trace api
- chore: update cairo-vm commit and update gas per op
- refactor(rpc): use single arc instance of starknet rpc
- build: remove patch on `ring-vrf` dependecy
- ci: use `production` profile binary in the workflows
- feat(rpc): support for pending state
- test(rpc): disable state_diff tests
- feat(rpc): add tests for estimateMessageFee RPC call
- refacto: rename braavos call aggregator contract
- fix: updating outdated links to external resources in documentation
- feat(client/data-availability): implement custom error handling
- fix: get_block_by_block_hash then default rather than error
- feat(rpc): added `get_state_update` real values from DA db
- feat: add transparent representation to `Felt252Wrapper`
- feat(rpc/trace_api): add `trace_block_transaction`
- chore(db): changed the way hashes are encoded
- refacto: reusable Eth client config for settlement/DA/other tasks
- ci: add gomu gomu no gatling perfomrance test
- feat(runtime): moved StarkEvents from Substrate
- feat(rpc/trace_api): add `trace_transaction`

## v0.7.0

- fix: fixing build breakage for celestia/avail
- chore: release v0.7.0
- refacto: remove abusive `TryInto` impl
- dev: optimize tx trace creation
- dev: make Madara std compatible
- dev: check that class exist before using it in BuildGenesisConfig
- CI: fix taplo version
- chore: add cache usage for `getEvents` and `getTransactionReceipt`
- fix: cairo1 contracts should be identified by their sierra class hash
- fix(cli): repair broken cli for da conf
- feat(client): on `add_declare_transaction` store sierra contract classes in
  the madara backend
- chore: use struct error in client/db
- fix: don't ignore Sierra to CASM mapping in genesis config
- refacto: early exit txs fee estimation when one fails
- dev: fix linter warning in README.md
- fix: remove waiting loop from `getTxReceipt`
- feat: types in `mp-transactions` impl a method to get their version
- feat: make L1 gas price a `const` of the `RuntimeConfig`
- fix: broken class hashes and contracts in genesis
- refactor: rename LAST_SYNCED_L1_BLOCK to be more clear
- chore: add headers to da calldata, fix eth da in sovereign mode
- refacto(simulate_tx): move logic to the client
- chore: added ca-certificate in DockerFile for SSL related issues
- chore(primitives/commitment): remove crate
- chore(primitives/block/header): remove starknet-trie dependent fields
- refacto(primitives/db): add a temporary way to get a fake global state root
- chore: feature flags for avail and celestia DA
- feat(rpc): added support for v0.5.1 JSON-RPC specs
- feat(rpc): added ordered messages/events in trace fields
- feat(rpc): support for starknet.rs v0.5.1 version
- feat(rpc): added execution resources in trace fields
- feat(rpc): added state diff field in trace fields
- refactor: removed benchmarking folder and traces of CI pipeline
- fix: decouple is_query into is_query and offset_version
- feat: add sierra to casm class hash mapping to genesis assets
- chore: remove ArgentMulticall from genesis assets
- feat: remove `seq_addr_updated` from `GenesisData`
- chore: added prometheus metrics for da layer
- chore: bump celestia rpc crate version
- fix(DA): run the proof first then the state update
- fix: `prove_current_block` is called after `update_state`
- ci: add foundry ci task to push workflow
- fix: first tx for non deployed account is valid
- fix: incorrect base url for fetching config
- feat: add predeployed accounts to genesis state
- feat(rpc): Added starknet_simulateTransactions
- fix: Change serialization of bitvec to &[u8] in merkle tree to avoid memory
  uninitialized
- chore: change SCARB config version for foundry CI
- feat(da): update da calldata encoding to v0.11.0 spec, da conf examples, da
  conf flag, da-tests in CI
- refactor: use `map` in `estimate_fee` to stop computation on error
- fix(node/commands): md5 are also checked when running setup --from-local
- feat(data-availability): extend eth config with poll interval
- fix(snos-output): expose snos codec, remove unused `get_starknet_messages`
  runtime method, and unnecessary mp-snos-output dependencies
- feat(program-hash): add new pallet constant for Starknet OS progam hash;
  expose runtime getter method; add dedicated crate to manage versions
- feat(runtime): expose fee token address getter method
- feat(settlement): run client thread responsible for pushing state updates and
  messaging on Ethereum
- feat(settlement): starknet core contract tests with anvil sandbox
- fix(rpc-test): incorrect node url
- feat(settlement): e2e test with Madara node settling on Ethereum contract
- refactor: use `map` in `estimate_fee` to stop computation on error
- fix: `tempdir` crate has been deprecated; use `tempfile` instead
- dev: add avail and celestia crates behind a feature flag
- dev: replace md5 with sha3_256 hash function
- feat: fixing getNonce Rpc Call and adding a new test
- refactor: use Zaun crate for Starknet core contract bindings
- refactor: use Anvil sandbox from Zaun crate
- feat(rpc) : estimateMessageFee RPC call implementation

## v0.6.0

- chore: release v0.6.0
- refacto: substrate/starknet names in rpc library
- feat(rpc): Added starknet_getTransactionStatus and removed
  starknet_pendingTransactions
- feat(rpc): add starknet_specVersion rpc + added test for future support
- docs: Added v0.6.0-rc5 documentation above the rpc method functions
- dev(deps): bump starknet rs, use Eq for EmmitedEvents comparaison
- test(rust-rpc-test): use undeclared contracts for declare transactions testing
- build: update blockifier, fix divergent substrat block hash
- chore: remove tests that run in wasm and native, only wasm from now
- chore: split StarknetRpcApi trait in two, like in openRPC specs
- refacto: move starknet runtime api in it's own crate
- chore: update README.md and getting-started.md
- chore: remove crates that have been copy-pasted from plkdtSDK
- feat(rpc): return deployed contract address and actual fee in transaction
  receipt
- fix: Wait for 1 minute for transaction to be processed in
  get_transaction_receipt rpc
- ci: Fix starknet foundry sncast not found
- fix: Ensure transaction checks are compatible with starknet-rs
- ci: Run Starknet Foundry tests against Madara RPC
- fix: add name, symbol and decimals to fee token storage
- fix: dependencies for dockerfile and binaries
- docs: add translation of madara beast article to spanish
- chore: update starknet-js version in faucet-setup docs
- dev(compilation): add incremental compilation
- feat(rpc): add support for bulk estimate fee
- feat: add argent multicall contract to genesis
- chore(data-availability): update avail-subxt to version 0.4.0
- fix(ci): setup should fetch files from local config
- chore: deprecate `madara-app` and `madara-dev-explorer` modules
- chore(data-availability-avail): implement fire and forget, and add ws
  reconnection logic
- chore: update `polkadot-sdk` to `release-polkadot-v1.3.0`
- feat: fallback default file for DA and Settlement configuration files

## v0.5.0

- chore: release v0.5.0
- test: add transaction pool logic unit tests
- feat(client): spawn a task that listen to storage changes and build the
  resulting commiment state diff for each block
- dev(StarknetRPC): log error received from node before mapping to
  InternalServerError
- fix: change 'nonce too high' to log in debug instead of info
- chore: update deps, vm ressource fee cost are now FixedU128, and stored in an
  hashmap
- ci: change jobs order in the workflow
- ci: run integrations tests in the same runner as build
- ci: replace ci cache with rust-cache
- fix(transactions): remove `nonce` field from InvokeV0 tx
- feat(transactions): don't enforce ordering in validate_unsigned for invokeV0
- test(pallet): add function to get braavos hash
- fix: event commitment documentation typo
- ci: added testing key generation in the ci
- fix(starknet-rpc-test): init one request client per runtime
- test: validate Nonce for unsigned user txs
- fix: fixed declare V0 placeholder with the hash of an empty list of felts
- feat(cli): `run` is the by default command when running the `madara` bin
- refacto(cli): `run` and `setup` commands are defined in their own files
- refacto(cli): `run.testnet` argument removed in favor of the substrate native
  `chain` arg
- feat(cli): `run.fetch_chain_spec` argument removed in favor of the substrate
  native `chain` arg
- feat(cli): `setup` require a source file, either from an url or a path on the
  local filesystem
- chore(cli): use `Url`, `Path` and `PathBuf` types rather than `String`
- refacto(cli): moved the pallet/chain_spec/utils methods to the node crate
- feat(cli): `madara_path` arg has been remove, we use the substrate native
  `base_path` arg instead
- feat(cli): sharingan chain specs are loaded during the compilation, not
  downloaded from github
- refacto(pallet/starknet): `GenesisLoader` refactored as `GenesisData` + a
  `base_path` field
- feat(cli): for `run` param `--dev` now imply `--tmp`, as it is in substrate
- test(starknet-rpc-test): run all tests against a single madara node
- fix(service): confusing message when node starts (output the actual sealing
  method being used)
- refactor(sealing): how the sealing mode is passed into runtime
- feat(sealing): finalization for instant sealing
- test(starknet-js-test): run basic starknetjs compatibility tests again the
  madara node
- feat(cache-option): add an option to enable aggressive caching in command-line
  parameters

## v0.4.0

- chore: release v0.4.0
- feat: better management of custom configurations for genesis assets
- feat: use actual vm resource costs
- fix: add setup and run for rpc tests
- fix: fix clap for run command
- fix: add `madara_path` flag for setup command
- fix: add official references to configs files
- fix: cargo update and `main` branch prettier fix
- fix: fix sharingan chain spec
- fix: update madara infra to main branch
- fix: update `Cargo.lock`
- fix: rpc test failing
- refactor: exported chain id constant in mp-chain-id crate and added one for
  SN_MAIN
- ci: disable pr close workflow
- ci: add ci verification for detecting genesis changes and config hashes
- test: add e2e test for `estimate_fee`

## v0.3.0

- chore: release v0.3.0
- chore: big transaction type refactoring
- chore: split `primitives` crates into multiple smaller crates
- chore: improve logging about transaction when nonce is too high
- chore: add real class hash values for genesis config
- fix: use specific commit for avail and celestia
- fix: change dep of rustdoc on push
- fix: initial_gas set to max_fee and fixed fee not being charged when max_fee=0
- fix: correct value of compiled_class_hash in RPCTransaction
- fix: std feature import in transactions crate
- fix: replace all calls to `transmute` by calls `from_raw_parts`
- fix: estimate_fee should make sure all transaction have a version being
  2^128 + 1 or 2^128+2 depending on the tx type
- feat: modify the hash_bytes functions in `poseidon` and `pedersen` for dynamic
  data length
- feat: print development accounts at node startup
- feat: unification of the DA interface
- feat: bump starknet-core to 0.6.0 and remove InvokeV0
- feat: use resolver 2 for cargo in the workspace
- feat: impl tx execution and verification as traits
- perf: reduce the amount of data stored in the runtime and use the Substrate
  block to as source of data in the client
- perf: use perfect hash function in calculate_l1_gas_by_vm_usage
- build: restructure code for rust latest version
- build: bump rustc nightly version to 1.74 date
- buid: add rust-analyzer to toolchain components
- ci: scope cache by branch and add cache cleanup
- ci: increase threshold for codecov to 1%
- test: add `starknet-rpc-test` crate to the workspace
- test: add test to check tx signed by OZ account can be signed with Argent pk
- buid: add rust-analyzer to toolchain components
- ci: increase threshold for codecov to 1%
- replace all calls to `transmute` by calls `from_raw_parts`
- big transaction type refactoring
- impl tx execution and verification as traits
- reduce the amount of data stored in the runtime and use the Substrate block to
  as source of data in the client
- perf: use perfect hash function in calculate_l1_gas_by_vm_usage
- chore: add tests for tx hashing
- split `primitives` crates into multiple smaller crates
- fix: std feature import in transactions crate
- chore: improve logging about transaction when nonce is too high
- fix: rpc tests and background node run
- test: add tests for simulate tx offset
- test: add tests for tx hashing
- fix: bring back messages in transaction receipts
- feat: starknet os program output primitive

## v0.2.0

- add-contributors: `0xAsten`, `m-kus`, `joaopereira12`, `kasteph`
- ci: add verification if build-spec is working
- ci: added wasm to test
- ci: disable benchmark for pushes and pr's
- ci: fix docker and binaries build
- ci: don't enforce changelog on PR's with label `dependencies`
- doc: added translation of madara beast article.md to portuguese and russian
- doc: app chain template added in README
- fix: RPC getClassAt cairo legacy program code encoding
- fix: build-spec not working by setting the madara-path always and fetching
  relevant files
- fix: events are emitted in correct sequential order
- fix: expected event idx in continuation tokens in test responses
- fix: update RPC URL to use localhost instead of 0.0.0.0 in hurl.config file
- fix: update the default port for running Madara locally in getting-started.md
  file from 9933 to 9944.
- fix: replace the 0 initial gas value with u128::MAX because view call
  entrypoints were failing
- chore: remove global state root
- chore: cairo-contracts compilation scripts & docs are updated, cairo_0
  contracts recompiled
- chore: rebase of core deps and 0.12.1

## v0.1.0

- ci: rm codespell task and rm .codespellignore
- feat: refactor flags on tests
- feat: fetch config files from gh repo
- refactor: remove config files from the code
- ci: stop closing stale issues
- ci: reactivate changelog enforcement
- cli: change dev flag behaviour and created alias for base and madara path
- configs: fix genesis.json refs to link the config folder
- ci: downgraded windows runner to windows-latest
- ci: added windows binaries build and upload the binaries to the release page
- ci: add `CHANGELOG.md` and enforce it is edited for each PR on `main`
- fix: removed `madara_runtime` as a dependency in the client crates and make
  errors more expressive
- fix: state root bug fix where the tree was stored in runtime _before_ being
  committed
- feat: add a `genesis_loader` for the node and mocking
- feat: add `madara_tsukuyomi` as a submodule
- branding: use new logo in the README
- dev: Get the block status from the actual block in get_block_with_tx_hashes
- fix: l1-l2 messaging
- dev : clean contracts and compiled files
- fix: add from_address in calldata of l1 message<|MERGE_RESOLUTION|>--- conflicted
+++ resolved
@@ -2,11 +2,8 @@
 
 ## Next release
 
-<<<<<<< HEAD
 - fix: transaction receipt fails for txs in the middle of a block
-=======
 - chore: add makefile for developer experience improvements and cleanup
->>>>>>> c7ac4cc3
 - fix: fix cargo-lint issues
 - feat: added chain-id to the GenesisConfig in pallet-starknet
 - fix(node): fix genesis hash inconsistency
