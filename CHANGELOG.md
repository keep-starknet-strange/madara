--- conflicted
+++ resolved
@@ -2,9 +2,7 @@
 
 ## Next release
 
-<<<<<<< HEAD
 - feat: use actual vm resource costs
-=======
 - fix: add setup and run for rpc tests
 - fix: fix clap for run command
 - fix: add `madara_path` flag for setup command
@@ -18,7 +16,6 @@
 - fix: fix sharingan chain spec
 - fix: update madara infra to main branch
 - fix: update `Cargo.lock`
->>>>>>> 48740455
 
 ## v0.3.0
 
