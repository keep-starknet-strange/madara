# Madara Changelog

## Next release

<<<<<<< HEAD
- fix: Change seliazation of bitvec to &[u8] in merkle tree to avoid memory
  uninitialized
=======
- chore: change SCARB config version for foundry CI
>>>>>>> 04d4b2af

## v0.6.0

- chore: release v0.6.0
- refacto: substrate/starknet names in rpc library
- feat(rpc): Added starknet_getTransactionStatus and removed
  starknet_pendingTransactions
- feat(rpc): add starknet_specVersion rpc + added test for future support
- docs: Added v0.6.0-rc5 documentation above the rpc method functions
- dev(deps): bump starknet rs, use Eq for EmmitedEvents comparaison
- test(rust-rpc-test): use undeclared contracts for declare transactions testing
- build: update blockifier, fix divergent substrat block hash
- chore: remove tests that run in wasm and native, only wasm from now
- chore: split StarknetRpcApi trait in two, like in openRPC specs
- refacto: move starknet runtime api in it's own crate
- chore: update README.md and getting-started.md
- chore: remove crates that have been copy-pasted from plkdtSDK
- feat(rpc): return deployed contract address and actual fee in transaction
  receipt
- fix: Wait for 1 minute for transaction to be processed in
  get_transaction_receipt rpc
- ci: Fix starknet foundry sncast not found
- fix: Ensure transaction checks are compatible with starknet-rs
- ci: Run Starknet Foundry tests against Madara RPC
- fix: add name, symbol and decimals to fee token storage
- fix: dependencies for dockerfile and binaries
- docs: add translation of madara beast article to spanish
- chore: update starknet-js version in faucet-setup docs
- dev(compilation): add incremental compilation
- feat(rpc): add support for bulk estimate fee
- feat: add argent multicall contract to genesis
- chore(data-availability): update avail-subxt to version 0.4.0
- fix(ci): setup should fetch files from local config
- chore: deprecate `madara-app` and `madara-dev-explorer` modules
- chore(data-availability-avail): implement fire and forget, and add ws
  reconnection logic
- chore: update `polkadot-sdk` to `release-polkadot-v1.3.0`

## v0.5.0

- chore: release v0.5.0
- test: add transaction pool logic unit tests
- feat(client): spawn a task that listen to storage changes and build the
  resulting commiment state diff for each block
- dev(StarknetRPC): log error received from node before mapping to
  InternalServerError
- fix: change 'nonce too high' to log in debug instead of info
- chore: update deps, vm ressource fee cost are now FixedU128, and stored in an
  hashmap
- ci: change jobs order in the workflow
- ci: run integrations tests in the same runner as build
- ci: replace ci cache with rust-cache
- fix(transactions): remove `nonce` field from InvokeV0 tx
- feat(transactions): don't enforce ordering in validate_unsigned for invokeV0
- test(pallet): add function to get braavos hash
- fix: event commitment documentation typo
- ci: added testing key generation in the ci
- fix(starknet-rpc-test): init one request client per runtime
- test: validate Nonce for unsigned user txs
- fix: fixed declare V0 placeholder with the hash of an empty list of felts
- feat(cli): `run` is the by default command when running the `madara` bin
- refacto(cli): `run` and `setup` commands are defined in their own files
- refacto(cli): `run.testnet` argument removed in favor of the substrate native
  `chain` arg
- feat(cli): `run.fetch_chain_spec` argument removed in favor of the substrate
  native `chain` arg
- feat(cli): `setup` require a source file, either from an url or a path on the
  local filesystem
- chore(cli): use `Url`, `Path` and `PathBuf` types rather than `String`
- refacto(cli): moved the pallet/chain_spec/utils methods to the node crate
- feat(cli): `madara_path` arg has been remove, we use the substrate native
  `base_path` arg instead
- feat(cli): sharingan chain specs are loaded during the compilation, not
  downloaded from github
- refacto(pallet/starknet): `GenesisLoader` refactored as `GenesisData` + a
  `base_path` field
- feat(cli): for `run` param `--dev` now imply `--tmp`, as it is in substrate
- test(starknet-rpc-test): run all tests against a single madara node
- fix(service): confusing message when node starts (output the actual sealing
  method being used)
- refactor(sealing): how the sealing mode is passed into runtime
- feat(sealing): finalization for instant sealing
- test(starknet-js-test): run basic starknetjs compatibility tests again the
  madara node
- feat(cache-option): add an option to enable aggressive caching in command-line
  parameters

## v0.4.0

- chore: release v0.4.0
- feat: better management of custom configurations for genesis assets
- feat: use actual vm resource costs
- fix: add setup and run for rpc tests
- fix: fix clap for run command
- fix: add `madara_path` flag for setup command
- fix: add official references to configs files
- fix: cargo update and `main` branch prettier fix
- fix: fix sharingan chain spec
- fix: update madara infra to main branch
- fix: update `Cargo.lock`
- fix: rpc test failing
- refactor: exported chain id constant in mp-chain-id crate and added one for
  SN_MAIN
- ci: disable pr close workflow
- ci: add ci verification for detecting genesis changes and config hashes
- test: add e2e test for `estimate_fee`

## v0.3.0

- chore: release v0.3.0
- chore: big transaction type refactoring
- chore: split `primitives` crates into multiple smaller crates
- chore: improve logging about transaction when nonce is too high
- chore: add real class hash values for genesis config
- fix: use specific commit for avail and celestia
- fix: change dep of rustdoc on push
- fix: initial_gas set to max_fee and fixed fee not being charged when max_fee=0
- fix: correct value of compiled_class_hash in RPCTransaction
- fix: std feature import in transactions crate
- fix: replace all calls to `transmute` by calls `from_raw_parts`
- fix: estimate_fee should make sure all transaction have a version being
  2^128 + 1 or 2^128+2 depending on the tx type
- feat: modify the hash_bytes functions in `poseidon` and `pedersen` for dynamic
  data length
- feat: print development accounts at node startup
- feat: unification of the DA interface
- feat: bump starknet-core to 0.6.0 and remove InvokeV0
- feat: use resolver 2 for cargo in the workspace
- feat: impl tx execution and verification as traits
- perf: reduce the amount of data stored in the runtime and use the Substrate
  block to as source of data in the client
- perf: use perfect hash function in calculate_l1_gas_by_vm_usage
- build: restructure code for rust latest version
- build: bump rustc nightly version to 1.74 date
- buid: add rust-analyzer to toolchain components
- ci: scope cache by branch and add cache cleanup
- ci: increase threshold for codecov to 1%
- test: add `starknet-rpc-test` crate to the workspace
- test: add test to check tx signed by OZ account can be signed with Argent pk
- buid: add rust-analyzer to toolchain components
- ci: increase threshold for codecov to 1%
- replace all calls to `transmute` by calls `from_raw_parts`
- big transaction type refactoring
- impl tx execution and verification as traits
- reduce the amount of data stored in the runtime and use the Substrate block to
  as source of data in the client
- perf: use perfect hash function in calculate_l1_gas_by_vm_usage
- chore: add tests for tx hashing
- split `primitives` crates into multiple smaller crates
- fix: std feature import in transactions crate
- chore: improve logging about transaction when nonce is too high
- fix: rpc tests and background node run
- test: add tests for simulate tx offset
- test: add tests for tx hashing

## v0.2.0

- add-contributors: `0xAsten`, `m-kus`, `joaopereira12`, `kasteph`
- ci: add verification if build-spec is working
- ci: added wasm to test
- ci: disable benchmark for pushes and pr's
- ci: fix docker and binaries build
- ci: don't enforce changelog on PR's with label `dependencies`
- doc: added translation of madara beast article.md to portuguese and russian
- doc: app chain template added in README
- fix: RPC getClassAt cairo legacy program code encoding
- fix: build-spec not working by setting the madara-path always and fetching
  relevant files
- fix: events are emitted in correct sequential order
- fix: expected event idx in continuation tokens in test responses
- fix: update RPC URL to use localhost instead of 0.0.0.0 in hurl.config file
- fix: update the default port for running Madara locally in getting-started.md
  file from 9933 to 9944.
- fix: replace the 0 initial gas value with u128::MAX because view call
  entrypoints were failing
- chore: remove global state root
- chore: cairo-contracts compilation scripts & docs are updated, cairo_0
  contracts recompiled
- chore: rebase of core deps and 0.12.1

## v0.1.0

- ci: rm codespell task and rm .codespellignore
- feat: refactor flags on tests
- feat: fetch config files from gh repo
- refactor: remove config files from the code
- ci: stop closing stale issues
- ci: reactivate changelog enforcement
- cli: change dev flag behaviour and created alias for base and madara path
- configs: fix genesis.json refs to link the config folder
- ci: downgraded windows runner to windows-latest
- ci: added windows binaries build and upload the binaries to the release page
- ci: add `CHANGELOG.md` and enforce it is edited for each PR on `main`
- fix: removed `madara_runtime` as a dependency in the client crates and make
  errors more expressive
- fix: state root bug fix where the tree was stored in runtime _before_ being
  committed
- feat: add a `genesis_loader` for the node and mocking
- feat: add `madara_tsukuyomi` as a submodule
- branding: use new logo in the README<|MERGE_RESOLUTION|>--- conflicted
+++ resolved
@@ -2,12 +2,9 @@
 
 ## Next release
 
-<<<<<<< HEAD
 - fix: Change seliazation of bitvec to &[u8] in merkle tree to avoid memory
   uninitialized
-=======
 - chore: change SCARB config version for foundry CI
->>>>>>> 04d4b2af
 
 ## v0.6.0
 
