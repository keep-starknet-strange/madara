# Madara Changelog

## Next release

<<<<<<< HEAD
- feat: add prometheus metrics for mapping worker
=======
- Fix(node): Fix creating a local testnet with multiple nodes fails using only
  cli flags
>>>>>>> 943f323a
- dev: change `Vec::new` to `Vec::with_capacity` where possible.
- chore(rpc): clean trace api
- feat(rpc): added state diff real value in trace api
- chore: update cairo-vm commit and update gas per op
- refactor(rpc): use single arc instance of starknet rpc
- build: remove patch on `ring-vrf` dependecy
- ci: use `production` profile binary in the workflows
- feat(rpc): support for pending state
- test(rpc): disable state_diff tests
- feat(rpc): add tests for estimateMessageFee RPC call
- refacto: rename braavos call aggregator contract
- fix: updating outdated links to external resources in documentation
- feat(client/data-availability): implement custom error handling
- fix: get_block_by_block_hash then default rather than error
- feat(rpc): added `get_state_update` real values from DA db
- feat: add transparent representation to `Felt252Wrapper`
- feat(rpc/trace_api): add `trace_block_transaction`
- chore(db): changed the way hashes are encoded
- refacto: reusable Eth client config for settlement/DA/other tasks
- ci: add gomu gomu no gatling perfomrance test
- feat(runtime): moved StarkEvents from Substrate events to runtime storage

## v0.7.0

- fix: fixing build breakage for celestia/avail
- chore: release v0.7.0
- refacto: remove abusive `TryInto` impl
- dev: optimize tx trace creation
- dev: make Madara std compatible
- dev: check that class exist before using it in BuildGenesisConfig
- CI: fix taplo version
- chore: add cache usage for `getEvents` and `getTransactionReceipt`
- fix: cairo1 contracts should be identified by their sierra class hash
- fix(cli): repair broken cli for da conf
- feat(client): on `add_declare_transaction` store sierra contract classes in
  the madara backend
- chore: use struct error in client/db
- fix: don't ignore Sierra to CASM mapping in genesis config
- refacto: early exit txs fee estimation when one fails
- dev: fix linter warning in README.md
- fix: remove waiting loop from `getTxReceipt`
- feat: types in `mp-transactions` impl a method to get their version
- feat: make L1 gas price a `const` of the `RuntimeConfig`
- fix: broken class hashes and contracts in genesis
- refactor: rename LAST_SYNCED_L1_BLOCK to be more clear
- chore: add headers to da calldata, fix eth da in sovereign mode
- refacto(simulate_tx): move logic to the client
- chore: added ca-certificate in DockerFile for SSL related issues
- chore(primitives/commitment): remove crate
- chore(primitives/block/header): remove starknet-trie dependent fields
- refacto(primitives/db): add a temporary way to get a fake global state root
- chore: feature flags for avail and celestia DA
- feat(rpc): added support for v0.5.1 JSON-RPC specs
- feat(rpc): added ordered messages/events in trace fields
- feat(rpc): support for starknet.rs v0.5.1 version
- feat(rpc): added execution resources in trace fields
- feat(rpc): added state diff field in trace fields
- refactor: removed benchmarking folder and traces of CI pipeline
- fix: decouple is_query into is_query and offset_version
- feat: add sierra to casm class hash mapping to genesis assets
- chore: remove ArgentMulticall from genesis assets
- feat: remove `seq_addr_updated` from `GenesisData`
- chore: added prometheus metrics for da layer
- chore: bump celestia rpc crate version
- fix(DA): run the proof first then the state update
- fix: `prove_current_block` is called after `update_state`
- ci: add foundry ci task to push workflow
- fix: first tx for non deployed account is valid
- fix: incorrect base url for fetching config
- feat: add predeployed accounts to genesis state
- feat(rpc): Added starknet_simulateTransactions
- fix: Change serialization of bitvec to &[u8] in merkle tree to avoid memory
  uninitialized
- chore: change SCARB config version for foundry CI
- feat(da): update da calldata encoding to v0.11.0 spec, da conf examples, da
  conf flag, da-tests in CI
- refactor: use `map` in `estimate_fee` to stop computation on error
- fix(node/commands): md5 are also checked when running setup --from-local
- feat(data-availability): extend eth config with poll interval
- fix(snos-output): expose snos codec, remove unused `get_starknet_messages`
  runtime method, and unnecessary mp-snos-output dependencies
- feat(program-hash): add new pallet constant for Starknet OS progam hash;
  expose runtime getter method; add dedicated crate to manage versions
- feat(runtime): expose fee token address getter method
- feat(settlement): run client thread responsible for pushing state updates and
  messaging on Ethereum
- feat(settlement): starknet core contract tests with anvil sandbox
- fix(rpc-test): incorrect node url
- feat(settlement): e2e test with Madara node settling on Ethereum contract
- refactor: use `map` in `estimate_fee` to stop computation on error
- fix: `tempdir` crate has been deprecated; use `tempfile` instead
- dev: add avail and celestia crates behind a feature flag
- dev: replace md5 with sha3_256 hash function
- feat: fixing getNonce Rpc Call and adding a new test
- refactor: use Zaun crate for Starknet core contract bindings
- refactor: use Anvil sandbox from Zaun crate
- feat(rpc) : estimateMessageFee RPC call implementation

## v0.6.0

- chore: release v0.6.0
- refacto: substrate/starknet names in rpc library
- feat(rpc): Added starknet_getTransactionStatus and removed
  starknet_pendingTransactions
- feat(rpc): add starknet_specVersion rpc + added test for future support
- docs: Added v0.6.0-rc5 documentation above the rpc method functions
- dev(deps): bump starknet rs, use Eq for EmmitedEvents comparaison
- test(rust-rpc-test): use undeclared contracts for declare transactions testing
- build: update blockifier, fix divergent substrat block hash
- chore: remove tests that run in wasm and native, only wasm from now
- chore: split StarknetRpcApi trait in two, like in openRPC specs
- refacto: move starknet runtime api in it's own crate
- chore: update README.md and getting-started.md
- chore: remove crates that have been copy-pasted from plkdtSDK
- feat(rpc): return deployed contract address and actual fee in transaction
  receipt
- fix: Wait for 1 minute for transaction to be processed in
  get_transaction_receipt rpc
- ci: Fix starknet foundry sncast not found
- fix: Ensure transaction checks are compatible with starknet-rs
- ci: Run Starknet Foundry tests against Madara RPC
- fix: add name, symbol and decimals to fee token storage
- fix: dependencies for dockerfile and binaries
- docs: add translation of madara beast article to spanish
- chore: update starknet-js version in faucet-setup docs
- dev(compilation): add incremental compilation
- feat(rpc): add support for bulk estimate fee
- feat: add argent multicall contract to genesis
- chore(data-availability): update avail-subxt to version 0.4.0
- fix(ci): setup should fetch files from local config
- chore: deprecate `madara-app` and `madara-dev-explorer` modules
- chore(data-availability-avail): implement fire and forget, and add ws
  reconnection logic
- chore: update `polkadot-sdk` to `release-polkadot-v1.3.0`
- feat: fallback default file for DA and Settlement configuration files

## v0.5.0

- chore: release v0.5.0
- test: add transaction pool logic unit tests
- feat(client): spawn a task that listen to storage changes and build the
  resulting commiment state diff for each block
- dev(StarknetRPC): log error received from node before mapping to
  InternalServerError
- fix: change 'nonce too high' to log in debug instead of info
- chore: update deps, vm ressource fee cost are now FixedU128, and stored in an
  hashmap
- ci: change jobs order in the workflow
- ci: run integrations tests in the same runner as build
- ci: replace ci cache with rust-cache
- fix(transactions): remove `nonce` field from InvokeV0 tx
- feat(transactions): don't enforce ordering in validate_unsigned for invokeV0
- test(pallet): add function to get braavos hash
- fix: event commitment documentation typo
- ci: added testing key generation in the ci
- fix(starknet-rpc-test): init one request client per runtime
- test: validate Nonce for unsigned user txs
- fix: fixed declare V0 placeholder with the hash of an empty list of felts
- feat(cli): `run` is the by default command when running the `madara` bin
- refacto(cli): `run` and `setup` commands are defined in their own files
- refacto(cli): `run.testnet` argument removed in favor of the substrate native
  `chain` arg
- feat(cli): `run.fetch_chain_spec` argument removed in favor of the substrate
  native `chain` arg
- feat(cli): `setup` require a source file, either from an url or a path on the
  local filesystem
- chore(cli): use `Url`, `Path` and `PathBuf` types rather than `String`
- refacto(cli): moved the pallet/chain_spec/utils methods to the node crate
- feat(cli): `madara_path` arg has been remove, we use the substrate native
  `base_path` arg instead
- feat(cli): sharingan chain specs are loaded during the compilation, not
  downloaded from github
- refacto(pallet/starknet): `GenesisLoader` refactored as `GenesisData` + a
  `base_path` field
- feat(cli): for `run` param `--dev` now imply `--tmp`, as it is in substrate
- test(starknet-rpc-test): run all tests against a single madara node
- fix(service): confusing message when node starts (output the actual sealing
  method being used)
- refactor(sealing): how the sealing mode is passed into runtime
- feat(sealing): finalization for instant sealing
- test(starknet-js-test): run basic starknetjs compatibility tests again the
  madara node
- feat(cache-option): add an option to enable aggressive caching in command-line
  parameters

## v0.4.0

- chore: release v0.4.0
- feat: better management of custom configurations for genesis assets
- feat: use actual vm resource costs
- fix: add setup and run for rpc tests
- fix: fix clap for run command
- fix: add `madara_path` flag for setup command
- fix: add official references to configs files
- fix: cargo update and `main` branch prettier fix
- fix: fix sharingan chain spec
- fix: update madara infra to main branch
- fix: update `Cargo.lock`
- fix: rpc test failing
- refactor: exported chain id constant in mp-chain-id crate and added one for
  SN_MAIN
- ci: disable pr close workflow
- ci: add ci verification for detecting genesis changes and config hashes
- test: add e2e test for `estimate_fee`

## v0.3.0

- chore: release v0.3.0
- chore: big transaction type refactoring
- chore: split `primitives` crates into multiple smaller crates
- chore: improve logging about transaction when nonce is too high
- chore: add real class hash values for genesis config
- fix: use specific commit for avail and celestia
- fix: change dep of rustdoc on push
- fix: initial_gas set to max_fee and fixed fee not being charged when max_fee=0
- fix: correct value of compiled_class_hash in RPCTransaction
- fix: std feature import in transactions crate
- fix: replace all calls to `transmute` by calls `from_raw_parts`
- fix: estimate_fee should make sure all transaction have a version being
  2^128 + 1 or 2^128+2 depending on the tx type
- feat: modify the hash_bytes functions in `poseidon` and `pedersen` for dynamic
  data length
- feat: print development accounts at node startup
- feat: unification of the DA interface
- feat: bump starknet-core to 0.6.0 and remove InvokeV0
- feat: use resolver 2 for cargo in the workspace
- feat: impl tx execution and verification as traits
- perf: reduce the amount of data stored in the runtime and use the Substrate
  block to as source of data in the client
- perf: use perfect hash function in calculate_l1_gas_by_vm_usage
- build: restructure code for rust latest version
- build: bump rustc nightly version to 1.74 date
- buid: add rust-analyzer to toolchain components
- ci: scope cache by branch and add cache cleanup
- ci: increase threshold for codecov to 1%
- test: add `starknet-rpc-test` crate to the workspace
- test: add test to check tx signed by OZ account can be signed with Argent pk
- buid: add rust-analyzer to toolchain components
- ci: increase threshold for codecov to 1%
- replace all calls to `transmute` by calls `from_raw_parts`
- big transaction type refactoring
- impl tx execution and verification as traits
- reduce the amount of data stored in the runtime and use the Substrate block to
  as source of data in the client
- perf: use perfect hash function in calculate_l1_gas_by_vm_usage
- chore: add tests for tx hashing
- split `primitives` crates into multiple smaller crates
- fix: std feature import in transactions crate
- chore: improve logging about transaction when nonce is too high
- fix: rpc tests and background node run
- test: add tests for simulate tx offset
- test: add tests for tx hashing
- fix: bring back messages in transaction receipts
- feat: starknet os program output primitive

## v0.2.0

- add-contributors: `0xAsten`, `m-kus`, `joaopereira12`, `kasteph`
- ci: add verification if build-spec is working
- ci: added wasm to test
- ci: disable benchmark for pushes and pr's
- ci: fix docker and binaries build
- ci: don't enforce changelog on PR's with label `dependencies`
- doc: added translation of madara beast article.md to portuguese and russian
- doc: app chain template added in README
- fix: RPC getClassAt cairo legacy program code encoding
- fix: build-spec not working by setting the madara-path always and fetching
  relevant files
- fix: events are emitted in correct sequential order
- fix: expected event idx in continuation tokens in test responses
- fix: update RPC URL to use localhost instead of 0.0.0.0 in hurl.config file
- fix: update the default port for running Madara locally in getting-started.md
  file from 9933 to 9944.
- fix: replace the 0 initial gas value with u128::MAX because view call
  entrypoints were failing
- chore: remove global state root
- chore: cairo-contracts compilation scripts & docs are updated, cairo_0
  contracts recompiled
- chore: rebase of core deps and 0.12.1

## v0.1.0

- ci: rm codespell task and rm .codespellignore
- feat: refactor flags on tests
- feat: fetch config files from gh repo
- refactor: remove config files from the code
- ci: stop closing stale issues
- ci: reactivate changelog enforcement
- cli: change dev flag behaviour and created alias for base and madara path
- configs: fix genesis.json refs to link the config folder
- ci: downgraded windows runner to windows-latest
- ci: added windows binaries build and upload the binaries to the release page
- ci: add `CHANGELOG.md` and enforce it is edited for each PR on `main`
- fix: removed `madara_runtime` as a dependency in the client crates and make
  errors more expressive
- fix: state root bug fix where the tree was stored in runtime _before_ being
  committed
- feat: add a `genesis_loader` for the node and mocking
- feat: add `madara_tsukuyomi` as a submodule
- branding: use new logo in the README
- dev: Get the block status from the actual block in get_block_with_tx_hashes
- fix: l1-l2 messaging
- dev : clean contracts and compiled files
- fix: add from_address in calldata of l1 message<|MERGE_RESOLUTION|>--- conflicted
+++ resolved
@@ -2,12 +2,9 @@
 
 ## Next release
 
-<<<<<<< HEAD
 - feat: add prometheus metrics for mapping worker
-=======
 - Fix(node): Fix creating a local testnet with multiple nodes fails using only
   cli flags
->>>>>>> 943f323a
 - dev: change `Vec::new` to `Vec::with_capacity` where possible.
 - chore(rpc): clean trace api
 - feat(rpc): added state diff real value in trace api
