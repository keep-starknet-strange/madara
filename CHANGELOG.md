--- conflicted
+++ resolved
@@ -2,13 +2,10 @@
 
 ## Next release
 
-<<<<<<< HEAD
 - feat(rpc): return deployed contract address and actual fee in transaction
   receipt
-=======
 - fix: Wait for 1 minute for transaction to be processed in
   get_transaction_receipt rpc
->>>>>>> d90cb1a3
 - ci: Fix starknet foundry sncast not found
 - fix: Ensure transaction checks are compatible with starknet-rs
 - ci: Run Starknet Foundry tests against Madara RPC
