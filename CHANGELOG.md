# Madara Changelog

## Next release

<<<<<<< HEAD
- ci: add gomu gomu no gatling reports
=======
- feat(runtime): remove custom checks before tx execution
- test: Adding txv3 tests
>>>>>>> 271287e6
- feat: L1 gas price/fix

## v0.8.0

- feat: add `TransactionFilter<TxType>` to pallet-starknet `Config`
- chore: remove `ignore` from
  `storage_changes_should_revert_on_transaction_revert` test
- dev: Implement tests for new rpc method starknet_getTransactionStatus
- feat: actual estimate_fee added, brought back l1 messages and refactored
  simulate tx
- dev: impl get_state_updates using get_transaction_re_execution_state_diff
- feat: support strk as fee token
- dev: pallet test for estimate_fee that skip validation
- feat: add versioned constants to pallet constants
- bug: fix contract serialisation
- fix: starknet_call errs if contract nonexistent
- fix: txn hash calculation and refactor
- chore: remove all da/settlement related code
- fix: re-execute txs instead of simulating for txn receipts
- chore: rebase on latest blockifier
- refactoring : Removed Redundant logs in madara
- fix: transaction receipt fails for txs in the middle of a block
- chore: add makefile for developer experience improvements and cleanup
- fix: fix cargo-lint issues
- feat: added chain-id to the GenesisConfig in pallet-starknet
- fix(node): fix genesis hash inconsistency
- feat (pallet): add tests for storage reversal on transaction revert
- feat: add prometheus metrics for mapping worker
- Fix(node): Fix creating a local testnet with multiple nodes fails using only
  cli flags
- dev: change `Vec::new` to `Vec::with_capacity` where possible.
- chore(rpc): clean trace api
- feat(rpc): added state diff real value in trace api
- chore: update cairo-vm commit and update gas per op
- refactor(rpc): use single arc instance of starknet rpc
- build: remove patch on `ring-vrf` dependecy
- ci: use `production` profile binary in the workflows
- feat(rpc): support for pending state
- test(rpc): disable state_diff tests
- feat(rpc): add tests for estimateMessageFee RPC call
- refacto: rename braavos call aggregator contract
- fix: updating outdated links to external resources in documentation
- feat(client/data-availability): implement custom error handling
- fix: get_block_by_block_hash then default rather than error
- feat(rpc): added `get_state_update` real values from DA db
- feat: add transparent representation to `Felt252Wrapper`
- feat(rpc/trace_api): add `trace_block_transaction`
- chore(db): changed the way hashes are encoded
- refacto: reusable Eth client config for settlement/DA/other tasks
- ci: add gomu gomu no gatling perfomrance test
- feat(runtime): moved StarkEvents from Substrate events to runtime storage
- feat(node): validate declare txs against local Sierra class in block import
  queue
- feat(runtime): moved StarkEvents from Substrate
- feat(rpc/trace_api): add `trace_transaction`
- fix(docker): fix dockerfile for `madara-node`
- feat: Remove generic hasher from block hash computation
- refacto: git submodules removed
- test: Add pallet test for transaction declare V0

## v0.7.0

- fix: fixing build breakage for celestia/avail
- chore: release v0.7.0
- refacto: remove abusive `TryInto` impl
- dev: optimize tx trace creation
- dev: make Madara std compatible
- dev: check that class exist before using it in BuildGenesisConfig
- CI: fix taplo version
- chore: add cache usage for `getEvents` and `getTransactionReceipt`
- fix: cairo1 contracts should be identified by their sierra class hash
- fix(cli): repair broken cli for da conf
- feat(client): on `add_declare_transaction` store sierra contract classes in
  the madara backend
- chore: use struct error in client/db
- fix: don't ignore Sierra to CASM mapping in genesis config
- refacto: early exit txs fee estimation when one fails
- dev: fix linter warning in README.md
- fix: remove waiting loop from `getTxReceipt`
- feat: types in `mp-transactions` impl a method to get their version
- feat: make L1 gas price a `const` of the `RuntimeConfig`
- fix: broken class hashes and contracts in genesis
- refactor: rename LAST_SYNCED_L1_BLOCK to be more clear
- chore: add headers to da calldata, fix eth da in sovereign mode
- refacto(simulate_tx): move logic to the client
- chore: added ca-certificate in DockerFile for SSL related issues
- chore(primitives/commitment): remove crate
- chore(primitives/block/header): remove starknet-trie dependent fields
- refacto(primitives/db): add a temporary way to get a fake global state root
- chore: feature flags for avail and celestia DA
- feat(rpc): added support for v0.5.1 JSON-RPC specs
- feat(rpc): added ordered messages/events in trace fields
- feat(rpc): support for starknet.rs v0.5.1 version
- feat(rpc): added execution resources in trace fields
- feat(rpc): added state diff field in trace fields
- refactor: removed benchmarking folder and traces of CI pipeline
- fix: decouple is_query into is_query and offset_version
- feat: add sierra to casm class hash mapping to genesis assets
- chore: remove ArgentMulticall from genesis assets
- feat: remove `seq_addr_updated` from `GenesisData`
- chore: added prometheus metrics for da layer
- chore: bump celestia rpc crate version
- fix(DA): run the proof first then the state update
- fix: `prove_current_block` is called after `update_state`
- ci: add foundry ci task to push workflow
- fix: first tx for non deployed account is valid
- fix: incorrect base url for fetching config
- feat: add predeployed accounts to genesis state
- feat(rpc): Added starknet_simulateTransactions
- fix: Change serialization of bitvec to &[u8] in merkle tree to avoid memory
  uninitialized
- chore: change SCARB config version for foundry CI
- feat(da): update da calldata encoding to v0.11.0 spec, da conf examples, da
  conf flag, da-tests in CI
- refactor: use `map` in `estimate_fee` to stop computation on error
- fix(node/commands): md5 are also checked when running setup --from-local
- feat(data-availability): extend eth config with poll interval
- fix(snos-output): expose snos codec, remove unused `get_starknet_messages`
  runtime method, and unnecessary mp-snos-output dependencies
- feat(program-hash): add new pallet constant for Starknet OS progam hash;
  expose runtime getter method; add dedicated crate to manage versions
- feat(runtime): expose fee token address getter method
- feat(settlement): run client thread responsible for pushing state updates and
  messaging on Ethereum
- feat(settlement): starknet core contract tests with anvil sandbox
- fix(rpc-test): incorrect node url
- feat(settlement): e2e test with Madara node settling on Ethereum contract
- refactor: use `map` in `estimate_fee` to stop computation on error
- fix: `tempdir` crate has been deprecated; use `tempfile` instead
- dev: add avail and celestia crates behind a feature flag
- dev: replace md5 with sha3_256 hash function
- feat: fixing getNonce Rpc Call and adding a new test
- refactor: use Zaun crate for Starknet core contract bindings
- refactor: use Anvil sandbox from Zaun crate
- feat(rpc) : estimateMessageFee RPC call implementation

## v0.6.0

- chore: release v0.6.0
- refacto: substrate/starknet names in rpc library
- feat(rpc): Added starknet_getTransactionStatus and removed
  starknet_pendingTransactions
- feat(rpc): add starknet_specVersion rpc + added test for future support
- docs: Added v0.6.0-rc5 documentation above the rpc method functions
- dev(deps): bump starknet rs, use Eq for EmmitedEvents comparaison
- test(rust-rpc-test): use undeclared contracts for declare transactions testing
- build: update blockifier, fix divergent substrat block hash
- chore: remove tests that run in wasm and native, only wasm from now
- chore: split StarknetRpcApi trait in two, like in openRPC specs
- refacto: move starknet runtime api in it's own crate
- chore: update README.md and getting-started.md
- chore: remove crates that have been copy-pasted from plkdtSDK
- feat(rpc): return deployed contract address and actual fee in transaction
  receipt
- fix: Wait for 1 minute for transaction to be processed in
  get_transaction_receipt rpc
- ci: Fix starknet foundry sncast not found
- fix: Ensure transaction checks are compatible with starknet-rs
- ci: Run Starknet Foundry tests against Madara RPC
- fix: add name, symbol and decimals to fee token storage
- fix: dependencies for dockerfile and binaries
- docs: add translation of madara beast article to spanish
- chore: update starknet-js version in faucet-setup docs
- dev(compilation): add incremental compilation
- feat(rpc): add support for bulk estimate fee
- feat: add argent multicall contract to genesis
- chore(data-availability): update avail-subxt to version 0.4.0
- fix(ci): setup should fetch files from local config
- chore: deprecate `madara-app` and `madara-dev-explorer` modules
- chore(data-availability-avail): implement fire and forget, and add ws
  reconnection logic
- chore: update `polkadot-sdk` to `release-polkadot-v1.3.0`
- feat: fallback default file for DA and Settlement configuration files

## v0.5.0

- chore: release v0.5.0
- test: add transaction pool logic unit tests
- feat(client): spawn a task that listen to storage changes and build the
  resulting commiment state diff for each block
- dev(StarknetRPC): log error received from node before mapping to
  InternalServerError
- fix: change 'nonce too high' to log in debug instead of info
- chore: update deps, vm ressource fee cost are now FixedU128, and stored in an
  hashmap
- ci: change jobs order in the workflow
- ci: run integrations tests in the same runner as build
- ci: replace ci cache with rust-cache
- fix(transactions): remove `nonce` field from InvokeV0 tx
- feat(transactions): don't enforce ordering in validate_unsigned for invokeV0
- test(pallet): add function to get braavos hash
- fix: event commitment documentation typo
- ci: added testing key generation in the ci
- fix(starknet-rpc-test): init one request client per runtime
- test: validate Nonce for unsigned user txs
- fix: fixed declare V0 placeholder with the hash of an empty list of felts
- feat(cli): `run` is the by default command when running the `madara` bin
- refacto(cli): `run` and `setup` commands are defined in their own files
- refacto(cli): `run.testnet` argument removed in favor of the substrate native
  `chain` arg
- feat(cli): `run.fetch_chain_spec` argument removed in favor of the substrate
  native `chain` arg
- feat(cli): `setup` require a source file, either from an url or a path on the
  local filesystem
- chore(cli): use `Url`, `Path` and `PathBuf` types rather than `String`
- refacto(cli): moved the pallet/chain_spec/utils methods to the node crate
- feat(cli): `madara_path` arg has been remove, we use the substrate native
  `base_path` arg instead
- feat(cli): sharingan chain specs are loaded during the compilation, not
  downloaded from github
- refacto(pallet/starknet): `GenesisLoader` refactored as `GenesisData` + a
  `base_path` field
- feat(cli): for `run` param `--dev` now imply `--tmp`, as it is in substrate
- test(starknet-rpc-test): run all tests against a single madara node
- fix(service): confusing message when node starts (output the actual sealing
  method being used)
- refactor(sealing): how the sealing mode is passed into runtime
- feat(sealing): finalization for instant sealing
- test(starknet-js-test): run basic starknetjs compatibility tests again the
  madara node
- feat(cache-option): add an option to enable aggressive caching in command-line
  parameters

## v0.4.0

- chore: release v0.4.0
- feat: better management of custom configurations for genesis assets
- feat: use actual vm resource costs
- fix: add setup and run for rpc tests
- fix: fix clap for run command
- fix: add `madara_path` flag for setup command
- fix: add official references to configs files
- fix: cargo update and `main` branch prettier fix
- fix: fix sharingan chain spec
- fix: update madara infra to main branch
- fix: update `Cargo.lock`
- fix: rpc test failing
- refactor: exported chain id constant in mp-chain-id crate and added one for
  SN_MAIN
- ci: disable pr close workflow
- ci: add ci verification for detecting genesis changes and config hashes
- test: add e2e test for `estimate_fee`

## v0.3.0

- chore: release v0.3.0
- chore: big transaction type refactoring
- chore: split `primitives` crates into multiple smaller crates
- chore: improve logging about transaction when nonce is too high
- chore: add real class hash values for genesis config
- fix: use specific commit for avail and celestia
- fix: change dep of rustdoc on push
- fix: initial_gas set to max_fee and fixed fee not being charged when max_fee=0
- fix: correct value of compiled_class_hash in RPCTransaction
- fix: std feature import in transactions crate
- fix: replace all calls to `transmute` by calls `from_raw_parts`
- fix: estimate_fee should make sure all transaction have a version being
  2^128 + 1 or 2^128+2 depending on the tx type
- feat: modify the hash_bytes functions in `poseidon` and `pedersen` for dynamic
  data length
- feat: print development accounts at node startup
- feat: unification of the DA interface
- feat: bump starknet-core to 0.6.0 and remove InvokeV0
- feat: use resolver 2 for cargo in the workspace
- feat: impl tx execution and verification as traits
- perf: reduce the amount of data stored in the runtime and use the Substrate
  block to as source of data in the client
- perf: use perfect hash function in calculate_l1_gas_by_vm_usage
- build: restructure code for rust latest version
- build: bump rustc nightly version to 1.74 date
- buid: add rust-analyzer to toolchain components
- ci: scope cache by branch and add cache cleanup
- ci: increase threshold for codecov to 1%
- test: add `starknet-rpc-test` crate to the workspace
- test: add test to check tx signed by OZ account can be signed with Argent pk
- buid: add rust-analyzer to toolchain components
- ci: increase threshold for codecov to 1%
- replace all calls to `transmute` by calls `from_raw_parts`
- big transaction type refactoring
- impl tx execution and verification as traits
- reduce the amount of data stored in the runtime and use the Substrate block to
  as source of data in the client
- perf: use perfect hash function in calculate_l1_gas_by_vm_usage
- chore: add tests for tx hashing
- split `primitives` crates into multiple smaller crates
- fix: std feature import in transactions crate
- chore: improve logging about transaction when nonce is too high
- fix: rpc tests and background node run
- test: add tests for simulate tx offset
- test: add tests for tx hashing
- fix: bring back messages in transaction receipts
- feat: starknet os program output primitive

## v0.2.0

- add-contributors: `0xAsten`, `m-kus`, `joaopereira12`, `kasteph`
- ci: add verification if build-spec is working
- ci: added wasm to test
- ci: disable benchmark for pushes and pr's
- ci: fix docker and binaries build
- ci: don't enforce changelog on PR's with label `dependencies`
- doc: added translation of madara beast article.md to portuguese and russian
- doc: app chain template added in README
- fix: RPC getClassAt cairo legacy program code encoding
- fix: build-spec not working by setting the madara-path always and fetching
  relevant files
- fix: events are emitted in correct sequential order
- fix: expected event idx in continuation tokens in test responses
- fix: update RPC URL to use localhost instead of 0.0.0.0 in hurl.config file
- fix: update the default port for running Madara locally in getting-started.md
  file from 9933 to 9944.
- fix: replace the 0 initial gas value with u128::MAX because view call
  entrypoints were failing
- chore: remove global state root
- chore: cairo-contracts compilation scripts & docs are updated, cairo_0
  contracts recompiled
- chore: rebase of core deps and 0.12.1

## v0.1.0

- ci: rm codespell task and rm .codespellignore
- feat: refactor flags on tests
- feat: fetch config files from gh repo
- refactor: remove config files from the code
- ci: stop closing stale issues
- ci: reactivate changelog enforcement
- cli: change dev flag behaviour and created alias for base and madara path
- configs: fix genesis.json refs to link the config folder
- ci: downgraded windows runner to windows-latest
- ci: added windows binaries build and upload the binaries to the release page
- ci: add `CHANGELOG.md` and enforce it is edited for each PR on `main`
- fix: removed `madara_runtime` as a dependency in the client crates and make
  errors more expressive
- fix: state root bug fix where the tree was stored in runtime _before_ being
  committed
- feat: add a `genesis_loader` for the node and mocking
- feat: add `madara_tsukuyomi` as a submodule
- branding: use new logo in the README
- dev: Get the block status from the actual block in get_block_with_tx_hashes
- fix: l1-l2 messaging
- dev : clean contracts and compiled files
- fix: add from_address in calldata of l1 message
- test: add starkgate related testcase<|MERGE_RESOLUTION|>--- conflicted
+++ resolved
@@ -2,12 +2,9 @@
 
 ## Next release
 
-<<<<<<< HEAD
 - ci: add gomu gomu no gatling reports
-=======
 - feat(runtime): remove custom checks before tx execution
 - test: Adding txv3 tests
->>>>>>> 271287e6
 - feat: L1 gas price/fix
 
 ## v0.8.0
