--- conflicted
+++ resolved
@@ -2,9 +2,7 @@
 
 ## Next release
 
-<<<<<<< HEAD
 - fix: dependencies for dockerfile and binaries
-=======
 - docs: add translation of madara beast article to spanish
 - chore: update starknet-js version in faucet-setup docs
 - dev(compilation): add incremental compilation
@@ -19,7 +17,6 @@
   resulting commiment state diff for each block
 - dev(StarknetRPC): log error received from node before mapping to
   InternalServerError
->>>>>>> 9de8067f
 - fix: change 'nonce too high' to log in debug instead of info
 - chore: update deps, vm ressource fee cost are now FixedU128, and stored in an
   hashmap
