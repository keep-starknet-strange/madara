--- conflicted
+++ resolved
@@ -2,11 +2,8 @@
 
 ## Next release
 
-<<<<<<< HEAD
 - dev: make Madara std compatible
-=======
 - CI: fix taplo version
->>>>>>> 815a511b
 - chore: add cache usage for `getEvents` and `getTransactionReceipt`
 - fix: cairo1 contracts should be identified by their sierra class hash
 - fix(cli): repair broken cli for da conf
