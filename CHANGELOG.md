--- conflicted
+++ resolved
@@ -27,13 +27,10 @@
 - chore(db): changed the way hashes are encoded
 - refacto: reusable Eth client config for settlement/DA/other tasks
 - ci: add gomu gomu no gatling perfomrance test
-<<<<<<< HEAD
 - feat(runtime): moved StarkEvents from Substrate events to runtime storage
 - feat(node): validate declare txs against local Sierra class in block import
   queue
-=======
 - feat(runtime): moved StarkEvents from Substrate
->>>>>>> 0d664aaf
 
 ## v0.7.0
 
