# Madara Changelog

## Next release

<<<<<<< HEAD
- chore: add headers to da calldata, fix eth da in sovereign mode
=======
- chore(primitives/commitment): remove crate
- chore(primitives/block/header): remove starknet-trie dependent fields
- refacto(primitives/db): add a temporary way to get a fake global state root
>>>>>>> 6ab29b7c
- chore: feature flags for avail and celestia DA
- feat(rpc): added support for v0.5.1 JSON-RPC specs
- feat(rpc): added ordered messages/events in trace fields
- feat(rpc): support for starknet.rs v0.5.1 version
- feat(rpc): added execution resources in trace fields
- feat(rpc): added state diff field in trace fields
- refactor: removed benchmarking folder and traces of CI pipeline
- fix: decouple is_query into is_query and offset_version
- feat: add sierra to casm class hash mapping to genesis assets
- chore: remove ArgentMulticall from genesis assets
- feat: remove `seq_addr_updated` from `GenesisData`
- chore: added prometheus metrics for da layer
- chore: bump celestia rpc crate version
- fix(DA): run the proof first then the state update
- fix: `prove_current_block` is called after `update_state`
- ci: add foundry ci task to push workflow
- fix: first tx for non deployed account is valid
- fix: incorrect base url for fetching config
- feat: add predeployed accounts to genesis state
- feat(rpc): Added starknet_simulateTransactions
- fix: Change serialization of bitvec to &[u8] in merkle tree to avoid memory
  uninitialized
- chore: change SCARB config version for foundry CI
- feat(da): update da calldata encoding to v0.11.0 spec, da conf examples, da
  conf flag, da-tests in CI
- refactor: use `map` in `estimate_fee` to stop computation on error
- fix(node/commands): md5 are also checked when running setup --from-local
- feat(data-availability): extend eth config with poll interval
- fix(snos-output): expose snos codec, remove unused `get_starknet_messages`
  runtime method, and unnecessary mp-snos-output dependencies
- feat(program-hash): add new pallet constant for Starknet OS progam hash;
  expose runtime getter method; add dedicated crate to manage versions
- feat(runtime): expose fee token address getter method
- feat(settlement): run client thread responsible for pushing state updates and
  messaging on Ethereum
- feat(settlement): starknet core contract tests with anvil sandbox
- fix(rpc-test): incorrect node url
- feat(settlement): e2e test with Madara node settling on Ethereum contract
- refactor: use `map` in `estimate_fee` to stop computation on error
- fix: `tempdir` crate has been deprecated; use `tempfile` instead
- dev: add avail and celestia crates behind a feature flag

## v0.6.0

- chore: release v0.6.0
- refacto: substrate/starknet names in rpc library
- feat(rpc): Added starknet_getTransactionStatus and removed
  starknet_pendingTransactions
- feat(rpc): add starknet_specVersion rpc + added test for future support
- docs: Added v0.6.0-rc5 documentation above the rpc method functions
- dev(deps): bump starknet rs, use Eq for EmmitedEvents comparaison
- test(rust-rpc-test): use undeclared contracts for declare transactions testing
- build: update blockifier, fix divergent substrat block hash
- chore: remove tests that run in wasm and native, only wasm from now
- chore: split StarknetRpcApi trait in two, like in openRPC specs
- refacto: move starknet runtime api in it's own crate
- chore: update README.md and getting-started.md
- chore: remove crates that have been copy-pasted from plkdtSDK
- feat(rpc): return deployed contract address and actual fee in transaction
  receipt
- fix: Wait for 1 minute for transaction to be processed in
  get_transaction_receipt rpc
- ci: Fix starknet foundry sncast not found
- fix: Ensure transaction checks are compatible with starknet-rs
- ci: Run Starknet Foundry tests against Madara RPC
- fix: add name, symbol and decimals to fee token storage
- fix: dependencies for dockerfile and binaries
- docs: add translation of madara beast article to spanish
- chore: update starknet-js version in faucet-setup docs
- dev(compilation): add incremental compilation
- feat(rpc): add support for bulk estimate fee
- feat: add argent multicall contract to genesis
- chore(data-availability): update avail-subxt to version 0.4.0
- fix(ci): setup should fetch files from local config
- chore: deprecate `madara-app` and `madara-dev-explorer` modules
- chore(data-availability-avail): implement fire and forget, and add ws
  reconnection logic
- chore: update `polkadot-sdk` to `release-polkadot-v1.3.0`

## v0.5.0

- chore: release v0.5.0
- test: add transaction pool logic unit tests
- feat(client): spawn a task that listen to storage changes and build the
  resulting commiment state diff for each block
- dev(StarknetRPC): log error received from node before mapping to
  InternalServerError
- fix: change 'nonce too high' to log in debug instead of info
- chore: update deps, vm ressource fee cost are now FixedU128, and stored in an
  hashmap
- ci: change jobs order in the workflow
- ci: run integrations tests in the same runner as build
- ci: replace ci cache with rust-cache
- fix(transactions): remove `nonce` field from InvokeV0 tx
- feat(transactions): don't enforce ordering in validate_unsigned for invokeV0
- test(pallet): add function to get braavos hash
- fix: event commitment documentation typo
- ci: added testing key generation in the ci
- fix(starknet-rpc-test): init one request client per runtime
- test: validate Nonce for unsigned user txs
- fix: fixed declare V0 placeholder with the hash of an empty list of felts
- feat(cli): `run` is the by default command when running the `madara` bin
- refacto(cli): `run` and `setup` commands are defined in their own files
- refacto(cli): `run.testnet` argument removed in favor of the substrate native
  `chain` arg
- feat(cli): `run.fetch_chain_spec` argument removed in favor of the substrate
  native `chain` arg
- feat(cli): `setup` require a source file, either from an url or a path on the
  local filesystem
- chore(cli): use `Url`, `Path` and `PathBuf` types rather than `String`
- refacto(cli): moved the pallet/chain_spec/utils methods to the node crate
- feat(cli): `madara_path` arg has been remove, we use the substrate native
  `base_path` arg instead
- feat(cli): sharingan chain specs are loaded during the compilation, not
  downloaded from github
- refacto(pallet/starknet): `GenesisLoader` refactored as `GenesisData` + a
  `base_path` field
- feat(cli): for `run` param `--dev` now imply `--tmp`, as it is in substrate
- test(starknet-rpc-test): run all tests against a single madara node
- fix(service): confusing message when node starts (output the actual sealing
  method being used)
- refactor(sealing): how the sealing mode is passed into runtime
- feat(sealing): finalization for instant sealing
- test(starknet-js-test): run basic starknetjs compatibility tests again the
  madara node
- feat(cache-option): add an option to enable aggressive caching in command-line
  parameters

## v0.4.0

- chore: release v0.4.0
- feat: better management of custom configurations for genesis assets
- feat: use actual vm resource costs
- fix: add setup and run for rpc tests
- fix: fix clap for run command
- fix: add `madara_path` flag for setup command
- fix: add official references to configs files
- fix: cargo update and `main` branch prettier fix
- fix: fix sharingan chain spec
- fix: update madara infra to main branch
- fix: update `Cargo.lock`
- fix: rpc test failing
- refactor: exported chain id constant in mp-chain-id crate and added one for
  SN_MAIN
- ci: disable pr close workflow
- ci: add ci verification for detecting genesis changes and config hashes
- test: add e2e test for `estimate_fee`

## v0.3.0

- chore: release v0.3.0
- chore: big transaction type refactoring
- chore: split `primitives` crates into multiple smaller crates
- chore: improve logging about transaction when nonce is too high
- chore: add real class hash values for genesis config
- fix: use specific commit for avail and celestia
- fix: change dep of rustdoc on push
- fix: initial_gas set to max_fee and fixed fee not being charged when max_fee=0
- fix: correct value of compiled_class_hash in RPCTransaction
- fix: std feature import in transactions crate
- fix: replace all calls to `transmute` by calls `from_raw_parts`
- fix: estimate_fee should make sure all transaction have a version being
  2^128 + 1 or 2^128+2 depending on the tx type
- feat: modify the hash_bytes functions in `poseidon` and `pedersen` for dynamic
  data length
- feat: print development accounts at node startup
- feat: unification of the DA interface
- feat: bump starknet-core to 0.6.0 and remove InvokeV0
- feat: use resolver 2 for cargo in the workspace
- feat: impl tx execution and verification as traits
- perf: reduce the amount of data stored in the runtime and use the Substrate
  block to as source of data in the client
- perf: use perfect hash function in calculate_l1_gas_by_vm_usage
- build: restructure code for rust latest version
- build: bump rustc nightly version to 1.74 date
- buid: add rust-analyzer to toolchain components
- ci: scope cache by branch and add cache cleanup
- ci: increase threshold for codecov to 1%
- test: add `starknet-rpc-test` crate to the workspace
- test: add test to check tx signed by OZ account can be signed with Argent pk
- buid: add rust-analyzer to toolchain components
- ci: increase threshold for codecov to 1%
- replace all calls to `transmute` by calls `from_raw_parts`
- big transaction type refactoring
- impl tx execution and verification as traits
- reduce the amount of data stored in the runtime and use the Substrate block to
  as source of data in the client
- perf: use perfect hash function in calculate_l1_gas_by_vm_usage
- chore: add tests for tx hashing
- split `primitives` crates into multiple smaller crates
- fix: std feature import in transactions crate
- chore: improve logging about transaction when nonce is too high
- fix: rpc tests and background node run
- test: add tests for simulate tx offset
- test: add tests for tx hashing
- fix: bring back messages in transaction receipts
- feat: starknet os program output primitive

## v0.2.0

- add-contributors: `0xAsten`, `m-kus`, `joaopereira12`, `kasteph`
- ci: add verification if build-spec is working
- ci: added wasm to test
- ci: disable benchmark for pushes and pr's
- ci: fix docker and binaries build
- ci: don't enforce changelog on PR's with label `dependencies`
- doc: added translation of madara beast article.md to portuguese and russian
- doc: app chain template added in README
- fix: RPC getClassAt cairo legacy program code encoding
- fix: build-spec not working by setting the madara-path always and fetching
  relevant files
- fix: events are emitted in correct sequential order
- fix: expected event idx in continuation tokens in test responses
- fix: update RPC URL to use localhost instead of 0.0.0.0 in hurl.config file
- fix: update the default port for running Madara locally in getting-started.md
  file from 9933 to 9944.
- fix: replace the 0 initial gas value with u128::MAX because view call
  entrypoints were failing
- chore: remove global state root
- chore: cairo-contracts compilation scripts & docs are updated, cairo_0
  contracts recompiled
- chore: rebase of core deps and 0.12.1

## v0.1.0

- ci: rm codespell task and rm .codespellignore
- feat: refactor flags on tests
- feat: fetch config files from gh repo
- refactor: remove config files from the code
- ci: stop closing stale issues
- ci: reactivate changelog enforcement
- cli: change dev flag behaviour and created alias for base and madara path
- configs: fix genesis.json refs to link the config folder
- ci: downgraded windows runner to windows-latest
- ci: added windows binaries build and upload the binaries to the release page
- ci: add `CHANGELOG.md` and enforce it is edited for each PR on `main`
- fix: removed `madara_runtime` as a dependency in the client crates and make
  errors more expressive
- fix: state root bug fix where the tree was stored in runtime _before_ being
  committed
- feat: add a `genesis_loader` for the node and mocking
- feat: add `madara_tsukuyomi` as a submodule
- branding: use new logo in the README<|MERGE_RESOLUTION|>--- conflicted
+++ resolved
@@ -2,13 +2,10 @@
 
 ## Next release
 
-<<<<<<< HEAD
 - chore: add headers to da calldata, fix eth da in sovereign mode
-=======
 - chore(primitives/commitment): remove crate
 - chore(primitives/block/header): remove starknet-trie dependent fields
 - refacto(primitives/db): add a temporary way to get a fake global state root
->>>>>>> 6ab29b7c
 - chore: feature flags for avail and celestia DA
 - feat(rpc): added support for v0.5.1 JSON-RPC specs
 - feat(rpc): added ordered messages/events in trace fields
