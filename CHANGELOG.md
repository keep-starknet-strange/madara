--- conflicted
+++ resolved
@@ -15,12 +15,9 @@
 - feat: add transparent representation to `Felt252Wrapper`
 - feat(rpc/trace_api): add `trace_block_transaction`
 - chore(db): changed the way hashes are encoded
-<<<<<<< HEAD
-- feat(rpc/trace_api): add `trace_transaction`
-=======
 - ci: add gomu gomu no gatling perfomrance test
 - feat(runtime): moved StarkEvents from Substrate events to runtime storage
->>>>>>> e1906d8a
+- feat(rpc/trace_api): add `trace_transaction`
 
 ## v0.7.0
 
