# Madara Changelog

## Next release

<<<<<<< HEAD
- feat(rpc): return deployed contract address and actual fee in transaction
  receipt
=======
- chore: update starknet-js version in faucet-setup docs
>>>>>>> 79b1e718
- dev(compilation): add incremental compilation
- feat(rpc): add support for bulk estimate fee

## v0.5.0

- chore: release v0.5.0
- test: add transaction pool logic unit tests
- feat(client): spawn a task that listen to storage changes and build the
  resulting commiment state diff for each block
- dev(StarknetRPC): log error received from node before mapping to
  InternalServerError
- fix: change 'nonce too high' to log in debug instead of info
- chore: update deps, vm ressource fee cost are now FixedU128, and stored in an
  hashmap
- ci: change jobs order in the workflow
- ci: run integrations tests in the same runner as build
- ci: replace ci cache with rust-cache
- fix(transactions): remove `nonce` field from InvokeV0 tx
- feat(transactions): don't enforce ordering in validate_unsigned for invokeV0
- test(pallet): add function to get braavos hash
- fix: event commitment documentation typo
- ci: added testing key generation in the ci
- fix(starknet-rpc-test): init one request client per runtime
- test: validate Nonce for unsigned user txs
- fix: fixed declare V0 placeholder with the hash of an empty list of felts
- feat(cli): `run` is the by default command when running the `madara` bin
- refacto(cli): `run` and `setup` commands are defined in their own files
- refacto(cli): `run.testnet` argument removed in favor of the substrate native
  `chain` arg
- feat(cli): `run.fetch_chain_spec` argument removed in favor of the substrate
  native `chain` arg
- feat(cli): `setup` require a source file, either from an url or a path on the
  local filesystem
- chore(cli): use `Url`, `Path` and `PathBuf` types rather than `String`
- refacto(cli): moved the pallet/chain_spec/utils methods to the node crate
- feat(cli): `madara_path` arg has been remove, we use the substrate native
  `base_path` arg instead
- feat(cli): sharingan chain specs are loaded during the compilation, not
  downloaded from github
- refacto(pallet/starknet): `GenesisLoader` refactored as `GenesisData` + a
  `base_path` field
- feat(cli): for `run` param `--dev` now imply `--tmp`, as it is in substrate
- test(starknet-rpc-test): run all tests against a single madara node
- fix(service): confusing message when node starts (output the actual sealing
  method being used)
- refactor(sealing): how the sealing mode is passed into runtime
- feat(sealing): finalization for instant sealing
- test(starknet-js-test): run basic starknetjs compatibility tests again the
  madara node
- feat(cache-option): add an option to enable aggressive caching in command-line
  parameters
- fix: Ensure transaction checks are compatible with starknet-rs

## v0.4.0

- chore: release v0.4.0
- feat: better management of custom configurations for genesis assets
- feat: use actual vm resource costs
- fix: add setup and run for rpc tests
- fix: fix clap for run command
- fix: add `madara_path` flag for setup command
- fix: add official references to configs files
- fix: cargo update and `main` branch prettier fix
- fix: fix sharingan chain spec
- fix: update madara infra to main branch
- fix: update `Cargo.lock`
- fix: rpc test failing
- refactor: exported chain id constant in mp-chain-id crate and added one for
  SN_MAIN
- ci: disable pr close workflow
- ci: add ci verification for detecting genesis changes and config hashes
- test: add e2e test for `estimate_fee`

## v0.3.0

- chore: release v0.3.0
- chore: big transaction type refactoring
- chore: split `primitives` crates into multiple smaller crates
- chore: improve logging about transaction when nonce is too high
- chore: add real class hash values for genesis config
- fix: use specific commit for avail and celestia
- fix: change dep of rustdoc on push
- fix: initial_gas set to max_fee and fixed fee not being charged when max_fee=0
- fix: correct value of compiled_class_hash in RPCTransaction
- fix: std feature import in transactions crate
- fix: replace all calls to `transmute` by calls `from_raw_parts`
- fix: estimate_fee should make sure all transaction have a version being
  2^128 + 1 or 2^128+2 depending on the tx type
- feat: modify the hash_bytes functions in `poseidon` and `pedersen` for dynamic
  data length
- feat: print development accounts at node startup
- feat: unification of the DA interface
- feat: bump starknet-core to 0.6.0 and remove InvokeV0
- feat: use resolver 2 for cargo in the workspace
- feat: impl tx execution and verification as traits
- perf: reduce the amount of data stored in the runtime and use the Substrate
  block to as source of data in the client
- perf: use perfect hash function in calculate_l1_gas_by_vm_usage
- build: restructure code for rust latest version
- build: bump rustc nightly version to 1.74 date
- buid: add rust-analyzer to toolchain components
- ci: scope cache by branch and add cache cleanup
- ci: increase threshold for codecov to 1%
- test: add `starknet-rpc-test` crate to the workspace
- test: add test to check tx signed by OZ account can be signed with Argent pk
- buid: add rust-analyzer to toolchain components
- ci: increase threshold for codecov to 1%
- replace all calls to `transmute` by calls `from_raw_parts`
- big transaction type refactoring
- impl tx execution and verification as traits
- reduce the amount of data stored in the runtime and use the Substrate block to
  as source of data in the client
- perf: use perfect hash function in calculate_l1_gas_by_vm_usage
- chore: add tests for tx hashing
- split `primitives` crates into multiple smaller crates
- fix: std feature import in transactions crate
- chore: improve logging about transaction when nonce is too high
- fix: rpc tests and background node run
- test: add tests for simulate tx offset
- test: add tests for tx hashing

## v0.2.0

- add-contributors: `0xAsten`, `m-kus`, `joaopereira12`, `kasteph`
- ci: add verification if build-spec is working
- ci: added wasm to test
- ci: disable benchmark for pushes and pr's
- ci: fix docker and binaries build
- ci: don't enforce changelog on PR's with label `dependencies`
- doc: added translation of madara beast article.md to portuguese and russian
- doc: app chain template added in README
- fix: RPC getClassAt cairo legacy program code encoding
- fix: build-spec not working by setting the madara-path always and fetching
  relevant files
- fix: events are emitted in correct sequential order
- fix: expected event idx in continuation tokens in test responses
- fix: update RPC URL to use localhost instead of 0.0.0.0 in hurl.config file
- fix: update the default port for running Madara locally in getting-started.md
  file from 9933 to 9944.
- fix: replace the 0 initial gas value with u128::MAX because view call
  entrypoints were failing
- chore: remove global state root
- chore: cairo-contracts compilation scripts & docs are updated, cairo_0
  contracts recompiled
- chore: rebase of core deps and 0.12.1

## v0.1.0

- ci: rm codespell task and rm .codespellignore
- feat: refactor flags on tests
- feat: fetch config files from gh repo
- refactor: remove config files from the code
- ci: stop closing stale issues
- ci: reactivate changelog enforcement
- cli: change dev flag behaviour and created alias for base and madara path
- configs: fix genesis.json refs to link the config folder
- ci: downgraded windows runner to windows-latest
- ci: added windows binaries build and upload the binaries to the release page
- ci: add `CHANGELOG.md` and enforce it is edited for each PR on `main`
- fix: removed `madara_runtime` as a dependency in the client crates and make
  errors more expressive
- fix: state root bug fix where the tree was stored in runtime _before_ being
  committed
- feat: add a `genesis_loader` for the node and mocking
- feat: add `madara_tsukuyomi` as a submodule
- branding: use new logo in the README<|MERGE_RESOLUTION|>--- conflicted
+++ resolved
@@ -2,12 +2,9 @@
 
 ## Next release
 
-<<<<<<< HEAD
 - feat(rpc): return deployed contract address and actual fee in transaction
   receipt
-=======
 - chore: update starknet-js version in faucet-setup docs
->>>>>>> 79b1e718
 - dev(compilation): add incremental compilation
 - feat(rpc): add support for bulk estimate fee
 
