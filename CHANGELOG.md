--- conflicted
+++ resolved
@@ -2,12 +2,9 @@
 
 ## Next release
 
-<<<<<<< HEAD
 - fix: change 'nonce too high' to log in debug instead of info
-=======
 - chore: update deps, vm ressource fee cost are now FixedU128, and stored in an
   hashmap
->>>>>>> 2a4edbe2
 - ci: change jobs order in the workflow
 - ci: run integrations tests in the same runner as build
 - ci: replace ci cache with rust-cache
