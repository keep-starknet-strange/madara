--- conflicted
+++ resolved
@@ -2,13 +2,10 @@
 
 ## Next release
 
-<<<<<<< HEAD
 - ci: add coverage
-=======
 - fix: fix sharingan chain spec
 - fix: update madara infra to main branch
 - fix: update `Cargo.lock`
->>>>>>> f91cb48b
 
 ## v0.3.0
 
