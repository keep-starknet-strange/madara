--- conflicted
+++ resolved
@@ -9,12 +9,9 @@
 - dev(compilation): add incremental compilation
 - feat(rpc): add support for bulk estimate fee
 - feat: add argent multicall contract to genesis
-<<<<<<< HEAD
 - chore(data-availability): update avail-subxt to version 0.4.0
-=======
 - fix(ci): setup should fetch files from local config
 - chore: deprecate `madara-app` and `madara-dev-explorer` modules
->>>>>>> feed1844
 
 ## v0.5.0
 
