# Madara Changelog

## Next release

- ci: add `CHANGELOG.md` and enforce it is edited for each PR on `main`
<<<<<<< HEAD
- doc: add function docs for `node/src/service.rs`
=======
- feat: add a `genesis_loader` for the node and mocking
>>>>>>> 084859dc
<|MERGE_RESOLUTION|>--- conflicted
+++ resolved
@@ -3,8 +3,5 @@
 ## Next release
 
 - ci: add `CHANGELOG.md` and enforce it is edited for each PR on `main`
-<<<<<<< HEAD
-- doc: add function docs for `node/src/service.rs`
-=======
 - feat: add a `genesis_loader` for the node and mocking
->>>>>>> 084859dc
+- doc: add function docs for `node/src/service.rs`