--- conflicted
+++ resolved
@@ -19,14 +19,9 @@
 - feat: add `madara_tsukuyomi` as a submodule
 - branding: use new logo in the README
 - fix: events are emitted in correct sequential order
-<<<<<<< HEAD
 - chore: cairo-contracts compilation scripts & docs are updated, cairo_0
   contracts recompiled
-=======
-- chore: cairo-contracts compilation scripts & docs are updated,
-  cairo_0 contracts recompiled
 - add-contributors: `0xAsten`
->>>>>>> c5fb787f
 - fix: update RPC URL to use localhost instead of 0.0.0.0 in hurl.config file
 - fix: update the default port for running Madara locally in getting-started.md
   file from 9933 to 9944.