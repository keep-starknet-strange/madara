--- conflicted
+++ resolved
@@ -2,11 +2,8 @@
 
 ## Next release
 
-<<<<<<< HEAD
 - cli: change dev flag behaviour and created alias for base and madara path
-=======
 - configs: fix genesis.json refs to link the config folder
->>>>>>> c8af8176
 - ci: downgraded windows runner to windows-latest
 - ci: added windows binaries build and upload the binaries to the release page
 - ci: add `CHANGELOG.md` and enforce it is edited for each PR on `main`
