--- conflicted
+++ resolved
@@ -2,9 +2,7 @@
 
 ## Next release
 
-<<<<<<< HEAD
 - fix: get_block_by_block_hash then default rather than error
-=======
 - feat(rpc): added `get_state_update` real values from DA db
 
 ## v0.7.0
@@ -15,7 +13,6 @@
 - dev: make Madara std compatible
 - CI: fix taplo version
 - chore: add cache usage for `getEvents` and `getTransactionReceipt`
->>>>>>> 7900c0b8
 - fix: cairo1 contracts should be identified by their sierra class hash
 - fix(cli): repair broken cli for da conf
 - feat(client): on `add_declare_transaction` store sierra contract classes in
