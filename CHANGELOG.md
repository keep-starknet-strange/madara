--- conflicted
+++ resolved
@@ -2,13 +2,9 @@
 
 ## Next release
 
-<<<<<<< HEAD
-- ci: add `CHANGELOG.md` and enforce it is edited for each PR on `main`
-- fix: removed `madara_runtime` as a dependency in the client crates
-=======
 - ci: downgraded windows runner to windows-latest
 - ci: added windows binaries build and upload the binaries to the release page
 - ci: add `CHANGELOG.md` and enforce it is edited for each PR on `main`
+- fix: removed `madara_runtime` as a dependency in the client crates
 - feat: add a `genesis_loader` for the node and mocking
-- branding: use new logo in the README
->>>>>>> 10e7e948
+- branding: use new logo in the README