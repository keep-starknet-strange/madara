--- conflicted
+++ resolved
@@ -2,12 +2,9 @@
 
 ## Next release
 
-<<<<<<< HEAD
 - chore: add headers to da calldata, fix eth da in sovereign mode
-=======
 - refactor: removed benchmarking folder and traces of CI pipeline
 - fix: decouple is_query into is_query and offset_version
->>>>>>> 68e7b020
 - feat: add sierra to casm class hash mapping to genesis assets
 - chore: remove ArgentMulticall from genesis assets
 - feat: remove `seq_addr_updated` from `GenesisData`
