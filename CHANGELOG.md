# Madara Changelog

## Next release

<<<<<<< HEAD
- Fix(node): fix genesis hash inconsistency
=======
- feat: add prometheus metrics for mapping worker
>>>>>>> 5c33ec9b
- Fix(node): Fix creating a local testnet with multiple nodes fails using only
  cli flags
- dev: change `Vec::new` to `Vec::with_capacity` where possible.
- chore(rpc): clean trace api
- feat(rpc): added state diff real value in trace api
- chore: update cairo-vm commit and update gas per op
- refactor(rpc): use single arc instance of starknet rpc
- build: remove patch on `ring-vrf` dependecy
- ci: use `production` profile binary in the workflows
- feat(rpc): support for pending state
- test(rpc): disable state_diff tests
- feat(rpc): add tests for estimateMessageFee RPC call
- refacto: rename braavos call aggregator contract
- fix: updating outdated links to external resources in documentation
- feat(client/data-availability): implement custom error handling
- fix: get_block_by_block_hash then default rather than error
- feat(rpc): added `get_state_update` real values from DA db
- feat: add transparent representation to `Felt252Wrapper`
- feat(rpc/trace_api): add `trace_block_transaction`
- chore(db): changed the way hashes are encoded
- refacto: reusable Eth client config for settlement/DA/other tasks
- ci: add gomu gomu no gatling perfomrance test
- feat(runtime): moved StarkEvents from Substrate

## v0.7.0

- fix: fixing build breakage for celestia/avail
- chore: release v0.7.0
- refacto: remove abusive `TryInto` impl
- dev: optimize tx trace creation
- dev: make Madara std compatible
- dev: check that class exist before using it in BuildGenesisConfig
- CI: fix taplo version
- chore: add cache usage for `getEvents` and `getTransactionReceipt`
- fix: cairo1 contracts should be identified by their sierra class hash
- fix(cli): repair broken cli for da conf
- feat(client): on `add_declare_transaction` store sierra contract classes in
  the madara backend
- chore: use struct error in client/db
- fix: don't ignore Sierra to CASM mapping in genesis config
- refacto: early exit txs fee estimation when one fails
- dev: fix linter warning in README.md
- fix: remove waiting loop from `getTxReceipt`
- feat: types in `mp-transactions` impl a method to get their version
- feat: make L1 gas price a `const` of the `RuntimeConfig`
- fix: broken class hashes and contracts in genesis
- refactor: rename LAST_SYNCED_L1_BLOCK to be more clear
- chore: add headers to da calldata, fix eth da in sovereign mode
- refacto(simulate_tx): move logic to the client
- chore: added ca-certificate in DockerFile for SSL related issues
- chore(primitives/commitment): remove crate
- chore(primitives/block/header): remove starknet-trie dependent fields
- refacto(primitives/db): add a temporary way to get a fake global state root
- chore: feature flags for avail and celestia DA
- feat(rpc): added support for v0.5.1 JSON-RPC specs
- feat(rpc): added ordered messages/events in trace fields
- feat(rpc): support for starknet.rs v0.5.1 version
- feat(rpc): added execution resources in trace fields
- feat(rpc): added state diff field in trace fields
- refactor: removed benchmarking folder and traces of CI pipeline
- fix: decouple is_query into is_query and offset_version
- feat: add sierra to casm class hash mapping to genesis assets
- chore: remove ArgentMulticall from genesis assets
- feat: remove `seq_addr_updated` from `GenesisData`
- chore: added prometheus metrics for da layer
- chore: bump celestia rpc crate version
- fix(DA): run the proof first then the state update
- fix: `prove_current_block` is called after `update_state`
- ci: add foundry ci task to push workflow
- fix: first tx for non deployed account is valid
- fix: incorrect base url for fetching config
- feat: add predeployed accounts to genesis state
- feat(rpc): Added starknet_simulateTransactions
- fix: Change serialization of bitvec to &[u8] in merkle tree to avoid memory
  uninitialized
- chore: change SCARB config version for foundry CI
- feat(da): update da calldata encoding to v0.11.0 spec, da conf examples, da
  conf flag, da-tests in CI
- refactor: use `map` in `estimate_fee` to stop computation on error
- fix(node/commands): md5 are also checked when running setup --from-local
- feat(data-availability): extend eth config with poll interval
- fix(snos-output): expose snos codec, remove unused `get_starknet_messages`
  runtime method, and unnecessary mp-snos-output dependencies
- feat(program-hash): add new pallet constant for Starknet OS progam hash;
  expose runtime getter method; add dedicated crate to manage versions
- feat(runtime): expose fee token address getter method
- feat(settlement): run client thread responsible for pushing state updates and
  messaging on Ethereum
- feat(settlement): starknet core contract tests with anvil sandbox
- fix(rpc-test): incorrect node url
- feat(settlement): e2e test with Madara node settling on Ethereum contract
- refactor: use `map` in `estimate_fee` to stop computation on error
- fix: `tempdir` crate has been deprecated; use `tempfile` instead
- dev: add avail and celestia crates behind a feature flag
- dev: replace md5 with sha3_256 hash function
- feat: fixing getNonce Rpc Call and adding a new test
- refactor: use Zaun crate for Starknet core contract bindings
- refactor: use Anvil sandbox from Zaun crate
- feat(rpc) : estimateMessageFee RPC call implementation

## v0.6.0

- chore: release v0.6.0
- refacto: substrate/starknet names in rpc library
- feat(rpc): Added starknet_getTransactionStatus and removed
  starknet_pendingTransactions
- feat(rpc): add starknet_specVersion rpc + added test for future support
- docs: Added v0.6.0-rc5 documentation above the rpc method functions
- dev(deps): bump starknet rs, use Eq for EmmitedEvents comparaison
- test(rust-rpc-test): use undeclared contracts for declare transactions testing
- build: update blockifier, fix divergent substrat block hash
- chore: remove tests that run in wasm and native, only wasm from now
- chore: split StarknetRpcApi trait in two, like in openRPC specs
- refacto: move starknet runtime api in it's own crate
- chore: update README.md and getting-started.md
- chore: remove crates that have been copy-pasted from plkdtSDK
- feat(rpc): return deployed contract address and actual fee in transaction
  receipt
- fix: Wait for 1 minute for transaction to be processed in
  get_transaction_receipt rpc
- ci: Fix starknet foundry sncast not found
- fix: Ensure transaction checks are compatible with starknet-rs
- ci: Run Starknet Foundry tests against Madara RPC
- fix: add name, symbol and decimals to fee token storage
- fix: dependencies for dockerfile and binaries
- docs: add translation of madara beast article to spanish
- chore: update starknet-js version in faucet-setup docs
- dev(compilation): add incremental compilation
- feat(rpc): add support for bulk estimate fee
- feat: add argent multicall contract to genesis
- chore(data-availability): update avail-subxt to version 0.4.0
- fix(ci): setup should fetch files from local config
- chore: deprecate `madara-app` and `madara-dev-explorer` modules
- chore(data-availability-avail): implement fire and forget, and add ws
  reconnection logic
- chore: update `polkadot-sdk` to `release-polkadot-v1.3.0`
- feat: fallback default file for DA and Settlement configuration files

## v0.5.0

- chore: release v0.5.0
- test: add transaction pool logic unit tests
- feat(client): spawn a task that listen to storage changes and build the
  resulting commiment state diff for each block
- dev(StarknetRPC): log error received from node before mapping to
  InternalServerError
- fix: change 'nonce too high' to log in debug instead of info
- chore: update deps, vm ressource fee cost are now FixedU128, and stored in an
  hashmap
- ci: change jobs order in the workflow
- ci: run integrations tests in the same runner as build
- ci: replace ci cache with rust-cache
- fix(transactions): remove `nonce` field from InvokeV0 tx
- feat(transactions): don't enforce ordering in validate_unsigned for invokeV0
- test(pallet): add function to get braavos hash
- fix: event commitment documentation typo
- ci: added testing key generation in the ci
- fix(starknet-rpc-test): init one request client per runtime
- test: validate Nonce for unsigned user txs
- fix: fixed declare V0 placeholder with the hash of an empty list of felts
- feat(cli): `run` is the by default command when running the `madara` bin
- refacto(cli): `run` and `setup` commands are defined in their own files
- refacto(cli): `run.testnet` argument removed in favor of the substrate native
  `chain` arg
- feat(cli): `run.fetch_chain_spec` argument removed in favor of the substrate
  native `chain` arg
- feat(cli): `setup` require a source file, either from an url or a path on the
  local filesystem
- chore(cli): use `Url`, `Path` and `PathBuf` types rather than `String`
- refacto(cli): moved the pallet/chain_spec/utils methods to the node crate
- feat(cli): `madara_path` arg has been remove, we use the substrate native
  `base_path` arg instead
- feat(cli): sharingan chain specs are loaded during the compilation, not
  downloaded from github
- refacto(pallet/starknet): `GenesisLoader` refactored as `GenesisData` + a
  `base_path` field
- feat(cli): for `run` param `--dev` now imply `--tmp`, as it is in substrate
- test(starknet-rpc-test): run all tests against a single madara node
- fix(service): confusing message when node starts (output the actual sealing
  method being used)
- refactor(sealing): how the sealing mode is passed into runtime
- feat(sealing): finalization for instant sealing
- test(starknet-js-test): run basic starknetjs compatibility tests again the
  madara node
- feat(cache-option): add an option to enable aggressive caching in command-line
  parameters

## v0.4.0

- chore: release v0.4.0
- feat: better management of custom configurations for genesis assets
- feat: use actual vm resource costs
- fix: add setup and run for rpc tests
- fix: fix clap for run command
- fix: add `madara_path` flag for setup command
- fix: add official references to configs files
- fix: cargo update and `main` branch prettier fix
- fix: fix sharingan chain spec
- fix: update madara infra to main branch
- fix: update `Cargo.lock`
- fix: rpc test failing
- refactor: exported chain id constant in mp-chain-id crate and added one for
  SN_MAIN
- ci: disable pr close workflow
- ci: add ci verification for detecting genesis changes and config hashes
- test: add e2e test for `estimate_fee`

## v0.3.0

- chore: release v0.3.0
- chore: big transaction type refactoring
- chore: split `primitives` crates into multiple smaller crates
- chore: improve logging about transaction when nonce is too high
- chore: add real class hash values for genesis config
- fix: use specific commit for avail and celestia
- fix: change dep of rustdoc on push
- fix: initial_gas set to max_fee and fixed fee not being charged when max_fee=0
- fix: correct value of compiled_class_hash in RPCTransaction
- fix: std feature import in transactions crate
- fix: replace all calls to `transmute` by calls `from_raw_parts`
- fix: estimate_fee should make sure all transaction have a version being
  2^128 + 1 or 2^128+2 depending on the tx type
- feat: modify the hash_bytes functions in `poseidon` and `pedersen` for dynamic
  data length
- feat: print development accounts at node startup
- feat: unification of the DA interface
- feat: bump starknet-core to 0.6.0 and remove InvokeV0
- feat: use resolver 2 for cargo in the workspace
- feat: impl tx execution and verification as traits
- perf: reduce the amount of data stored in the runtime and use the Substrate
  block to as source of data in the client
- perf: use perfect hash function in calculate_l1_gas_by_vm_usage
- build: restructure code for rust latest version
- build: bump rustc nightly version to 1.74 date
- buid: add rust-analyzer to toolchain components
- ci: scope cache by branch and add cache cleanup
- ci: increase threshold for codecov to 1%
- test: add `starknet-rpc-test` crate to the workspace
- test: add test to check tx signed by OZ account can be signed with Argent pk
- buid: add rust-analyzer to toolchain components
- ci: increase threshold for codecov to 1%
- replace all calls to `transmute` by calls `from_raw_parts`
- big transaction type refactoring
- impl tx execution and verification as traits
- reduce the amount of data stored in the runtime and use the Substrate block to
  as source of data in the client
- perf: use perfect hash function in calculate_l1_gas_by_vm_usage
- chore: add tests for tx hashing
- split `primitives` crates into multiple smaller crates
- fix: std feature import in transactions crate
- chore: improve logging about transaction when nonce is too high
- fix: rpc tests and background node run
- test: add tests for simulate tx offset
- test: add tests for tx hashing
- fix: bring back messages in transaction receipts
- feat: starknet os program output primitive

## v0.2.0

- add-contributors: `0xAsten`, `m-kus`, `joaopereira12`, `kasteph`
- ci: add verification if build-spec is working
- ci: added wasm to test
- ci: disable benchmark for pushes and pr's
- ci: fix docker and binaries build
- ci: don't enforce changelog on PR's with label `dependencies`
- doc: added translation of madara beast article.md to portuguese and russian
- doc: app chain template added in README
- fix: RPC getClassAt cairo legacy program code encoding
- fix: build-spec not working by setting the madara-path always and fetching
  relevant files
- fix: events are emitted in correct sequential order
- fix: expected event idx in continuation tokens in test responses
- fix: update RPC URL to use localhost instead of 0.0.0.0 in hurl.config file
- fix: update the default port for running Madara locally in getting-started.md
  file from 9933 to 9944.
- fix: replace the 0 initial gas value with u128::MAX because view call
  entrypoints were failing
- chore: remove global state root
- chore: cairo-contracts compilation scripts & docs are updated, cairo_0
  contracts recompiled
- chore: rebase of core deps and 0.12.1

## v0.1.0

- ci: rm codespell task and rm .codespellignore
- feat: refactor flags on tests
- feat: fetch config files from gh repo
- refactor: remove config files from the code
- ci: stop closing stale issues
- ci: reactivate changelog enforcement
- cli: change dev flag behaviour and created alias for base and madara path
- configs: fix genesis.json refs to link the config folder
- ci: downgraded windows runner to windows-latest
- ci: added windows binaries build and upload the binaries to the release page
- ci: add `CHANGELOG.md` and enforce it is edited for each PR on `main`
- fix: removed `madara_runtime` as a dependency in the client crates and make
  errors more expressive
- fix: state root bug fix where the tree was stored in runtime _before_ being
  committed
- feat: add a `genesis_loader` for the node and mocking
- feat: add `madara_tsukuyomi` as a submodule
- branding: use new logo in the README
- dev: Get the block status from the actual block in get_block_with_tx_hashes
- fix: l1-l2 messaging
- dev : clean contracts and compiled files
- fix: add from_address in calldata of l1 message<|MERGE_RESOLUTION|>--- conflicted
+++ resolved
@@ -2,11 +2,8 @@
 
 ## Next release
 
-<<<<<<< HEAD
 - Fix(node): fix genesis hash inconsistency
-=======
 - feat: add prometheus metrics for mapping worker
->>>>>>> 5c33ec9b
 - Fix(node): Fix creating a local testnet with multiple nodes fails using only
   cli flags
 - dev: change `Vec::new` to `Vec::with_capacity` where possible.
