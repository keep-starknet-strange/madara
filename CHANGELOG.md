--- conflicted
+++ resolved
@@ -2,13 +2,10 @@
 
 ## Next release
 
-<<<<<<< HEAD
-- feat: actual estimate_fee added, brought back l1 messages
-=======
+- feat: actual estimate_fee added, brought back l1 messages and refactored simulate tx
 - feat: support strk as fee token
 - dev: pallet test for estimate_fee that skip validation
 - feat: add versioned constants to pallet constants
->>>>>>> 9ff0b4a5
 - bug: fix contract serialisation
 - fix: starknet_call errs if contract nonexistent
 - fix: txn hash calculation and refactor
