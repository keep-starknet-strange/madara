--- conflicted
+++ resolved
@@ -93,12 +93,10 @@
 - chore: deprecate `madara-app` and `madara-dev-explorer` modules
 - chore(data-availability-avail): implement fire and forget, and add ws
   reconnection logic
-- chore: update `polkadot-sdk` to `release-polkadot-v1.3.0`
-<<<<<<< HEAD
-- feat(rpc) : estimateMessageFee RPC call implementation
-=======
+- chore: update `polkadot-sdk` to `release-polkadot-v1.3.0` <<<<<<< HEAD
+- # feat(rpc) : estimateMessageFee RPC call implementation
 - feat: fallback default file for DA and Settlement configuration files
->>>>>>> 30980a4d
+  > > > > > > > 30980a4d21857d3bac7c5bcf4e3a2d6dc63bf5ce
 
 ## v0.5.0
 
