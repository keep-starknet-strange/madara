--- conflicted
+++ resolved
@@ -2,11 +2,8 @@
 
 ## Next release
 
-<<<<<<< HEAD
 - ci: added testing key generation in the ci
-=======
 - fix(starknet-rpc-test): init one request client per runtime
->>>>>>> 29a8b112
 - test: validate Nonce for unsigned user txs
 - fix: fixed declare V0 placeholder with the hash of an empty list of felts
 - feat(cli): `run` is the by default command when running the `madara` bin
