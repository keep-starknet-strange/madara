--- conflicted
+++ resolved
@@ -2,14 +2,11 @@
 
 ## Next release
 
-<<<<<<< HEAD
 - feat(rpc): return deployed contract address and actual fee in transaction
   receipt
-=======
 - ci: Fix starknet foundry sncast not found
 - fix: Ensure transaction checks are compatible with starknet-rs
 - ci: Run Starknet Foundry tests against Madara RPC
->>>>>>> 477f825f
 - fix: add name, symbol and decimals to fee token storage
 - fix: dependencies for dockerfile and binaries
 - docs: add translation of madara beast article to spanish
