--- conflicted
+++ resolved
@@ -2,9 +2,7 @@
 
 ## Next release
 
-<<<<<<< HEAD
 - feat(runtime): Add a new class hash whitelisting mechanism
-=======
 - chore: remove all da/settlement related code
 - fix: re-execute txs instead of simulating for txn receipts
 - chore: rebase on latest blockifier
@@ -16,7 +14,6 @@
 - fix(node): fix genesis hash inconsistency
 - feat (pallet): add tests for storage reversal on transaction revert
 - feat: add prometheus metrics for mapping worker
->>>>>>> 38ef50e0
 - Fix(node): Fix creating a local testnet with multiple nodes fails using only
   cli flags
 - dev: change `Vec::new` to `Vec::with_capacity` where possible.
