--- conflicted
+++ resolved
@@ -2,9 +2,7 @@
 
 ## Next release
 
-<<<<<<< HEAD
 - dev: better estimate fee test
-=======
 - feat: actual estimate_fee added, brought back l1 messages and refactored
   simulate tx
 - dev: impl get_state_updates using get_transaction_re_execution_state_diff
@@ -17,7 +15,6 @@
 - chore: remove all da/settlement related code
 - fix: re-execute txs instead of simulating for txn receipts
 - chore: rebase on latest blockifier
->>>>>>> 4634579d
 - refactoring : Removed Redundant logs in madara
 - fix: transaction receipt fails for txs in the middle of a block
 - chore: add makefile for developer experience improvements and cleanup
