# Madara Changelog

## Next release

<<<<<<< HEAD
- feat(client): spawn a task that listen to storage changes and build the
  resulting commiment state diff for each block
=======
- dev(StarknetRPC): log error received from node before mapping to
  InternalServerError
>>>>>>> 281a12f9
- fix: change 'nonce too high' to log in debug instead of info
- chore: update deps, vm ressource fee cost are now FixedU128, and stored in an
  hashmap
- ci: change jobs order in the workflow
- ci: run integrations tests in the same runner as build
- ci: replace ci cache with rust-cache
- fix(transactions): remove `nonce` field from InvokeV0 tx
- feat(transactions): don't enforce ordering in validate_unsigned for invokeV0
- test(pallet): add function to get braavos hash
- fix: event commitment documentation typo
- ci: added testing key generation in the ci
- fix(starknet-rpc-test): init one request client per runtime
- test: validate Nonce for unsigned user txs
- fix: fixed declare V0 placeholder with the hash of an empty list of felts
- feat(cli): `run` is the by default command when running the `madara` bin
- refacto(cli): `run` and `setup` commands are defined in their own files
- refacto(cli): `run.testnet` argument removed in favor of the substrate native
  `chain` arg
- feat(cli): `run.fetch_chain_spec` argument removed in favor of the substrate
  native `chain` arg
- feat(cli): `setup` require a source file, either from an url or a path on the
  local filesystem
- chore(cli): use `Url`, `Path` and `PathBuf` types rather than `String`
- refacto(cli): moved the pallet/chain_spec/utils methods to the node crate
- feat(cli): `madara_path` arg has been remove, we use the substrate native
  `base_path` arg instead
- feat(cli): sharingan chain specs are loaded during the compilation, not
  downloaded from github
- refacto(pallet/starknet): `GenesisLoader` refactored as `GenesisData` + a
  `base_path` field
- feat(cli): for `run` param `--dev` now imply `--tmp`, as it is in substrate
- test(starknet-rpc-test): run all tests against a single madara node
- fix(service): confusing message when node starts (output the actual sealing
  method being used)
- refactor(sealing): how the sealing mode is passed into runtime
- feat(sealing): finalization for instant sealing
- test(starknet-js-test): run basic starknetjs compatibility tests again the
  madara node
- feat(cache-option): add an option to enable aggressive caching in command-line
  parameters

## v0.4.0

- chore: release v0.4.0
- feat: better management of custom configurations for genesis assets
- feat: use actual vm resource costs
- fix: add setup and run for rpc tests
- fix: fix clap for run command
- fix: add `madara_path` flag for setup command
- fix: add official references to configs files
- fix: cargo update and `main` branch prettier fix
- fix: fix sharingan chain spec
- fix: update madara infra to main branch
- fix: update `Cargo.lock`
- fix: rpc test failing
- refactor: exported chain id constant in mp-chain-id crate and added one for
  SN_MAIN
- ci: disable pr close workflow
- ci: add ci verification for detecting genesis changes and config hashes
- test: add e2e test for `estimate_fee`

## v0.3.0

- chore: release v0.3.0
- chore: big transaction type refactoring
- chore: split `primitives` crates into multiple smaller crates
- chore: improve logging about transaction when nonce is too high
- chore: add real class hash values for genesis config
- fix: use specific commit for avail and celestia
- fix: change dep of rustdoc on push
- fix: initial_gas set to max_fee and fixed fee not being charged when max_fee=0
- fix: correct value of compiled_class_hash in RPCTransaction
- fix: std feature import in transactions crate
- fix: replace all calls to `transmute` by calls `from_raw_parts`
- fix: estimate_fee should make sure all transaction have a version being
  2^128 + 1 or 2^128+2 depending on the tx type
- feat: modify the hash_bytes functions in `poseidon` and `pedersen` for dynamic
  data length
- feat: print development accounts at node startup
- feat: unification of the DA interface
- feat: bump starknet-core to 0.6.0 and remove InvokeV0
- feat: use resolver 2 for cargo in the workspace
- feat: impl tx execution and verification as traits
- perf: reduce the amount of data stored in the runtime and use the Substrate
  block to as source of data in the client
- perf: use perfect hash function in calculate_l1_gas_by_vm_usage
- build: restructure code for rust latest version
- build: bump rustc nightly version to 1.74 date
- buid: add rust-analyzer to toolchain components
- ci: scope cache by branch and add cache cleanup
- ci: increase threshold for codecov to 1%
- test: add `starknet-rpc-test` crate to the workspace
- test: add test to check tx signed by OZ account can be signed with Argent pk
- buid: add rust-analyzer to toolchain components
- ci: increase threshold for codecov to 1%
- replace all calls to `transmute` by calls `from_raw_parts`
- big transaction type refactoring
- impl tx execution and verification as traits
- reduce the amount of data stored in the runtime and use the Substrate block to
  as source of data in the client
- perf: use perfect hash function in calculate_l1_gas_by_vm_usage
- chore: add tests for tx hashing
- split `primitives` crates into multiple smaller crates
- fix: std feature import in transactions crate
- chore: improve logging about transaction when nonce is too high
- fix: rpc tests and background node run
- test: add tests for simulate tx offset
- test: add tests for tx hashing

## v0.2.0

- add-contributors: `0xAsten`, `m-kus`, `joaopereira12`, `kasteph`
- ci: add verification if build-spec is working
- ci: added wasm to test
- ci: disable benchmark for pushes and pr's
- ci: fix docker and binaries build
- ci: don't enforce changelog on PR's with label `dependencies`
- doc: added translation of madara beast article.md to portuguese and russian
- doc: app chain template added in README
- fix: RPC getClassAt cairo legacy program code encoding
- fix: build-spec not working by setting the madara-path always and fetching
  relevant files
- fix: events are emitted in correct sequential order
- fix: expected event idx in continuation tokens in test responses
- fix: update RPC URL to use localhost instead of 0.0.0.0 in hurl.config file
- fix: update the default port for running Madara locally in getting-started.md
  file from 9933 to 9944.
- fix: replace the 0 initial gas value with u128::MAX because view call
  entrypoints were failing
- chore: remove global state root
- chore: cairo-contracts compilation scripts & docs are updated, cairo_0
  contracts recompiled
- chore: rebase of core deps and 0.12.1

## v0.1.0

- ci: rm codespell task and rm .codespellignore
- feat: refactor flags on tests
- feat: fetch config files from gh repo
- refactor: remove config files from the code
- ci: stop closing stale issues
- ci: reactivate changelog enforcement
- cli: change dev flag behaviour and created alias for base and madara path
- configs: fix genesis.json refs to link the config folder
- ci: downgraded windows runner to windows-latest
- ci: added windows binaries build and upload the binaries to the release page
- ci: add `CHANGELOG.md` and enforce it is edited for each PR on `main`
- fix: removed `madara_runtime` as a dependency in the client crates and make
  errors more expressive
- fix: state root bug fix where the tree was stored in runtime _before_ being
  committed
- feat: add a `genesis_loader` for the node and mocking
- feat: add `madara_tsukuyomi` as a submodule
- branding: use new logo in the README<|MERGE_RESOLUTION|>--- conflicted
+++ resolved
@@ -2,13 +2,10 @@
 
 ## Next release
 
-<<<<<<< HEAD
 - feat(client): spawn a task that listen to storage changes and build the
   resulting commiment state diff for each block
-=======
 - dev(StarknetRPC): log error received from node before mapping to
   InternalServerError
->>>>>>> 281a12f9
 - fix: change 'nonce too high' to log in debug instead of info
 - chore: update deps, vm ressource fee cost are now FixedU128, and stored in an
   hashmap
