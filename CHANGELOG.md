--- conflicted
+++ resolved
@@ -58,12 +58,9 @@
 - dev: add avail and celestia crates behind a feature flag
 - dev: replace md5 with sha3_256 hash function
 - feat: fixing getNonce Rpc Call and adding a new test
-<<<<<<< HEAD
 - refactor: use Zaun crate for Starknet core contract bindings
 - refactor: use Anvil sandbox from Zaun crate
-=======
 - feat(rpc) : estimateMessageFee RPC call implementation
->>>>>>> 523ceedc
 
 ## v0.6.0
 
