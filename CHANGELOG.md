# Madara Changelog

## Next release

<<<<<<< HEAD
- feat(rpc): added `get_state_update` real values from DA db
=======
## v0.7.0

- chore: release v0.7.0
>>>>>>> 75498077
- refacto: remove abusive `TryInto` impl
- dev: optimize tx trace creation
- dev: make Madara std compatible
- CI: fix taplo version
- chore: add cache usage for `getEvents` and `getTransactionReceipt`
- fix: cairo1 contracts should be identified by their sierra class hash
- fix(cli): repair broken cli for da conf
- feat(client): on `add_declare_transaction` store sierra contract classes in
  the madara backend
- chore: use struct error in client/db
- fix: don't ignore Sierra to CASM mapping in genesis config
- refacto: early exit txs fee estimation when one fails
- dev: fix linter warning in README.md
- fix: remove waiting loop from `getTxReceipt`
- feat: types in `mp-transactions` impl a method to get their version
- feat: make L1 gas price a `const` of the `RuntimeConfig`
- fix: broken class hashes and contracts in genesis
- refactor: rename LAST_SYNCED_L1_BLOCK to be more clear
- chore: add headers to da calldata, fix eth da in sovereign mode
- refacto(simulate_tx): move logic to the client
- chore: added ca-certificate in DockerFile for SSL related issues
- chore(primitives/commitment): remove crate
- chore(primitives/block/header): remove starknet-trie dependent fields
- refacto(primitives/db): add a temporary way to get a fake global state root
- chore: feature flags for avail and celestia DA
- feat(rpc): added support for v0.5.1 JSON-RPC specs
- feat(rpc): added ordered messages/events in trace fields
- feat(rpc): support for starknet.rs v0.5.1 version
- feat(rpc): added execution resources in trace fields
- feat(rpc): added state diff field in trace fields
- refactor: removed benchmarking folder and traces of CI pipeline
- fix: decouple is_query into is_query and offset_version
- feat: add sierra to casm class hash mapping to genesis assets
- chore: remove ArgentMulticall from genesis assets
- feat: remove `seq_addr_updated` from `GenesisData`
- chore: added prometheus metrics for da layer
- chore: bump celestia rpc crate version
- fix(DA): run the proof first then the state update
- fix: `prove_current_block` is called after `update_state`
- ci: add foundry ci task to push workflow
- fix: first tx for non deployed account is valid
- fix: incorrect base url for fetching config
- feat: add predeployed accounts to genesis state
- feat(rpc): Added starknet_simulateTransactions
- fix: Change serialization of bitvec to &[u8] in merkle tree to avoid memory
  uninitialized
- chore: change SCARB config version for foundry CI
- feat(da): update da calldata encoding to v0.11.0 spec, da conf examples, da
  conf flag, da-tests in CI
- refactor: use `map` in `estimate_fee` to stop computation on error
- fix(node/commands): md5 are also checked when running setup --from-local
- feat(data-availability): extend eth config with poll interval
- fix(snos-output): expose snos codec, remove unused `get_starknet_messages`
  runtime method, and unnecessary mp-snos-output dependencies
- feat(program-hash): add new pallet constant for Starknet OS progam hash;
  expose runtime getter method; add dedicated crate to manage versions
- feat(runtime): expose fee token address getter method
- feat(settlement): run client thread responsible for pushing state updates and
  messaging on Ethereum
- feat(settlement): starknet core contract tests with anvil sandbox
- fix(rpc-test): incorrect node url
- feat(settlement): e2e test with Madara node settling on Ethereum contract
- refactor: use `map` in `estimate_fee` to stop computation on error
- fix: `tempdir` crate has been deprecated; use `tempfile` instead
- dev: add avail and celestia crates behind a feature flag
- dev: replace md5 with sha3_256 hash function
- feat: fixing getNonce Rpc Call and adding a new test
- refactor: use Zaun crate for Starknet core contract bindings
- refactor: use Anvil sandbox from Zaun crate
- feat(rpc) : estimateMessageFee RPC call implementation

## v0.6.0

- chore: release v0.6.0
- refacto: substrate/starknet names in rpc library
- feat(rpc): Added starknet_getTransactionStatus and removed
  starknet_pendingTransactions
- feat(rpc): add starknet_specVersion rpc + added test for future support
- docs: Added v0.6.0-rc5 documentation above the rpc method functions
- dev(deps): bump starknet rs, use Eq for EmmitedEvents comparaison
- test(rust-rpc-test): use undeclared contracts for declare transactions testing
- build: update blockifier, fix divergent substrat block hash
- chore: remove tests that run in wasm and native, only wasm from now
- chore: split StarknetRpcApi trait in two, like in openRPC specs
- refacto: move starknet runtime api in it's own crate
- chore: update README.md and getting-started.md
- chore: remove crates that have been copy-pasted from plkdtSDK
- feat(rpc): return deployed contract address and actual fee in transaction
  receipt
- fix: Wait for 1 minute for transaction to be processed in
  get_transaction_receipt rpc
- ci: Fix starknet foundry sncast not found
- fix: Ensure transaction checks are compatible with starknet-rs
- ci: Run Starknet Foundry tests against Madara RPC
- fix: add name, symbol and decimals to fee token storage
- fix: dependencies for dockerfile and binaries
- docs: add translation of madara beast article to spanish
- chore: update starknet-js version in faucet-setup docs
- dev(compilation): add incremental compilation
- feat(rpc): add support for bulk estimate fee
- feat: add argent multicall contract to genesis
- chore(data-availability): update avail-subxt to version 0.4.0
- fix(ci): setup should fetch files from local config
- chore: deprecate `madara-app` and `madara-dev-explorer` modules
- chore(data-availability-avail): implement fire and forget, and add ws
  reconnection logic
- chore: update `polkadot-sdk` to `release-polkadot-v1.3.0`
- feat: fallback default file for DA and Settlement configuration files

## v0.5.0

- chore: release v0.5.0
- test: add transaction pool logic unit tests
- feat(client): spawn a task that listen to storage changes and build the
  resulting commiment state diff for each block
- dev(StarknetRPC): log error received from node before mapping to
  InternalServerError
- fix: change 'nonce too high' to log in debug instead of info
- chore: update deps, vm ressource fee cost are now FixedU128, and stored in an
  hashmap
- ci: change jobs order in the workflow
- ci: run integrations tests in the same runner as build
- ci: replace ci cache with rust-cache
- fix(transactions): remove `nonce` field from InvokeV0 tx
- feat(transactions): don't enforce ordering in validate_unsigned for invokeV0
- test(pallet): add function to get braavos hash
- fix: event commitment documentation typo
- ci: added testing key generation in the ci
- fix(starknet-rpc-test): init one request client per runtime
- test: validate Nonce for unsigned user txs
- fix: fixed declare V0 placeholder with the hash of an empty list of felts
- feat(cli): `run` is the by default command when running the `madara` bin
- refacto(cli): `run` and `setup` commands are defined in their own files
- refacto(cli): `run.testnet` argument removed in favor of the substrate native
  `chain` arg
- feat(cli): `run.fetch_chain_spec` argument removed in favor of the substrate
  native `chain` arg
- feat(cli): `setup` require a source file, either from an url or a path on the
  local filesystem
- chore(cli): use `Url`, `Path` and `PathBuf` types rather than `String`
- refacto(cli): moved the pallet/chain_spec/utils methods to the node crate
- feat(cli): `madara_path` arg has been remove, we use the substrate native
  `base_path` arg instead
- feat(cli): sharingan chain specs are loaded during the compilation, not
  downloaded from github
- refacto(pallet/starknet): `GenesisLoader` refactored as `GenesisData` + a
  `base_path` field
- feat(cli): for `run` param `--dev` now imply `--tmp`, as it is in substrate
- test(starknet-rpc-test): run all tests against a single madara node
- fix(service): confusing message when node starts (output the actual sealing
  method being used)
- refactor(sealing): how the sealing mode is passed into runtime
- feat(sealing): finalization for instant sealing
- test(starknet-js-test): run basic starknetjs compatibility tests again the
  madara node
- feat(cache-option): add an option to enable aggressive caching in command-line
  parameters

## v0.4.0

- chore: release v0.4.0
- feat: better management of custom configurations for genesis assets
- feat: use actual vm resource costs
- fix: add setup and run for rpc tests
- fix: fix clap for run command
- fix: add `madara_path` flag for setup command
- fix: add official references to configs files
- fix: cargo update and `main` branch prettier fix
- fix: fix sharingan chain spec
- fix: update madara infra to main branch
- fix: update `Cargo.lock`
- fix: rpc test failing
- refactor: exported chain id constant in mp-chain-id crate and added one for
  SN_MAIN
- ci: disable pr close workflow
- ci: add ci verification for detecting genesis changes and config hashes
- test: add e2e test for `estimate_fee`

## v0.3.0

- chore: release v0.3.0
- chore: big transaction type refactoring
- chore: split `primitives` crates into multiple smaller crates
- chore: improve logging about transaction when nonce is too high
- chore: add real class hash values for genesis config
- fix: use specific commit for avail and celestia
- fix: change dep of rustdoc on push
- fix: initial_gas set to max_fee and fixed fee not being charged when max_fee=0
- fix: correct value of compiled_class_hash in RPCTransaction
- fix: std feature import in transactions crate
- fix: replace all calls to `transmute` by calls `from_raw_parts`
- fix: estimate_fee should make sure all transaction have a version being
  2^128 + 1 or 2^128+2 depending on the tx type
- feat: modify the hash_bytes functions in `poseidon` and `pedersen` for dynamic
  data length
- feat: print development accounts at node startup
- feat: unification of the DA interface
- feat: bump starknet-core to 0.6.0 and remove InvokeV0
- feat: use resolver 2 for cargo in the workspace
- feat: impl tx execution and verification as traits
- perf: reduce the amount of data stored in the runtime and use the Substrate
  block to as source of data in the client
- perf: use perfect hash function in calculate_l1_gas_by_vm_usage
- build: restructure code for rust latest version
- build: bump rustc nightly version to 1.74 date
- buid: add rust-analyzer to toolchain components
- ci: scope cache by branch and add cache cleanup
- ci: increase threshold for codecov to 1%
- test: add `starknet-rpc-test` crate to the workspace
- test: add test to check tx signed by OZ account can be signed with Argent pk
- buid: add rust-analyzer to toolchain components
- ci: increase threshold for codecov to 1%
- replace all calls to `transmute` by calls `from_raw_parts`
- big transaction type refactoring
- impl tx execution and verification as traits
- reduce the amount of data stored in the runtime and use the Substrate block to
  as source of data in the client
- perf: use perfect hash function in calculate_l1_gas_by_vm_usage
- chore: add tests for tx hashing
- split `primitives` crates into multiple smaller crates
- fix: std feature import in transactions crate
- chore: improve logging about transaction when nonce is too high
- fix: rpc tests and background node run
- test: add tests for simulate tx offset
- test: add tests for tx hashing
- fix: bring back messages in transaction receipts
- feat: starknet os program output primitive

## v0.2.0

- add-contributors: `0xAsten`, `m-kus`, `joaopereira12`, `kasteph`
- ci: add verification if build-spec is working
- ci: added wasm to test
- ci: disable benchmark for pushes and pr's
- ci: fix docker and binaries build
- ci: don't enforce changelog on PR's with label `dependencies`
- doc: added translation of madara beast article.md to portuguese and russian
- doc: app chain template added in README
- fix: RPC getClassAt cairo legacy program code encoding
- fix: build-spec not working by setting the madara-path always and fetching
  relevant files
- fix: events are emitted in correct sequential order
- fix: expected event idx in continuation tokens in test responses
- fix: update RPC URL to use localhost instead of 0.0.0.0 in hurl.config file
- fix: update the default port for running Madara locally in getting-started.md
  file from 9933 to 9944.
- fix: replace the 0 initial gas value with u128::MAX because view call
  entrypoints were failing
- chore: remove global state root
- chore: cairo-contracts compilation scripts & docs are updated, cairo_0
  contracts recompiled
- chore: rebase of core deps and 0.12.1

## v0.1.0

- ci: rm codespell task and rm .codespellignore
- feat: refactor flags on tests
- feat: fetch config files from gh repo
- refactor: remove config files from the code
- ci: stop closing stale issues
- ci: reactivate changelog enforcement
- cli: change dev flag behaviour and created alias for base and madara path
- configs: fix genesis.json refs to link the config folder
- ci: downgraded windows runner to windows-latest
- ci: added windows binaries build and upload the binaries to the release page
- ci: add `CHANGELOG.md` and enforce it is edited for each PR on `main`
- fix: removed `madara_runtime` as a dependency in the client crates and make
  errors more expressive
- fix: state root bug fix where the tree was stored in runtime _before_ being
  committed
- feat: add a `genesis_loader` for the node and mocking
- feat: add `madara_tsukuyomi` as a submodule
- branding: use new logo in the README
- dev: Get the block status from the actual block in get_block_with_tx_hashes
- fix: l1-l2 messaging
- dev : clean contracts and compiled files<|MERGE_RESOLUTION|>--- conflicted
+++ resolved
@@ -2,13 +2,11 @@
 
 ## Next release
 
-<<<<<<< HEAD
 - feat(rpc): added `get_state_update` real values from DA db
-=======
+
 ## v0.7.0
 
 - chore: release v0.7.0
->>>>>>> 75498077
 - refacto: remove abusive `TryInto` impl
 - dev: optimize tx trace creation
 - dev: make Madara std compatible
