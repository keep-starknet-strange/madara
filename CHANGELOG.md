# Madara Changelog

## Next release

<<<<<<< HEAD
- feat(rpc): added `get_state_update` real values from DA db
=======
- feat: types in `mp-transactions` impl a method to get their version
- feat: make L1 gas price a `const` of the `RuntimeConfig`
- fix: broken class hashes and contracts in genesis
>>>>>>> 36698fef
- refactor: rename LAST_SYNCED_L1_BLOCK to be more clear
- chore: add headers to da calldata, fix eth da in sovereign mode
- refacto(simulate_tx): move logic to the client
- chore: added ca-certificate in DockerFile for SSL related issues
- chore(primitives/commitment): remove crate
- chore(primitives/block/header): remove starknet-trie dependent fields
- refacto(primitives/db): add a temporary way to get a fake global state root
- chore: feature flags for avail and celestia DA
- feat(rpc): added support for v0.5.1 JSON-RPC specs
- feat(rpc): added ordered messages/events in trace fields
- feat(rpc): support for starknet.rs v0.5.1 version
- feat(rpc): added execution resources in trace fields
- feat(rpc): added state diff field in trace fields
- refactor: removed benchmarking folder and traces of CI pipeline
- fix: decouple is_query into is_query and offset_version
- feat: add sierra to casm class hash mapping to genesis assets
- chore: remove ArgentMulticall from genesis assets
- feat: remove `seq_addr_updated` from `GenesisData`
- chore: added prometheus metrics for da layer
- chore: bump celestia rpc crate version
- fix(DA): run the proof first then the state update
- fix: `prove_current_block` is called after `update_state`
- ci: add foundry ci task to push workflow
- fix: first tx for non deployed account is valid
- fix: incorrect base url for fetching config
- feat: add predeployed accounts to genesis state
- feat(rpc): Added starknet_simulateTransactions
- fix: Change serialization of bitvec to &[u8] in merkle tree to avoid memory
  uninitialized
- chore: change SCARB config version for foundry CI
- feat(da): update da calldata encoding to v0.11.0 spec, da conf examples, da
  conf flag, da-tests in CI
- refactor: use `map` in `estimate_fee` to stop computation on error
- fix(node/commands): md5 are also checked when running setup --from-local
- feat(data-availability): extend eth config with poll interval
- fix(snos-output): expose snos codec, remove unused `get_starknet_messages`
  runtime method, and unnecessary mp-snos-output dependencies
- feat(program-hash): add new pallet constant for Starknet OS progam hash;
  expose runtime getter method; add dedicated crate to manage versions
- feat(runtime): expose fee token address getter method
- feat(settlement): run client thread responsible for pushing state updates and
  messaging on Ethereum
- feat(settlement): starknet core contract tests with anvil sandbox
- fix(rpc-test): incorrect node url
- feat(settlement): e2e test with Madara node settling on Ethereum contract
- refactor: use `map` in `estimate_fee` to stop computation on error
- fix: `tempdir` crate has been deprecated; use `tempfile` instead
- dev: add avail and celestia crates behind a feature flag
- dev: replace md5 with sha3_256 hash function
- feat: fixing getNonce Rpc Call and adding a new test

## v0.6.0

- chore: release v0.6.0
- refacto: substrate/starknet names in rpc library
- feat(rpc): Added starknet_getTransactionStatus and removed
  starknet_pendingTransactions
- feat(rpc): add starknet_specVersion rpc + added test for future support
- docs: Added v0.6.0-rc5 documentation above the rpc method functions
- dev(deps): bump starknet rs, use Eq for EmmitedEvents comparaison
- test(rust-rpc-test): use undeclared contracts for declare transactions testing
- build: update blockifier, fix divergent substrat block hash
- chore: remove tests that run in wasm and native, only wasm from now
- chore: split StarknetRpcApi trait in two, like in openRPC specs
- refacto: move starknet runtime api in it's own crate
- chore: update README.md and getting-started.md
- chore: remove crates that have been copy-pasted from plkdtSDK
- feat(rpc): return deployed contract address and actual fee in transaction
  receipt
- fix: Wait for 1 minute for transaction to be processed in
  get_transaction_receipt rpc
- ci: Fix starknet foundry sncast not found
- fix: Ensure transaction checks are compatible with starknet-rs
- ci: Run Starknet Foundry tests against Madara RPC
- fix: add name, symbol and decimals to fee token storage
- fix: dependencies for dockerfile and binaries
- docs: add translation of madara beast article to spanish
- chore: update starknet-js version in faucet-setup docs
- dev(compilation): add incremental compilation
- feat(rpc): add support for bulk estimate fee
- feat: add argent multicall contract to genesis
- chore(data-availability): update avail-subxt to version 0.4.0
- fix(ci): setup should fetch files from local config
- chore: deprecate `madara-app` and `madara-dev-explorer` modules
- chore(data-availability-avail): implement fire and forget, and add ws
  reconnection logic
- chore: update `polkadot-sdk` to `release-polkadot-v1.3.0`

## v0.5.0

- chore: release v0.5.0
- test: add transaction pool logic unit tests
- feat(client): spawn a task that listen to storage changes and build the
  resulting commiment state diff for each block
- dev(StarknetRPC): log error received from node before mapping to
  InternalServerError
- fix: change 'nonce too high' to log in debug instead of info
- chore: update deps, vm ressource fee cost are now FixedU128, and stored in an
  hashmap
- ci: change jobs order in the workflow
- ci: run integrations tests in the same runner as build
- ci: replace ci cache with rust-cache
- fix(transactions): remove `nonce` field from InvokeV0 tx
- feat(transactions): don't enforce ordering in validate_unsigned for invokeV0
- test(pallet): add function to get braavos hash
- fix: event commitment documentation typo
- ci: added testing key generation in the ci
- fix(starknet-rpc-test): init one request client per runtime
- test: validate Nonce for unsigned user txs
- fix: fixed declare V0 placeholder with the hash of an empty list of felts
- feat(cli): `run` is the by default command when running the `madara` bin
- refacto(cli): `run` and `setup` commands are defined in their own files
- refacto(cli): `run.testnet` argument removed in favor of the substrate native
  `chain` arg
- feat(cli): `run.fetch_chain_spec` argument removed in favor of the substrate
  native `chain` arg
- feat(cli): `setup` require a source file, either from an url or a path on the
  local filesystem
- chore(cli): use `Url`, `Path` and `PathBuf` types rather than `String`
- refacto(cli): moved the pallet/chain_spec/utils methods to the node crate
- feat(cli): `madara_path` arg has been remove, we use the substrate native
  `base_path` arg instead
- feat(cli): sharingan chain specs are loaded during the compilation, not
  downloaded from github
- refacto(pallet/starknet): `GenesisLoader` refactored as `GenesisData` + a
  `base_path` field
- feat(cli): for `run` param `--dev` now imply `--tmp`, as it is in substrate
- test(starknet-rpc-test): run all tests against a single madara node
- fix(service): confusing message when node starts (output the actual sealing
  method being used)
- refactor(sealing): how the sealing mode is passed into runtime
- feat(sealing): finalization for instant sealing
- test(starknet-js-test): run basic starknetjs compatibility tests again the
  madara node
- feat(cache-option): add an option to enable aggressive caching in command-line
  parameters

## v0.4.0

- chore: release v0.4.0
- feat: better management of custom configurations for genesis assets
- feat: use actual vm resource costs
- fix: add setup and run for rpc tests
- fix: fix clap for run command
- fix: add `madara_path` flag for setup command
- fix: add official references to configs files
- fix: cargo update and `main` branch prettier fix
- fix: fix sharingan chain spec
- fix: update madara infra to main branch
- fix: update `Cargo.lock`
- fix: rpc test failing
- refactor: exported chain id constant in mp-chain-id crate and added one for
  SN_MAIN
- ci: disable pr close workflow
- ci: add ci verification for detecting genesis changes and config hashes
- test: add e2e test for `estimate_fee`

## v0.3.0

- chore: release v0.3.0
- chore: big transaction type refactoring
- chore: split `primitives` crates into multiple smaller crates
- chore: improve logging about transaction when nonce is too high
- chore: add real class hash values for genesis config
- fix: use specific commit for avail and celestia
- fix: change dep of rustdoc on push
- fix: initial_gas set to max_fee and fixed fee not being charged when max_fee=0
- fix: correct value of compiled_class_hash in RPCTransaction
- fix: std feature import in transactions crate
- fix: replace all calls to `transmute` by calls `from_raw_parts`
- fix: estimate_fee should make sure all transaction have a version being
  2^128 + 1 or 2^128+2 depending on the tx type
- feat: modify the hash_bytes functions in `poseidon` and `pedersen` for dynamic
  data length
- feat: print development accounts at node startup
- feat: unification of the DA interface
- feat: bump starknet-core to 0.6.0 and remove InvokeV0
- feat: use resolver 2 for cargo in the workspace
- feat: impl tx execution and verification as traits
- perf: reduce the amount of data stored in the runtime and use the Substrate
  block to as source of data in the client
- perf: use perfect hash function in calculate_l1_gas_by_vm_usage
- build: restructure code for rust latest version
- build: bump rustc nightly version to 1.74 date
- buid: add rust-analyzer to toolchain components
- ci: scope cache by branch and add cache cleanup
- ci: increase threshold for codecov to 1%
- test: add `starknet-rpc-test` crate to the workspace
- test: add test to check tx signed by OZ account can be signed with Argent pk
- buid: add rust-analyzer to toolchain components
- ci: increase threshold for codecov to 1%
- replace all calls to `transmute` by calls `from_raw_parts`
- big transaction type refactoring
- impl tx execution and verification as traits
- reduce the amount of data stored in the runtime and use the Substrate block to
  as source of data in the client
- perf: use perfect hash function in calculate_l1_gas_by_vm_usage
- chore: add tests for tx hashing
- split `primitives` crates into multiple smaller crates
- fix: std feature import in transactions crate
- chore: improve logging about transaction when nonce is too high
- fix: rpc tests and background node run
- test: add tests for simulate tx offset
- test: add tests for tx hashing
- fix: bring back messages in transaction receipts
- feat: starknet os program output primitive

## v0.2.0

- add-contributors: `0xAsten`, `m-kus`, `joaopereira12`, `kasteph`
- ci: add verification if build-spec is working
- ci: added wasm to test
- ci: disable benchmark for pushes and pr's
- ci: fix docker and binaries build
- ci: don't enforce changelog on PR's with label `dependencies`
- doc: added translation of madara beast article.md to portuguese and russian
- doc: app chain template added in README
- fix: RPC getClassAt cairo legacy program code encoding
- fix: build-spec not working by setting the madara-path always and fetching
  relevant files
- fix: events are emitted in correct sequential order
- fix: expected event idx in continuation tokens in test responses
- fix: update RPC URL to use localhost instead of 0.0.0.0 in hurl.config file
- fix: update the default port for running Madara locally in getting-started.md
  file from 9933 to 9944.
- fix: replace the 0 initial gas value with u128::MAX because view call
  entrypoints were failing
- chore: remove global state root
- chore: cairo-contracts compilation scripts & docs are updated, cairo_0
  contracts recompiled
- chore: rebase of core deps and 0.12.1

## v0.1.0

- ci: rm codespell task and rm .codespellignore
- feat: refactor flags on tests
- feat: fetch config files from gh repo
- refactor: remove config files from the code
- ci: stop closing stale issues
- ci: reactivate changelog enforcement
- cli: change dev flag behaviour and created alias for base and madara path
- configs: fix genesis.json refs to link the config folder
- ci: downgraded windows runner to windows-latest
- ci: added windows binaries build and upload the binaries to the release page
- ci: add `CHANGELOG.md` and enforce it is edited for each PR on `main`
- fix: removed `madara_runtime` as a dependency in the client crates and make
  errors more expressive
- fix: state root bug fix where the tree was stored in runtime _before_ being
  committed
- feat: add a `genesis_loader` for the node and mocking
- feat: add `madara_tsukuyomi` as a submodule
- branding: use new logo in the README<|MERGE_RESOLUTION|>--- conflicted
+++ resolved
@@ -2,13 +2,10 @@
 
 ## Next release
 
-<<<<<<< HEAD
 - feat(rpc): added `get_state_update` real values from DA db
-=======
 - feat: types in `mp-transactions` impl a method to get their version
 - feat: make L1 gas price a `const` of the `RuntimeConfig`
 - fix: broken class hashes and contracts in genesis
->>>>>>> 36698fef
 - refactor: rename LAST_SYNCED_L1_BLOCK to be more clear
 - chore: add headers to da calldata, fix eth da in sovereign mode
 - refacto(simulate_tx): move logic to the client
