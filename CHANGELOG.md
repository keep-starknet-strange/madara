# Madara Changelog

## Next release

## v0.2.0

- add-contributors: `0xAsten`, `m-kus`, `joaopereira12`
- ci: add verification if build-spec is working
- ci: added wasm to test
- ci: disable benchmark for pushes and pr's
- ci: fix docker and binaries build
- ci: don't enforce changelog on PR's with label `dependencies`
- doc: added translation of madara beast article.md to portuguese and russian
- doc: app chain template added in README
- fix: RPC getClassAt cairo legacy program code encoding
- fix: build-spec not working by setting the madara-path always and fetching
  relevant files
- fix: events are emitted in correct sequential order
- fix: expected event idx in continuation tokens in test responses
- fix: update RPC URL to use localhost instead of 0.0.0.0 in hurl.config file
- fix: update the default port for running Madara locally in getting-started.md
  file from 9933 to 9944.
- fix: replace the 0 initial gas value with u128::MAX because view call
  entrypoints were failing
- chore: remove global state root
- chore: cairo-contracts compilation scripts & docs are updated, cairo_0
  contracts recompiled
- chore: rebase of core deps and 0.12.1

## v0.1.0

- ci: rm codespell task and rm .codespellignore
- feat: refactor flags on tests
- feat: fetch config files from gh repo
- refactor: remove config files from the code
- ci: stop closing stale issues
- ci: reactivate changelog enforcement
- cli: change dev flag behaviour and created alias for base and madara path
- configs: fix genesis.json refs to link the config folder
- ci: downgraded windows runner to windows-latest
- ci: added windows binaries build and upload the binaries to the release page
- ci: add `CHANGELOG.md` and enforce it is edited for each PR on `main`
- fix: removed `madara_runtime` as a dependency in the client crates and make
  errors more expressive
- fix: state root bug fix where the tree was stored in runtime _before_ being
  committed
- feat: add a `genesis_loader` for the node and mocking
- feat: add `madara_tsukuyomi` as a submodule
<<<<<<< HEAD
- branding: use new logo in the README
- fix: events are emitted in correct sequential order
- fix: expected event idx in cotinuation tokens in test responses
- chore: cairo-contracts compilation scripts & docs are updated, cairo_0
  contracts recompiled
- add-contributors: `0xAsten`, `m-kus`, `joaopereira12`
- fix: update RPC URL to use localhost instead of 0.0.0.0 in hurl.config file
- fix: update the default port for running Madara locally in getting-started.md
  file from 9933 to 9944.
- dev: replace the 0 initial gas value with u128::MAX because view call
  entrypoints were failing
- fix: estimate_fee should make sure all transaction have a version being
  2^128 + 1 or 2^128+2 depending on the tx type
=======
- branding: use new logo in the README
>>>>>>> 0a7ceae7
<|MERGE_RESOLUTION|>--- conflicted
+++ resolved
@@ -46,20 +46,6 @@
   committed
 - feat: add a `genesis_loader` for the node and mocking
 - feat: add `madara_tsukuyomi` as a submodule
-<<<<<<< HEAD
 - branding: use new logo in the README
-- fix: events are emitted in correct sequential order
-- fix: expected event idx in cotinuation tokens in test responses
-- chore: cairo-contracts compilation scripts & docs are updated, cairo_0
-  contracts recompiled
-- add-contributors: `0xAsten`, `m-kus`, `joaopereira12`
-- fix: update RPC URL to use localhost instead of 0.0.0.0 in hurl.config file
-- fix: update the default port for running Madara locally in getting-started.md
-  file from 9933 to 9944.
-- dev: replace the 0 initial gas value with u128::MAX because view call
-  entrypoints were failing
 - fix: estimate_fee should make sure all transaction have a version being
-  2^128 + 1 or 2^128+2 depending on the tx type
-=======
-- branding: use new logo in the README
->>>>>>> 0a7ceae7
+  2^128 + 1 or 2^128+2 depending on the tx type