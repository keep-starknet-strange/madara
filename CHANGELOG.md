# Madara Changelog

## Next release

<<<<<<< HEAD
- fix(transactions): remove `nonce` field from InvokeV0 tx
- feat(transactions): don't enforce ordering in validate_unsigned for invokeV0
=======
- test(pallet): add function to get braavos hash
- fix: event commitment documentation typo
>>>>>>> 85cb7268
- ci: added testing key generation in the ci
- fix(starknet-rpc-test): init one request client per runtime
- test: validate Nonce for unsigned user txs
- fix: fixed declare V0 placeholder with the hash of an empty list of felts
- feat(cli): `run` is the by default command when running the `madara` bin
- refacto(cli): `run` and `setup` commands are defined in their own files
- refacto(cli): `run.testnet` argument removed in favor of the substrate native
  `chain` arg
- feat(cli): `run.fetch_chain_spec` argument removed in favor of the substrate
  native `chain` arg
- feat(cli): `setup` require a source file, either from an url or a path on the
  local filesystem
- chore(cli): use `Url`, `Path` and `PathBuf` types rather than `String`
- refacto(cli): moved the pallet/chain_spec/utils methods to the node crate
- feat(cli): `madara_path` arg has been remove, we use the substrate native
  `base_path` arg instead
- feat(cli): sharingan chain specs are loaded during the compilation, not
  downloaded from github
- refacto(pallet/starknet): `GenesisLoader` refactored as `GenesisData` + a
  `base_path` field
- feat(cli): for `run` param `--dev` now imply `--tmp`, as it is in substrate
- test(starknet-rpc-test): run all tests against a single madara node

## v0.4.0

- chore: release v0.4.0
- feat: better management of custom configurations for genesis assets
- feat: use actual vm resource costs
- fix: add setup and run for rpc tests
- fix: fix clap for run command
- fix: add `madara_path` flag for setup command
- fix: add official references to configs files
- fix: cargo update and `main` branch prettier fix
- fix: fix sharingan chain spec
- fix: update madara infra to main branch
- fix: update `Cargo.lock`
- fix: rpc test failing
- refactor: exported chain id constant in mp-chain-id crate and added one for
  SN_MAIN
- ci: disable pr close workflow
- ci: add ci verification for detecting genesis changes and config hashes
- test: add e2e test for `estimate_fee`

## v0.3.0

- chore: release v0.3.0
- chore: big transaction type refactoring
- chore: split `primitives` crates into multiple smaller crates
- chore: improve logging about transaction when nonce is too high
- chore: add real class hash values for genesis config
- fix: use specific commit for avail and celestia
- fix: change dep of rustdoc on push
- fix: initial_gas set to max_fee and fixed fee not being charged when max_fee=0
- fix: correct value of compiled_class_hash in RPCTransaction
- fix: std feature import in transactions crate
- fix: replace all calls to `transmute` by calls `from_raw_parts`
- fix: estimate_fee should make sure all transaction have a version being
  2^128 + 1 or 2^128+2 depending on the tx type
- feat: modify the hash_bytes functions in `poseidon` and `pedersen` for dynamic
  data length
- feat: print development accounts at node startup
- feat: unification of the DA interface
- feat: bump starknet-core to 0.6.0 and remove InvokeV0
- feat: use resolver 2 for cargo in the workspace
- feat: impl tx execution and verification as traits
- perf: reduce the amount of data stored in the runtime and use the Substrate
  block to as source of data in the client
- perf: use perfect hash function in calculate_l1_gas_by_vm_usage
- build: restructure code for rust latest version
- build: bump rustc nightly version to 1.74 date
- buid: add rust-analyzer to toolchain components
- ci: scope cache by branch and add cache cleanup
- ci: increase threshold for codecov to 1%
- test: add `starknet-rpc-test` crate to the workspace
- test: add test to check tx signed by OZ account can be signed with Argent pk
- buid: add rust-analyzer to toolchain components
- ci: increase threshold for codecov to 1%
- replace all calls to `transmute` by calls `from_raw_parts`
- big transaction type refactoring
- impl tx execution and verification as traits
- reduce the amount of data stored in the runtime and use the Substrate block to
  as source of data in the client
- perf: use perfect hash function in calculate_l1_gas_by_vm_usage
- chore: add tests for tx hashing
- split `primitives` crates into multiple smaller crates
- fix: std feature import in transactions crate
- chore: improve logging about transaction when nonce is too high
- fix: rpc tests and background node run
- test: add tests for simulate tx offset
- test: add tests for tx hashing

## v0.2.0

- add-contributors: `0xAsten`, `m-kus`, `joaopereira12`, `kasteph`
- ci: add verification if build-spec is working
- ci: added wasm to test
- ci: disable benchmark for pushes and pr's
- ci: fix docker and binaries build
- ci: don't enforce changelog on PR's with label `dependencies`
- doc: added translation of madara beast article.md to portuguese and russian
- doc: app chain template added in README
- fix: RPC getClassAt cairo legacy program code encoding
- fix: build-spec not working by setting the madara-path always and fetching
  relevant files
- fix: events are emitted in correct sequential order
- fix: expected event idx in continuation tokens in test responses
- fix: update RPC URL to use localhost instead of 0.0.0.0 in hurl.config file
- fix: update the default port for running Madara locally in getting-started.md
  file from 9933 to 9944.
- fix: replace the 0 initial gas value with u128::MAX because view call
  entrypoints were failing
- chore: remove global state root
- chore: cairo-contracts compilation scripts & docs are updated, cairo_0
  contracts recompiled
- chore: rebase of core deps and 0.12.1

## v0.1.0

- ci: rm codespell task and rm .codespellignore
- feat: refactor flags on tests
- feat: fetch config files from gh repo
- refactor: remove config files from the code
- ci: stop closing stale issues
- ci: reactivate changelog enforcement
- cli: change dev flag behaviour and created alias for base and madara path
- configs: fix genesis.json refs to link the config folder
- ci: downgraded windows runner to windows-latest
- ci: added windows binaries build and upload the binaries to the release page
- ci: add `CHANGELOG.md` and enforce it is edited for each PR on `main`
- fix: removed `madara_runtime` as a dependency in the client crates and make
  errors more expressive
- fix: state root bug fix where the tree was stored in runtime _before_ being
  committed
- feat: add a `genesis_loader` for the node and mocking
- feat: add `madara_tsukuyomi` as a submodule
- branding: use new logo in the README<|MERGE_RESOLUTION|>--- conflicted
+++ resolved
@@ -2,13 +2,10 @@
 
 ## Next release
 
-<<<<<<< HEAD
 - fix(transactions): remove `nonce` field from InvokeV0 tx
 - feat(transactions): don't enforce ordering in validate_unsigned for invokeV0
-=======
 - test(pallet): add function to get braavos hash
 - fix: event commitment documentation typo
->>>>>>> 85cb7268
 - ci: added testing key generation in the ci
 - fix(starknet-rpc-test): init one request client per runtime
 - test: validate Nonce for unsigned user txs
