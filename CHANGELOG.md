--- conflicted
+++ resolved
@@ -2,11 +2,8 @@
 
 ## Next release
 
-<<<<<<< HEAD
 - chore: remove tests that run in wasm and native, only wasm from now
-=======
 - chore: split StarknetRpcApi trait in two, like in openRPC specs
->>>>>>> 647965a4
 - refacto: move starknet runtime api in it's own crate
 - chore: update README.md and getting-started.md
 - chore: remove crates that have been copy-pasted from plkdtSDK
