--- conflicted
+++ resolved
@@ -13,11 +13,8 @@
 - feat: add transparent representation to `Felt252Wrapper`
 - feat(rpc/trace_api): add `trace_block_transaction`
 - chore(db): changed the way hashes are encoded
-<<<<<<< HEAD
+- ci: add gomu gomu no gatling perfomrance test
 - feat(runtime): moved StarkEvents from Substrate events to runtime storage
-=======
-- ci: add gomu gomu no gatling perfomrance test
->>>>>>> eae831a2
 
 ## v0.7.0
 
