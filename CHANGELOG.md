--- conflicted
+++ resolved
@@ -2,11 +2,8 @@
 
 ## Next release
 
-<<<<<<< HEAD
 - ci: add coverage
-=======
 - fix: use specific commit for avail and celestia
->>>>>>> 0dfe2c43
 - fix: change dep of rustdoc on push
 - feat: modify the hash_bytes functions in `poseidon` and `pedersen` for dynamic
   data length
