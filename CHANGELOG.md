--- conflicted
+++ resolved
@@ -2,13 +2,10 @@
 
 ## Next release
 
-<<<<<<< HEAD
 - fix: use specific commit for avail
-=======
 - fix: change dep of rustdoc on push
 - feat: modify the hash_bytes functions in `poseidon` and `pedersen` for dynamic
   data length
->>>>>>> b7477966
 - chore: add real class hash values for genesis config
 - feat: unification of the DA interface
 - feat: use resolver 2 for cargo in the workspace
