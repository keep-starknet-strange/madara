# Madara Changelog

## Next release

## v0.1.0

<<<<<<< HEAD
- feat: refactor flags on tests
- feat: fetch config files from gh repo
- refactor: remove config files from the code
=======
- ci: stop closing stale issues
- ci: reactivate changelog enforcement
>>>>>>> ba4dc3da
- cli: change dev flag behaviour and created alias for base and madara path
- configs: fix genesis.json refs to link the config folder
- ci: downgraded windows runner to windows-latest
- ci: added windows binaries build and upload the binaries to the release page
- ci: add `CHANGELOG.md` and enforce it is edited for each PR on `main`
- fix: removed `madara_runtime` as a dependency in the client crates and make
  errors more expressive
- fix: state root bug fix where the tree was stored in runtime _before_ being
  committed
- feat: add a `genesis_loader` for the node and mocking
- feat: add `madara_tsukuyomi` as a submodule
- branding: use new logo in the README<|MERGE_RESOLUTION|>--- conflicted
+++ resolved
@@ -4,14 +4,11 @@
 
 ## v0.1.0
 
-<<<<<<< HEAD
 - feat: refactor flags on tests
 - feat: fetch config files from gh repo
 - refactor: remove config files from the code
-=======
 - ci: stop closing stale issues
 - ci: reactivate changelog enforcement
->>>>>>> ba4dc3da
 - cli: change dev flag behaviour and created alias for base and madara path
 - configs: fix genesis.json refs to link the config folder
 - ci: downgraded windows runner to windows-latest
