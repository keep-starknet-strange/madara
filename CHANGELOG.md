# Madara Changelog

## Next release

<<<<<<< HEAD
- fix: txn hash calculation and refactor
=======
- fix: starknet_call errs if contract nonexistent
- fix: txn hash calculation and refactor
- chore: remove all da/settlement related code
- fix: re-execute txs instead of simulating for txn receipts
>>>>>>> 674c97ba
- chore: rebase on latest blockifier
- refactoring : Removed Redundant logs in madara
- fix: transaction receipt fails for txs in the middle of a block
- chore: add makefile for developer experience improvements and cleanup
- fix: fix cargo-lint issues
- feat: added chain-id to the GenesisConfig in pallet-starknet
- fix(node): fix genesis hash inconsistency
- feat (pallet): add tests for storage reversal on transaction revert
- feat: add prometheus metrics for mapping worker
- Fix(node): Fix creating a local testnet with multiple nodes fails using only
  cli flags
- dev: change `Vec::new` to `Vec::with_capacity` where possible.
- chore(rpc): clean trace api
- feat(rpc): added state diff real value in trace api
- chore: update cairo-vm commit and update gas per op
- refactor(rpc): use single arc instance of starknet rpc
- build: remove patch on `ring-vrf` dependecy
- ci: use `production` profile binary in the workflows
- feat(rpc): support for pending state
- test(rpc): disable state_diff tests
- feat(rpc): add tests for estimateMessageFee RPC call
- refacto: rename braavos call aggregator contract
- fix: updating outdated links to external resources in documentation
- feat(client/data-availability): implement custom error handling
- fix: get_block_by_block_hash then default rather than error
- feat(rpc): added `get_state_update` real values from DA db
- feat: add transparent representation to `Felt252Wrapper`
- feat(rpc/trace_api): add `trace_block_transaction`
- chore(db): changed the way hashes are encoded
- refacto: reusable Eth client config for settlement/DA/other tasks
- ci: add gomu gomu no gatling perfomrance test
- feat(runtime): moved StarkEvents from Substrate events to runtime storage
- feat(node): validate declare txs against local Sierra class in block import
  queue
- feat(runtime): moved StarkEvents from Substrate
- feat(rpc/trace_api): add `trace_transaction`
- fix(docker): fix dockerfile for `madara-node`
- feat: Remove generic hasher from block hash computation

## v0.7.0

- fix: fixing build breakage for celestia/avail
- chore: release v0.7.0
- refacto: remove abusive `TryInto` impl
- dev: optimize tx trace creation
- dev: make Madara std compatible
- dev: check that class exist before using it in BuildGenesisConfig
- CI: fix taplo version
- chore: add cache usage for `getEvents` and `getTransactionReceipt`
- fix: cairo1 contracts should be identified by their sierra class hash
- fix(cli): repair broken cli for da conf
- feat(client): on `add_declare_transaction` store sierra contract classes in
  the madara backend
- chore: use struct error in client/db
- fix: don't ignore Sierra to CASM mapping in genesis config
- refacto: early exit txs fee estimation when one fails
- dev: fix linter warning in README.md
- fix: remove waiting loop from `getTxReceipt`
- feat: types in `mp-transactions` impl a method to get their version
- feat: make L1 gas price a `const` of the `RuntimeConfig`
- fix: broken class hashes and contracts in genesis
- refactor: rename LAST_SYNCED_L1_BLOCK to be more clear
- chore: add headers to da calldata, fix eth da in sovereign mode
- refacto(simulate_tx): move logic to the client
- chore: added ca-certificate in DockerFile for SSL related issues
- chore(primitives/commitment): remove crate
- chore(primitives/block/header): remove starknet-trie dependent fields
- refacto(primitives/db): add a temporary way to get a fake global state root
- chore: feature flags for avail and celestia DA
- feat(rpc): added support for v0.5.1 JSON-RPC specs
- feat(rpc): added ordered messages/events in trace fields
- feat(rpc): support for starknet.rs v0.5.1 version
- feat(rpc): added execution resources in trace fields
- feat(rpc): added state diff field in trace fields
- refactor: removed benchmarking folder and traces of CI pipeline
- fix: decouple is_query into is_query and offset_version
- feat: add sierra to casm class hash mapping to genesis assets
- chore: remove ArgentMulticall from genesis assets
- feat: remove `seq_addr_updated` from `GenesisData`
- chore: added prometheus metrics for da layer
- chore: bump celestia rpc crate version
- fix(DA): run the proof first then the state update
- fix: `prove_current_block` is called after `update_state`
- ci: add foundry ci task to push workflow
- fix: first tx for non deployed account is valid
- fix: incorrect base url for fetching config
- feat: add predeployed accounts to genesis state
- feat(rpc): Added starknet_simulateTransactions
- fix: Change serialization of bitvec to &[u8] in merkle tree to avoid memory
  uninitialized
- chore: change SCARB config version for foundry CI
- feat(da): update da calldata encoding to v0.11.0 spec, da conf examples, da
  conf flag, da-tests in CI
- refactor: use `map` in `estimate_fee` to stop computation on error
- fix(node/commands): md5 are also checked when running setup --from-local
- feat(data-availability): extend eth config with poll interval
- fix(snos-output): expose snos codec, remove unused `get_starknet_messages`
  runtime method, and unnecessary mp-snos-output dependencies
- feat(program-hash): add new pallet constant for Starknet OS progam hash;
  expose runtime getter method; add dedicated crate to manage versions
- feat(runtime): expose fee token address getter method
- feat(settlement): run client thread responsible for pushing state updates and
  messaging on Ethereum
- feat(settlement): starknet core contract tests with anvil sandbox
- fix(rpc-test): incorrect node url
- feat(settlement): e2e test with Madara node settling on Ethereum contract
- refactor: use `map` in `estimate_fee` to stop computation on error
- fix: `tempdir` crate has been deprecated; use `tempfile` instead
- dev: add avail and celestia crates behind a feature flag
- dev: replace md5 with sha3_256 hash function
- feat: fixing getNonce Rpc Call and adding a new test
- refactor: use Zaun crate for Starknet core contract bindings
- refactor: use Anvil sandbox from Zaun crate
- feat(rpc) : estimateMessageFee RPC call implementation

## v0.6.0

- chore: release v0.6.0
- refacto: substrate/starknet names in rpc library
- feat(rpc): Added starknet_getTransactionStatus and removed
  starknet_pendingTransactions
- feat(rpc): add starknet_specVersion rpc + added test for future support
- docs: Added v0.6.0-rc5 documentation above the rpc method functions
- dev(deps): bump starknet rs, use Eq for EmmitedEvents comparaison
- test(rust-rpc-test): use undeclared contracts for declare transactions testing
- build: update blockifier, fix divergent substrat block hash
- chore: remove tests that run in wasm and native, only wasm from now
- chore: split StarknetRpcApi trait in two, like in openRPC specs
- refacto: move starknet runtime api in it's own crate
- chore: update README.md and getting-started.md
- chore: remove crates that have been copy-pasted from plkdtSDK
- feat(rpc): return deployed contract address and actual fee in transaction
  receipt
- fix: Wait for 1 minute for transaction to be processed in
  get_transaction_receipt rpc
- ci: Fix starknet foundry sncast not found
- fix: Ensure transaction checks are compatible with starknet-rs
- ci: Run Starknet Foundry tests against Madara RPC
- fix: add name, symbol and decimals to fee token storage
- fix: dependencies for dockerfile and binaries
- docs: add translation of madara beast article to spanish
- chore: update starknet-js version in faucet-setup docs
- dev(compilation): add incremental compilation
- feat(rpc): add support for bulk estimate fee
- feat: add argent multicall contract to genesis
- chore(data-availability): update avail-subxt to version 0.4.0
- fix(ci): setup should fetch files from local config
- chore: deprecate `madara-app` and `madara-dev-explorer` modules
- chore(data-availability-avail): implement fire and forget, and add ws
  reconnection logic
- chore: update `polkadot-sdk` to `release-polkadot-v1.3.0`
- feat: fallback default file for DA and Settlement configuration files

## v0.5.0

- chore: release v0.5.0
- test: add transaction pool logic unit tests
- feat(client): spawn a task that listen to storage changes and build the
  resulting commiment state diff for each block
- dev(StarknetRPC): log error received from node before mapping to
  InternalServerError
- fix: change 'nonce too high' to log in debug instead of info
- chore: update deps, vm ressource fee cost are now FixedU128, and stored in an
  hashmap
- ci: change jobs order in the workflow
- ci: run integrations tests in the same runner as build
- ci: replace ci cache with rust-cache
- fix(transactions): remove `nonce` field from InvokeV0 tx
- feat(transactions): don't enforce ordering in validate_unsigned for invokeV0
- test(pallet): add function to get braavos hash
- fix: event commitment documentation typo
- ci: added testing key generation in the ci
- fix(starknet-rpc-test): init one request client per runtime
- test: validate Nonce for unsigned user txs
- fix: fixed declare V0 placeholder with the hash of an empty list of felts
- feat(cli): `run` is the by default command when running the `madara` bin
- refacto(cli): `run` and `setup` commands are defined in their own files
- refacto(cli): `run.testnet` argument removed in favor of the substrate native
  `chain` arg
- feat(cli): `run.fetch_chain_spec` argument removed in favor of the substrate
  native `chain` arg
- feat(cli): `setup` require a source file, either from an url or a path on the
  local filesystem
- chore(cli): use `Url`, `Path` and `PathBuf` types rather than `String`
- refacto(cli): moved the pallet/chain_spec/utils methods to the node crate
- feat(cli): `madara_path` arg has been remove, we use the substrate native
  `base_path` arg instead
- feat(cli): sharingan chain specs are loaded during the compilation, not
  downloaded from github
- refacto(pallet/starknet): `GenesisLoader` refactored as `GenesisData` + a
  `base_path` field
- feat(cli): for `run` param `--dev` now imply `--tmp`, as it is in substrate
- test(starknet-rpc-test): run all tests against a single madara node
- fix(service): confusing message when node starts (output the actual sealing
  method being used)
- refactor(sealing): how the sealing mode is passed into runtime
- feat(sealing): finalization for instant sealing
- test(starknet-js-test): run basic starknetjs compatibility tests again the
  madara node
- feat(cache-option): add an option to enable aggressive caching in command-line
  parameters

## v0.4.0

- chore: release v0.4.0
- feat: better management of custom configurations for genesis assets
- feat: use actual vm resource costs
- fix: add setup and run for rpc tests
- fix: fix clap for run command
- fix: add `madara_path` flag for setup command
- fix: add official references to configs files
- fix: cargo update and `main` branch prettier fix
- fix: fix sharingan chain spec
- fix: update madara infra to main branch
- fix: update `Cargo.lock`
- fix: rpc test failing
- refactor: exported chain id constant in mp-chain-id crate and added one for
  SN_MAIN
- ci: disable pr close workflow
- ci: add ci verification for detecting genesis changes and config hashes
- test: add e2e test for `estimate_fee`

## v0.3.0

- chore: release v0.3.0
- chore: big transaction type refactoring
- chore: split `primitives` crates into multiple smaller crates
- chore: improve logging about transaction when nonce is too high
- chore: add real class hash values for genesis config
- fix: use specific commit for avail and celestia
- fix: change dep of rustdoc on push
- fix: initial_gas set to max_fee and fixed fee not being charged when max_fee=0
- fix: correct value of compiled_class_hash in RPCTransaction
- fix: std feature import in transactions crate
- fix: replace all calls to `transmute` by calls `from_raw_parts`
- fix: estimate_fee should make sure all transaction have a version being
  2^128 + 1 or 2^128+2 depending on the tx type
- feat: modify the hash_bytes functions in `poseidon` and `pedersen` for dynamic
  data length
- feat: print development accounts at node startup
- feat: unification of the DA interface
- feat: bump starknet-core to 0.6.0 and remove InvokeV0
- feat: use resolver 2 for cargo in the workspace
- feat: impl tx execution and verification as traits
- perf: reduce the amount of data stored in the runtime and use the Substrate
  block to as source of data in the client
- perf: use perfect hash function in calculate_l1_gas_by_vm_usage
- build: restructure code for rust latest version
- build: bump rustc nightly version to 1.74 date
- buid: add rust-analyzer to toolchain components
- ci: scope cache by branch and add cache cleanup
- ci: increase threshold for codecov to 1%
- test: add `starknet-rpc-test` crate to the workspace
- test: add test to check tx signed by OZ account can be signed with Argent pk
- buid: add rust-analyzer to toolchain components
- ci: increase threshold for codecov to 1%
- replace all calls to `transmute` by calls `from_raw_parts`
- big transaction type refactoring
- impl tx execution and verification as traits
- reduce the amount of data stored in the runtime and use the Substrate block to
  as source of data in the client
- perf: use perfect hash function in calculate_l1_gas_by_vm_usage
- chore: add tests for tx hashing
- split `primitives` crates into multiple smaller crates
- fix: std feature import in transactions crate
- chore: improve logging about transaction when nonce is too high
- fix: rpc tests and background node run
- test: add tests for simulate tx offset
- test: add tests for tx hashing
- fix: bring back messages in transaction receipts
- feat: starknet os program output primitive

## v0.2.0

- add-contributors: `0xAsten`, `m-kus`, `joaopereira12`, `kasteph`
- ci: add verification if build-spec is working
- ci: added wasm to test
- ci: disable benchmark for pushes and pr's
- ci: fix docker and binaries build
- ci: don't enforce changelog on PR's with label `dependencies`
- doc: added translation of madara beast article.md to portuguese and russian
- doc: app chain template added in README
- fix: RPC getClassAt cairo legacy program code encoding
- fix: build-spec not working by setting the madara-path always and fetching
  relevant files
- fix: events are emitted in correct sequential order
- fix: expected event idx in continuation tokens in test responses
- fix: update RPC URL to use localhost instead of 0.0.0.0 in hurl.config file
- fix: update the default port for running Madara locally in getting-started.md
  file from 9933 to 9944.
- fix: replace the 0 initial gas value with u128::MAX because view call
  entrypoints were failing
- chore: remove global state root
- chore: cairo-contracts compilation scripts & docs are updated, cairo_0
  contracts recompiled
- chore: rebase of core deps and 0.12.1

## v0.1.0

- ci: rm codespell task and rm .codespellignore
- feat: refactor flags on tests
- feat: fetch config files from gh repo
- refactor: remove config files from the code
- ci: stop closing stale issues
- ci: reactivate changelog enforcement
- cli: change dev flag behaviour and created alias for base and madara path
- configs: fix genesis.json refs to link the config folder
- ci: downgraded windows runner to windows-latest
- ci: added windows binaries build and upload the binaries to the release page
- ci: add `CHANGELOG.md` and enforce it is edited for each PR on `main`
- fix: removed `madara_runtime` as a dependency in the client crates and make
  errors more expressive
- fix: state root bug fix where the tree was stored in runtime _before_ being
  committed
- feat: add a `genesis_loader` for the node and mocking
- feat: add `madara_tsukuyomi` as a submodule
- branding: use new logo in the README
- dev: Get the block status from the actual block in get_block_with_tx_hashes
- fix: l1-l2 messaging
- dev : clean contracts and compiled files
- fix: add from_address in calldata of l1 message
- test: add starkgate related testcase<|MERGE_RESOLUTION|>--- conflicted
+++ resolved
@@ -2,14 +2,10 @@
 
 ## Next release
 
-<<<<<<< HEAD
-- fix: txn hash calculation and refactor
-=======
 - fix: starknet_call errs if contract nonexistent
 - fix: txn hash calculation and refactor
 - chore: remove all da/settlement related code
 - fix: re-execute txs instead of simulating for txn receipts
->>>>>>> 674c97ba
 - chore: rebase on latest blockifier
 - refactoring : Removed Redundant logs in madara
 - fix: transaction receipt fails for txs in the middle of a block
