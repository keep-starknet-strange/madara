# Madara Changelog

## Next release

<<<<<<< HEAD
- docs: Added v0.6.0-rc5 documentation above the rpc method functions
=======
- dev(deps): bump starknet rs
>>>>>>> e9d77e31
- test(rust-rpc-test): use undeclared contracts for declare transactions testing
- build: update blockifier, fix divergent substrat block hash
- chore: remove tests that run in wasm and native, only wasm from now
- chore: split StarknetRpcApi trait in two, like in openRPC specs
- refacto: move starknet runtime api in it's own crate
- chore: update README.md and getting-started.md
- chore: remove crates that have been copy-pasted from plkdtSDK
- feat(rpc): return deployed contract address and actual fee in transaction
  receipt
- fix: Wait for 1 minute for transaction to be processed in
  get_transaction_receipt rpc
- ci: Fix starknet foundry sncast not found
- fix: Ensure transaction checks are compatible with starknet-rs
- ci: Run Starknet Foundry tests against Madara RPC
- fix: add name, symbol and decimals to fee token storage
- fix: dependencies for dockerfile and binaries
- docs: add translation of madara beast article to spanish
- chore: update starknet-js version in faucet-setup docs
- dev(compilation): add incremental compilation
- feat(rpc): add support for bulk estimate fee
- feat: add argent multicall contract to genesis
- chore(data-availability): update avail-subxt to version 0.4.0
- fix(ci): setup should fetch files from local config
- chore: deprecate `madara-app` and `madara-dev-explorer` modules
- chore(data-availability-avail): implement fire and forget, and add ws
  reconnection logic
- chore: update `polkadot-sdk` to `release-polkadot-v1.3.0`

## v0.5.0

- chore: release v0.5.0
- test: add transaction pool logic unit tests
- feat(client): spawn a task that listen to storage changes and build the
  resulting commiment state diff for each block
- dev(StarknetRPC): log error received from node before mapping to
  InternalServerError
- fix: change 'nonce too high' to log in debug instead of info
- chore: update deps, vm ressource fee cost are now FixedU128, and stored in an
  hashmap
- ci: change jobs order in the workflow
- ci: run integrations tests in the same runner as build
- ci: replace ci cache with rust-cache
- fix(transactions): remove `nonce` field from InvokeV0 tx
- feat(transactions): don't enforce ordering in validate_unsigned for invokeV0
- test(pallet): add function to get braavos hash
- fix: event commitment documentation typo
- ci: added testing key generation in the ci
- fix(starknet-rpc-test): init one request client per runtime
- test: validate Nonce for unsigned user txs
- fix: fixed declare V0 placeholder with the hash of an empty list of felts
- feat(cli): `run` is the by default command when running the `madara` bin
- refacto(cli): `run` and `setup` commands are defined in their own files
- refacto(cli): `run.testnet` argument removed in favor of the substrate native
  `chain` arg
- feat(cli): `run.fetch_chain_spec` argument removed in favor of the substrate
  native `chain` arg
- feat(cli): `setup` require a source file, either from an url or a path on the
  local filesystem
- chore(cli): use `Url`, `Path` and `PathBuf` types rather than `String`
- refacto(cli): moved the pallet/chain_spec/utils methods to the node crate
- feat(cli): `madara_path` arg has been remove, we use the substrate native
  `base_path` arg instead
- feat(cli): sharingan chain specs are loaded during the compilation, not
  downloaded from github
- refacto(pallet/starknet): `GenesisLoader` refactored as `GenesisData` + a
  `base_path` field
- feat(cli): for `run` param `--dev` now imply `--tmp`, as it is in substrate
- test(starknet-rpc-test): run all tests against a single madara node
- fix(service): confusing message when node starts (output the actual sealing
  method being used)
- refactor(sealing): how the sealing mode is passed into runtime
- feat(sealing): finalization for instant sealing
- test(starknet-js-test): run basic starknetjs compatibility tests again the
  madara node
- feat(cache-option): add an option to enable aggressive caching in command-line
  parameters

## v0.4.0

- chore: release v0.4.0
- feat: better management of custom configurations for genesis assets
- feat: use actual vm resource costs
- fix: add setup and run for rpc tests
- fix: fix clap for run command
- fix: add `madara_path` flag for setup command
- fix: add official references to configs files
- fix: cargo update and `main` branch prettier fix
- fix: fix sharingan chain spec
- fix: update madara infra to main branch
- fix: update `Cargo.lock`
- fix: rpc test failing
- refactor: exported chain id constant in mp-chain-id crate and added one for
  SN_MAIN
- ci: disable pr close workflow
- ci: add ci verification for detecting genesis changes and config hashes
- test: add e2e test for `estimate_fee`

## v0.3.0

- chore: release v0.3.0
- chore: big transaction type refactoring
- chore: split `primitives` crates into multiple smaller crates
- chore: improve logging about transaction when nonce is too high
- chore: add real class hash values for genesis config
- fix: use specific commit for avail and celestia
- fix: change dep of rustdoc on push
- fix: initial_gas set to max_fee and fixed fee not being charged when max_fee=0
- fix: correct value of compiled_class_hash in RPCTransaction
- fix: std feature import in transactions crate
- fix: replace all calls to `transmute` by calls `from_raw_parts`
- fix: estimate_fee should make sure all transaction have a version being
  2^128 + 1 or 2^128+2 depending on the tx type
- feat: modify the hash_bytes functions in `poseidon` and `pedersen` for dynamic
  data length
- feat: print development accounts at node startup
- feat: unification of the DA interface
- feat: bump starknet-core to 0.6.0 and remove InvokeV0
- feat: use resolver 2 for cargo in the workspace
- feat: impl tx execution and verification as traits
- perf: reduce the amount of data stored in the runtime and use the Substrate
  block to as source of data in the client
- perf: use perfect hash function in calculate_l1_gas_by_vm_usage
- build: restructure code for rust latest version
- build: bump rustc nightly version to 1.74 date
- buid: add rust-analyzer to toolchain components
- ci: scope cache by branch and add cache cleanup
- ci: increase threshold for codecov to 1%
- test: add `starknet-rpc-test` crate to the workspace
- test: add test to check tx signed by OZ account can be signed with Argent pk
- buid: add rust-analyzer to toolchain components
- ci: increase threshold for codecov to 1%
- replace all calls to `transmute` by calls `from_raw_parts`
- big transaction type refactoring
- impl tx execution and verification as traits
- reduce the amount of data stored in the runtime and use the Substrate block to
  as source of data in the client
- perf: use perfect hash function in calculate_l1_gas_by_vm_usage
- chore: add tests for tx hashing
- split `primitives` crates into multiple smaller crates
- fix: std feature import in transactions crate
- chore: improve logging about transaction when nonce is too high
- fix: rpc tests and background node run
- test: add tests for simulate tx offset
- test: add tests for tx hashing

## v0.2.0

- add-contributors: `0xAsten`, `m-kus`, `joaopereira12`, `kasteph`
- ci: add verification if build-spec is working
- ci: added wasm to test
- ci: disable benchmark for pushes and pr's
- ci: fix docker and binaries build
- ci: don't enforce changelog on PR's with label `dependencies`
- doc: added translation of madara beast article.md to portuguese and russian
- doc: app chain template added in README
- fix: RPC getClassAt cairo legacy program code encoding
- fix: build-spec not working by setting the madara-path always and fetching
  relevant files
- fix: events are emitted in correct sequential order
- fix: expected event idx in continuation tokens in test responses
- fix: update RPC URL to use localhost instead of 0.0.0.0 in hurl.config file
- fix: update the default port for running Madara locally in getting-started.md
  file from 9933 to 9944.
- fix: replace the 0 initial gas value with u128::MAX because view call
  entrypoints were failing
- chore: remove global state root
- chore: cairo-contracts compilation scripts & docs are updated, cairo_0
  contracts recompiled
- chore: rebase of core deps and 0.12.1

## v0.1.0

- ci: rm codespell task and rm .codespellignore
- feat: refactor flags on tests
- feat: fetch config files from gh repo
- refactor: remove config files from the code
- ci: stop closing stale issues
- ci: reactivate changelog enforcement
- cli: change dev flag behaviour and created alias for base and madara path
- configs: fix genesis.json refs to link the config folder
- ci: downgraded windows runner to windows-latest
- ci: added windows binaries build and upload the binaries to the release page
- ci: add `CHANGELOG.md` and enforce it is edited for each PR on `main`
- fix: removed `madara_runtime` as a dependency in the client crates and make
  errors more expressive
- fix: state root bug fix where the tree was stored in runtime _before_ being
  committed
- feat: add a `genesis_loader` for the node and mocking
- feat: add `madara_tsukuyomi` as a submodule
- branding: use new logo in the README<|MERGE_RESOLUTION|>--- conflicted
+++ resolved
@@ -2,11 +2,8 @@
 
 ## Next release
 
-<<<<<<< HEAD
 - docs: Added v0.6.0-rc5 documentation above the rpc method functions
-=======
-- dev(deps): bump starknet rs
->>>>>>> e9d77e31
+- dev(deps): bump starknet rs, use Eq for EmmitedEvents comparaison
 - test(rust-rpc-test): use undeclared contracts for declare transactions testing
 - build: update blockifier, fix divergent substrat block hash
 - chore: remove tests that run in wasm and native, only wasm from now
