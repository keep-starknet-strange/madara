# Madara Changelog

## Next release

<<<<<<< HEAD
- feat(rpc): Added state diff field in trace fields
=======
- chore: bump celestia rpc crate version
- fix(DA): run the proof first then the state update
- fix: `prove_current_block` is called after `update_state`
>>>>>>> 3ecc4424
- ci: add foundry ci task to push workflow
- fix: first tx for non deployed account is valid
- fix: incorrect base url for fetching config
- feat: add predeployed accounts to genesis state
- feat(rpc): Added starknet_simulateTransactions
- fix: Change serialization of bitvec to &[u8] in merkle tree to avoid memory
  uninitialized
- chore: change SCARB config version for foundry CI
- feat(da): update da calldata encoding to v0.11.0 spec, da conf examples, da
  conf flag, da-tests in CI
- refactor: use `map` in `estimate_fee` to stop computation on error
- fix(node/commands): md5 are also checked when running setup --from-local
- feat(data-availability): extend eth config with poll interval
- fix(snos-output): expose snos codec, remove unused `get_starknet_messages`
  runtime method, and unnecessary mp-snos-output dependencies
- feat(program-hash): add new pallet constant for Starknet OS progam hash;
  expose runtime getter method; add dedicated crate to manage versions
- feat(runtime): expose fee token address getter method
- feat(settlement): run client thread responsible for pushing state updates and
  messaging on Ethereum
- feat(settlement): starknet core contract tests with anvil sandbox
- fix(rpc-test): incorrect node url
- feat(settlement): e2e test with Madara node settling on Ethereum contract
- refactor: use `map` in `estimate_fee` to stop computation on error
- fix: `tempdir` crate has been deprecated; use `tempfile` instead

## v0.6.0

- chore: release v0.6.0
- refacto: substrate/starknet names in rpc library
- feat(rpc): Added starknet_getTransactionStatus and removed
  starknet_pendingTransactions
- feat(rpc): add starknet_specVersion rpc + added test for future support
- docs: Added v0.6.0-rc5 documentation above the rpc method functions
- dev(deps): bump starknet rs, use Eq for EmmitedEvents comparaison
- test(rust-rpc-test): use undeclared contracts for declare transactions testing
- build: update blockifier, fix divergent substrat block hash
- chore: remove tests that run in wasm and native, only wasm from now
- chore: split StarknetRpcApi trait in two, like in openRPC specs
- refacto: move starknet runtime api in it's own crate
- chore: update README.md and getting-started.md
- chore: remove crates that have been copy-pasted from plkdtSDK
- feat(rpc): return deployed contract address and actual fee in transaction
  receipt
- fix: Wait for 1 minute for transaction to be processed in
  get_transaction_receipt rpc
- ci: Fix starknet foundry sncast not found
- fix: Ensure transaction checks are compatible with starknet-rs
- ci: Run Starknet Foundry tests against Madara RPC
- fix: add name, symbol and decimals to fee token storage
- fix: dependencies for dockerfile and binaries
- docs: add translation of madara beast article to spanish
- chore: update starknet-js version in faucet-setup docs
- dev(compilation): add incremental compilation
- feat(rpc): add support for bulk estimate fee
- feat: add argent multicall contract to genesis
- chore(data-availability): update avail-subxt to version 0.4.0
- fix(ci): setup should fetch files from local config
- chore: deprecate `madara-app` and `madara-dev-explorer` modules
- chore(data-availability-avail): implement fire and forget, and add ws
  reconnection logic
- chore: update `polkadot-sdk` to `release-polkadot-v1.3.0`

## v0.5.0

- chore: release v0.5.0
- test: add transaction pool logic unit tests
- feat(client): spawn a task that listen to storage changes and build the
  resulting commiment state diff for each block
- dev(StarknetRPC): log error received from node before mapping to
  InternalServerError
- fix: change 'nonce too high' to log in debug instead of info
- chore: update deps, vm ressource fee cost are now FixedU128, and stored in an
  hashmap
- ci: change jobs order in the workflow
- ci: run integrations tests in the same runner as build
- ci: replace ci cache with rust-cache
- fix(transactions): remove `nonce` field from InvokeV0 tx
- feat(transactions): don't enforce ordering in validate_unsigned for invokeV0
- test(pallet): add function to get braavos hash
- fix: event commitment documentation typo
- ci: added testing key generation in the ci
- fix(starknet-rpc-test): init one request client per runtime
- test: validate Nonce for unsigned user txs
- fix: fixed declare V0 placeholder with the hash of an empty list of felts
- feat(cli): `run` is the by default command when running the `madara` bin
- refacto(cli): `run` and `setup` commands are defined in their own files
- refacto(cli): `run.testnet` argument removed in favor of the substrate native
  `chain` arg
- feat(cli): `run.fetch_chain_spec` argument removed in favor of the substrate
  native `chain` arg
- feat(cli): `setup` require a source file, either from an url or a path on the
  local filesystem
- chore(cli): use `Url`, `Path` and `PathBuf` types rather than `String`
- refacto(cli): moved the pallet/chain_spec/utils methods to the node crate
- feat(cli): `madara_path` arg has been remove, we use the substrate native
  `base_path` arg instead
- feat(cli): sharingan chain specs are loaded during the compilation, not
  downloaded from github
- refacto(pallet/starknet): `GenesisLoader` refactored as `GenesisData` + a
  `base_path` field
- feat(cli): for `run` param `--dev` now imply `--tmp`, as it is in substrate
- test(starknet-rpc-test): run all tests against a single madara node
- fix(service): confusing message when node starts (output the actual sealing
  method being used)
- refactor(sealing): how the sealing mode is passed into runtime
- feat(sealing): finalization for instant sealing
- test(starknet-js-test): run basic starknetjs compatibility tests again the
  madara node
- feat(cache-option): add an option to enable aggressive caching in command-line
  parameters

## v0.4.0

- chore: release v0.4.0
- feat: better management of custom configurations for genesis assets
- feat: use actual vm resource costs
- fix: add setup and run for rpc tests
- fix: fix clap for run command
- fix: add `madara_path` flag for setup command
- fix: add official references to configs files
- fix: cargo update and `main` branch prettier fix
- fix: fix sharingan chain spec
- fix: update madara infra to main branch
- fix: update `Cargo.lock`
- fix: rpc test failing
- refactor: exported chain id constant in mp-chain-id crate and added one for
  SN_MAIN
- ci: disable pr close workflow
- ci: add ci verification for detecting genesis changes and config hashes
- test: add e2e test for `estimate_fee`

## v0.3.0

- chore: release v0.3.0
- chore: big transaction type refactoring
- chore: split `primitives` crates into multiple smaller crates
- chore: improve logging about transaction when nonce is too high
- chore: add real class hash values for genesis config
- fix: use specific commit for avail and celestia
- fix: change dep of rustdoc on push
- fix: initial_gas set to max_fee and fixed fee not being charged when max_fee=0
- fix: correct value of compiled_class_hash in RPCTransaction
- fix: std feature import in transactions crate
- fix: replace all calls to `transmute` by calls `from_raw_parts`
- fix: estimate_fee should make sure all transaction have a version being
  2^128 + 1 or 2^128+2 depending on the tx type
- feat: modify the hash_bytes functions in `poseidon` and `pedersen` for dynamic
  data length
- feat: print development accounts at node startup
- feat: unification of the DA interface
- feat: bump starknet-core to 0.6.0 and remove InvokeV0
- feat: use resolver 2 for cargo in the workspace
- feat: impl tx execution and verification as traits
- perf: reduce the amount of data stored in the runtime and use the Substrate
  block to as source of data in the client
- perf: use perfect hash function in calculate_l1_gas_by_vm_usage
- build: restructure code for rust latest version
- build: bump rustc nightly version to 1.74 date
- buid: add rust-analyzer to toolchain components
- ci: scope cache by branch and add cache cleanup
- ci: increase threshold for codecov to 1%
- test: add `starknet-rpc-test` crate to the workspace
- test: add test to check tx signed by OZ account can be signed with Argent pk
- buid: add rust-analyzer to toolchain components
- ci: increase threshold for codecov to 1%
- replace all calls to `transmute` by calls `from_raw_parts`
- big transaction type refactoring
- impl tx execution and verification as traits
- reduce the amount of data stored in the runtime and use the Substrate block to
  as source of data in the client
- perf: use perfect hash function in calculate_l1_gas_by_vm_usage
- chore: add tests for tx hashing
- split `primitives` crates into multiple smaller crates
- fix: std feature import in transactions crate
- chore: improve logging about transaction when nonce is too high
- fix: rpc tests and background node run
- test: add tests for simulate tx offset
- test: add tests for tx hashing
- fix: bring back messages in transaction receipts
- feat: starknet os program output primitive

## v0.2.0

- add-contributors: `0xAsten`, `m-kus`, `joaopereira12`, `kasteph`
- ci: add verification if build-spec is working
- ci: added wasm to test
- ci: disable benchmark for pushes and pr's
- ci: fix docker and binaries build
- ci: don't enforce changelog on PR's with label `dependencies`
- doc: added translation of madara beast article.md to portuguese and russian
- doc: app chain template added in README
- fix: RPC getClassAt cairo legacy program code encoding
- fix: build-spec not working by setting the madara-path always and fetching
  relevant files
- fix: events are emitted in correct sequential order
- fix: expected event idx in continuation tokens in test responses
- fix: update RPC URL to use localhost instead of 0.0.0.0 in hurl.config file
- fix: update the default port for running Madara locally in getting-started.md
  file from 9933 to 9944.
- fix: replace the 0 initial gas value with u128::MAX because view call
  entrypoints were failing
- chore: remove global state root
- chore: cairo-contracts compilation scripts & docs are updated, cairo_0
  contracts recompiled
- chore: rebase of core deps and 0.12.1

## v0.1.0

- ci: rm codespell task and rm .codespellignore
- feat: refactor flags on tests
- feat: fetch config files from gh repo
- refactor: remove config files from the code
- ci: stop closing stale issues
- ci: reactivate changelog enforcement
- cli: change dev flag behaviour and created alias for base and madara path
- configs: fix genesis.json refs to link the config folder
- ci: downgraded windows runner to windows-latest
- ci: added windows binaries build and upload the binaries to the release page
- ci: add `CHANGELOG.md` and enforce it is edited for each PR on `main`
- fix: removed `madara_runtime` as a dependency in the client crates and make
  errors more expressive
- fix: state root bug fix where the tree was stored in runtime _before_ being
  committed
- feat: add a `genesis_loader` for the node and mocking
- feat: add `madara_tsukuyomi` as a submodule
- branding: use new logo in the README<|MERGE_RESOLUTION|>--- conflicted
+++ resolved
@@ -2,13 +2,10 @@
 
 ## Next release
 
-<<<<<<< HEAD
 - feat(rpc): Added state diff field in trace fields
-=======
 - chore: bump celestia rpc crate version
 - fix(DA): run the proof first then the state update
 - fix: `prove_current_block` is called after `update_state`
->>>>>>> 3ecc4424
 - ci: add foundry ci task to push workflow
 - fix: first tx for non deployed account is valid
 - fix: incorrect base url for fetching config
