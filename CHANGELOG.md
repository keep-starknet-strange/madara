--- conflicted
+++ resolved
@@ -2,14 +2,12 @@
 
 ## Next release
 
-<<<<<<< HEAD
 - docs: added translation of madara beast article.md to portuguese
-=======
+
 ## v0.1.0
 
 - ci: stop closing stale issues
 - ci: reactivate changelog enforcement
->>>>>>> 22a2298a
 - cli: change dev flag behaviour and created alias for base and madara path
 - configs: fix genesis.json refs to link the config folder
 - ci: downgraded windows runner to windows-latest
