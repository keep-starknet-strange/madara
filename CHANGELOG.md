--- conflicted
+++ resolved
@@ -2,13 +2,10 @@
 
 ## Next release
 
-<<<<<<< HEAD
 - feat(rpc) implemented v0.5.1 missing fields + bumped starknet.rs to match them
 - fix: Change seliazation of bitvec to &[u8] in merkle tree to avoid memory
-=======
 - fix: first tx for non deployed account is valid
 - fix: incorrect base url for fetching config
->>>>>>> 2e3d93cf
 - feat: add predeployed accounts to genesis state
 - feat(rpc): Added starknet_simulateTransactions
 - fix: Change serialization of bitvec to &[u8] in merkle tree to avoid memory
