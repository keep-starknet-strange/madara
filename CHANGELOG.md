# Madara Changelog

## Next release

<<<<<<< HEAD
- ci: replace ci cache with rust-cache
=======
- fix(transactions): remove `nonce` field from InvokeV0 tx
- feat(transactions): don't enforce ordering in validate_unsigned for invokeV0
>>>>>>> d9ec4a1e
- test(pallet): add function to get braavos hash
- fix: event commitment documentation typo
- ci: added testing key generation in the ci
- fix(starknet-rpc-test): init one request client per runtime
- test: validate Nonce for unsigned user txs
- fix: fixed declare V0 placeholder with the hash of an empty list of felts
- feat(cli): `run` is the by default command when running the `madara` bin
- refacto(cli): `run` and `setup` commands are defined in their own files
- refacto(cli): `run.testnet` argument removed in favor of the substrate native
  `chain` arg
- feat(cli): `run.fetch_chain_spec` argument removed in favor of the substrate
  native `chain` arg
- feat(cli): `setup` require a source file, either from an url or a path on the
  local filesystem
- chore(cli): use `Url`, `Path` and `PathBuf` types rather than `String`
- refacto(cli): moved the pallet/chain_spec/utils methods to the node crate
- feat(cli): `madara_path` arg has been remove, we use the substrate native
  `base_path` arg instead
- feat(cli): sharingan chain specs are loaded during the compilation, not
  downloaded from github
- refacto(pallet/starknet): `GenesisLoader` refactored as `GenesisData` + a
  `base_path` field
- feat(cli): for `run` param `--dev` now imply `--tmp`, as it is in substrate
- test(starknet-rpc-test): run all tests against a single madara node

## v0.4.0

- chore: release v0.4.0
- feat: better management of custom configurations for genesis assets
- feat: use actual vm resource costs
- fix: add setup and run for rpc tests
- fix: fix clap for run command
- fix: add `madara_path` flag for setup command
- fix: add official references to configs files
- fix: cargo update and `main` branch prettier fix
- fix: fix sharingan chain spec
- fix: update madara infra to main branch
- fix: update `Cargo.lock`
- fix: rpc test failing
- refactor: exported chain id constant in mp-chain-id crate and added one for
  SN_MAIN
- ci: disable pr close workflow
- ci: add ci verification for detecting genesis changes and config hashes
- test: add e2e test for `estimate_fee`

## v0.3.0

- chore: release v0.3.0
- chore: big transaction type refactoring
- chore: split `primitives` crates into multiple smaller crates
- chore: improve logging about transaction when nonce is too high
- chore: add real class hash values for genesis config
- fix: use specific commit for avail and celestia
- fix: change dep of rustdoc on push
- fix: initial_gas set to max_fee and fixed fee not being charged when max_fee=0
- fix: correct value of compiled_class_hash in RPCTransaction
- fix: std feature import in transactions crate
- fix: replace all calls to `transmute` by calls `from_raw_parts`
- fix: estimate_fee should make sure all transaction have a version being
  2^128 + 1 or 2^128+2 depending on the tx type
- feat: modify the hash_bytes functions in `poseidon` and `pedersen` for dynamic
  data length
- feat: print development accounts at node startup
- feat: unification of the DA interface
- feat: bump starknet-core to 0.6.0 and remove InvokeV0
- feat: use resolver 2 for cargo in the workspace
- feat: impl tx execution and verification as traits
- perf: reduce the amount of data stored in the runtime and use the Substrate
  block to as source of data in the client
- perf: use perfect hash function in calculate_l1_gas_by_vm_usage
- build: restructure code for rust latest version
- build: bump rustc nightly version to 1.74 date
- buid: add rust-analyzer to toolchain components
- ci: scope cache by branch and add cache cleanup
- ci: increase threshold for codecov to 1%
- test: add `starknet-rpc-test` crate to the workspace
- test: add test to check tx signed by OZ account can be signed with Argent pk
- buid: add rust-analyzer to toolchain components
- ci: increase threshold for codecov to 1%
- replace all calls to `transmute` by calls `from_raw_parts`
- big transaction type refactoring
- impl tx execution and verification as traits
- reduce the amount of data stored in the runtime and use the Substrate block to
  as source of data in the client
- perf: use perfect hash function in calculate_l1_gas_by_vm_usage
- chore: add tests for tx hashing
- split `primitives` crates into multiple smaller crates
- fix: std feature import in transactions crate
- chore: improve logging about transaction when nonce is too high
- fix: rpc tests and background node run
- test: add tests for simulate tx offset
- test: add tests for tx hashing

## v0.2.0

- add-contributors: `0xAsten`, `m-kus`, `joaopereira12`, `kasteph`
- ci: add verification if build-spec is working
- ci: added wasm to test
- ci: disable benchmark for pushes and pr's
- ci: fix docker and binaries build
- ci: don't enforce changelog on PR's with label `dependencies`
- doc: added translation of madara beast article.md to portuguese and russian
- doc: app chain template added in README
- fix: RPC getClassAt cairo legacy program code encoding
- fix: build-spec not working by setting the madara-path always and fetching
  relevant files
- fix: events are emitted in correct sequential order
- fix: expected event idx in continuation tokens in test responses
- fix: update RPC URL to use localhost instead of 0.0.0.0 in hurl.config file
- fix: update the default port for running Madara locally in getting-started.md
  file from 9933 to 9944.
- fix: replace the 0 initial gas value with u128::MAX because view call
  entrypoints were failing
- chore: remove global state root
- chore: cairo-contracts compilation scripts & docs are updated, cairo_0
  contracts recompiled
- chore: rebase of core deps and 0.12.1

## v0.1.0

- ci: rm codespell task and rm .codespellignore
- feat: refactor flags on tests
- feat: fetch config files from gh repo
- refactor: remove config files from the code
- ci: stop closing stale issues
- ci: reactivate changelog enforcement
- cli: change dev flag behaviour and created alias for base and madara path
- configs: fix genesis.json refs to link the config folder
- ci: downgraded windows runner to windows-latest
- ci: added windows binaries build and upload the binaries to the release page
- ci: add `CHANGELOG.md` and enforce it is edited for each PR on `main`
- fix: removed `madara_runtime` as a dependency in the client crates and make
  errors more expressive
- fix: state root bug fix where the tree was stored in runtime _before_ being
  committed
- feat: add a `genesis_loader` for the node and mocking
- feat: add `madara_tsukuyomi` as a submodule
- branding: use new logo in the README<|MERGE_RESOLUTION|>--- conflicted
+++ resolved
@@ -2,12 +2,9 @@
 
 ## Next release
 
-<<<<<<< HEAD
 - ci: replace ci cache with rust-cache
-=======
 - fix(transactions): remove `nonce` field from InvokeV0 tx
 - feat(transactions): don't enforce ordering in validate_unsigned for invokeV0
->>>>>>> d9ec4a1e
 - test(pallet): add function to get braavos hash
 - fix: event commitment documentation typo
 - ci: added testing key generation in the ci
