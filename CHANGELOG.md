--- conflicted
+++ resolved
@@ -2,11 +2,8 @@
 
 ## Next release
 
-<<<<<<< HEAD
 - feat(client/data-availability): implement custom error handling
-=======
 - feat(rpc): added `get_state_update` real values from DA db
->>>>>>> 7900c0b8
 
 ## v0.7.0
 
