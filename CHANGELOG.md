# Madara Changelog

## Next release

<<<<<<< HEAD
- feat: add prometheus metrics for mapping worker
=======
- dev: change `Vec::new` to `Vec::with_capacity` where possible.
>>>>>>> 241401e9
- chore(rpc): clean trace api
- feat(rpc): added state diff real value in trace api
- chore: update cairo-vm commit and update gas per op
- refactor(rpc): use single arc instance of starknet rpc
- build: remove patch on `ring-vrf` dependecy
- ci: use `production` profile binary in the workflows
- feat(rpc): support for pending state
- test(rpc): disable state_diff tests
- feat(rpc): add tests for estimateMessageFee RPC call
- refacto: rename braavos call aggregator contract
- fix: updating outdated links to external resources in documentation
- feat(client/data-availability): implement custom error handling
- fix: get_block_by_block_hash then default rather than error
- feat(rpc): added `get_state_update` real values from DA db
- feat: add transparent representation to `Felt252Wrapper`
- feat(rpc/trace_api): add `trace_block_transaction`
- chore(db): changed the way hashes are encoded
- refacto: reusable Eth client config for settlement/DA/other tasks
- ci: add gomu gomu no gatling perfomrance test
- feat(runtime): moved StarkEvents from Substrate events to runtime storage

## v0.7.0

- fix: fixing build breakage for celestia/avail
- chore: release v0.7.0
- refacto: remove abusive `TryInto` impl
- dev: optimize tx trace creation
- dev: make Madara std compatible
- dev: check that class exist before using it in BuildGenesisConfig
- CI: fix taplo version
- chore: add cache usage for `getEvents` and `getTransactionReceipt`
- fix: cairo1 contracts should be identified by their sierra class hash
- fix(cli): repair broken cli for da conf
- feat(client): on `add_declare_transaction` store sierra contract classes in
  the madara backend
- chore: use struct error in client/db
- fix: don't ignore Sierra to CASM mapping in genesis config
- refacto: early exit txs fee estimation when one fails
- dev: fix linter warning in README.md
- fix: remove waiting loop from `getTxReceipt`
- feat: types in `mp-transactions` impl a method to get their version
- feat: make L1 gas price a `const` of the `RuntimeConfig`
- fix: broken class hashes and contracts in genesis
- refactor: rename LAST_SYNCED_L1_BLOCK to be more clear
- chore: add headers to da calldata, fix eth da in sovereign mode
- refacto(simulate_tx): move logic to the client
- chore: added ca-certificate in DockerFile for SSL related issues
- chore(primitives/commitment): remove crate
- chore(primitives/block/header): remove starknet-trie dependent fields
- refacto(primitives/db): add a temporary way to get a fake global state root
- chore: feature flags for avail and celestia DA
- feat(rpc): added support for v0.5.1 JSON-RPC specs
- feat(rpc): added ordered messages/events in trace fields
- feat(rpc): support for starknet.rs v0.5.1 version
- feat(rpc): added execution resources in trace fields
- feat(rpc): added state diff field in trace fields
- refactor: removed benchmarking folder and traces of CI pipeline
- fix: decouple is_query into is_query and offset_version
- feat: add sierra to casm class hash mapping to genesis assets
- chore: remove ArgentMulticall from genesis assets
- feat: remove `seq_addr_updated` from `GenesisData`
- chore: added prometheus metrics for da layer
- chore: bump celestia rpc crate version
- fix(DA): run the proof first then the state update
- fix: `prove_current_block` is called after `update_state`
- ci: add foundry ci task to push workflow
- fix: first tx for non deployed account is valid
- fix: incorrect base url for fetching config
- feat: add predeployed accounts to genesis state
- feat(rpc): Added starknet_simulateTransactions
- fix: Change serialization of bitvec to &[u8] in merkle tree to avoid memory
  uninitialized
- chore: change SCARB config version for foundry CI
- feat(da): update da calldata encoding to v0.11.0 spec, da conf examples, da
  conf flag, da-tests in CI
- refactor: use `map` in `estimate_fee` to stop computation on error
- fix(node/commands): md5 are also checked when running setup --from-local
- feat(data-availability): extend eth config with poll interval
- fix(snos-output): expose snos codec, remove unused `get_starknet_messages`
  runtime method, and unnecessary mp-snos-output dependencies
- feat(program-hash): add new pallet constant for Starknet OS progam hash;
  expose runtime getter method; add dedicated crate to manage versions
- feat(runtime): expose fee token address getter method
- feat(settlement): run client thread responsible for pushing state updates and
  messaging on Ethereum
- feat(settlement): starknet core contract tests with anvil sandbox
- fix(rpc-test): incorrect node url
- feat(settlement): e2e test with Madara node settling on Ethereum contract
- refactor: use `map` in `estimate_fee` to stop computation on error
- fix: `tempdir` crate has been deprecated; use `tempfile` instead
- dev: add avail and celestia crates behind a feature flag
- dev: replace md5 with sha3_256 hash function
- feat: fixing getNonce Rpc Call and adding a new test
- refactor: use Zaun crate for Starknet core contract bindings
- refactor: use Anvil sandbox from Zaun crate
- feat(rpc) : estimateMessageFee RPC call implementation

## v0.6.0

- chore: release v0.6.0
- refacto: substrate/starknet names in rpc library
- feat(rpc): Added starknet_getTransactionStatus and removed
  starknet_pendingTransactions
- feat(rpc): add starknet_specVersion rpc + added test for future support
- docs: Added v0.6.0-rc5 documentation above the rpc method functions
- dev(deps): bump starknet rs, use Eq for EmmitedEvents comparaison
- test(rust-rpc-test): use undeclared contracts for declare transactions testing
- build: update blockifier, fix divergent substrat block hash
- chore: remove tests that run in wasm and native, only wasm from now
- chore: split StarknetRpcApi trait in two, like in openRPC specs
- refacto: move starknet runtime api in it's own crate
- chore: update README.md and getting-started.md
- chore: remove crates that have been copy-pasted from plkdtSDK
- feat(rpc): return deployed contract address and actual fee in transaction
  receipt
- fix: Wait for 1 minute for transaction to be processed in
  get_transaction_receipt rpc
- ci: Fix starknet foundry sncast not found
- fix: Ensure transaction checks are compatible with starknet-rs
- ci: Run Starknet Foundry tests against Madara RPC
- fix: add name, symbol and decimals to fee token storage
- fix: dependencies for dockerfile and binaries
- docs: add translation of madara beast article to spanish
- chore: update starknet-js version in faucet-setup docs
- dev(compilation): add incremental compilation
- feat(rpc): add support for bulk estimate fee
- feat: add argent multicall contract to genesis
- chore(data-availability): update avail-subxt to version 0.4.0
- fix(ci): setup should fetch files from local config
- chore: deprecate `madara-app` and `madara-dev-explorer` modules
- chore(data-availability-avail): implement fire and forget, and add ws
  reconnection logic
- chore: update `polkadot-sdk` to `release-polkadot-v1.3.0`
- feat: fallback default file for DA and Settlement configuration files

## v0.5.0

- chore: release v0.5.0
- test: add transaction pool logic unit tests
- feat(client): spawn a task that listen to storage changes and build the
  resulting commiment state diff for each block
- dev(StarknetRPC): log error received from node before mapping to
  InternalServerError
- fix: change 'nonce too high' to log in debug instead of info
- chore: update deps, vm ressource fee cost are now FixedU128, and stored in an
  hashmap
- ci: change jobs order in the workflow
- ci: run integrations tests in the same runner as build
- ci: replace ci cache with rust-cache
- fix(transactions): remove `nonce` field from InvokeV0 tx
- feat(transactions): don't enforce ordering in validate_unsigned for invokeV0
- test(pallet): add function to get braavos hash
- fix: event commitment documentation typo
- ci: added testing key generation in the ci
- fix(starknet-rpc-test): init one request client per runtime
- test: validate Nonce for unsigned user txs
- fix: fixed declare V0 placeholder with the hash of an empty list of felts
- feat(cli): `run` is the by default command when running the `madara` bin
- refacto(cli): `run` and `setup` commands are defined in their own files
- refacto(cli): `run.testnet` argument removed in favor of the substrate native
  `chain` arg
- feat(cli): `run.fetch_chain_spec` argument removed in favor of the substrate
  native `chain` arg
- feat(cli): `setup` require a source file, either from an url or a path on the
  local filesystem
- chore(cli): use `Url`, `Path` and `PathBuf` types rather than `String`
- refacto(cli): moved the pallet/chain_spec/utils methods to the node crate
- feat(cli): `madara_path` arg has been remove, we use the substrate native
  `base_path` arg instead
- feat(cli): sharingan chain specs are loaded during the compilation, not
  downloaded from github
- refacto(pallet/starknet): `GenesisLoader` refactored as `GenesisData` + a
  `base_path` field
- feat(cli): for `run` param `--dev` now imply `--tmp`, as it is in substrate
- test(starknet-rpc-test): run all tests against a single madara node
- fix(service): confusing message when node starts (output the actual sealing
  method being used)
- refactor(sealing): how the sealing mode is passed into runtime
- feat(sealing): finalization for instant sealing
- test(starknet-js-test): run basic starknetjs compatibility tests again the
  madara node
- feat(cache-option): add an option to enable aggressive caching in command-line
  parameters

## v0.4.0

- chore: release v0.4.0
- feat: better management of custom configurations for genesis assets
- feat: use actual vm resource costs
- fix: add setup and run for rpc tests
- fix: fix clap for run command
- fix: add `madara_path` flag for setup command
- fix: add official references to configs files
- fix: cargo update and `main` branch prettier fix
- fix: fix sharingan chain spec
- fix: update madara infra to main branch
- fix: update `Cargo.lock`
- fix: rpc test failing
- refactor: exported chain id constant in mp-chain-id crate and added one for
  SN_MAIN
- ci: disable pr close workflow
- ci: add ci verification for detecting genesis changes and config hashes
- test: add e2e test for `estimate_fee`

## v0.3.0

- chore: release v0.3.0
- chore: big transaction type refactoring
- chore: split `primitives` crates into multiple smaller crates
- chore: improve logging about transaction when nonce is too high
- chore: add real class hash values for genesis config
- fix: use specific commit for avail and celestia
- fix: change dep of rustdoc on push
- fix: initial_gas set to max_fee and fixed fee not being charged when max_fee=0
- fix: correct value of compiled_class_hash in RPCTransaction
- fix: std feature import in transactions crate
- fix: replace all calls to `transmute` by calls `from_raw_parts`
- fix: estimate_fee should make sure all transaction have a version being
  2^128 + 1 or 2^128+2 depending on the tx type
- feat: modify the hash_bytes functions in `poseidon` and `pedersen` for dynamic
  data length
- feat: print development accounts at node startup
- feat: unification of the DA interface
- feat: bump starknet-core to 0.6.0 and remove InvokeV0
- feat: use resolver 2 for cargo in the workspace
- feat: impl tx execution and verification as traits
- perf: reduce the amount of data stored in the runtime and use the Substrate
  block to as source of data in the client
- perf: use perfect hash function in calculate_l1_gas_by_vm_usage
- build: restructure code for rust latest version
- build: bump rustc nightly version to 1.74 date
- buid: add rust-analyzer to toolchain components
- ci: scope cache by branch and add cache cleanup
- ci: increase threshold for codecov to 1%
- test: add `starknet-rpc-test` crate to the workspace
- test: add test to check tx signed by OZ account can be signed with Argent pk
- buid: add rust-analyzer to toolchain components
- ci: increase threshold for codecov to 1%
- replace all calls to `transmute` by calls `from_raw_parts`
- big transaction type refactoring
- impl tx execution and verification as traits
- reduce the amount of data stored in the runtime and use the Substrate block to
  as source of data in the client
- perf: use perfect hash function in calculate_l1_gas_by_vm_usage
- chore: add tests for tx hashing
- split `primitives` crates into multiple smaller crates
- fix: std feature import in transactions crate
- chore: improve logging about transaction when nonce is too high
- fix: rpc tests and background node run
- test: add tests for simulate tx offset
- test: add tests for tx hashing
- fix: bring back messages in transaction receipts
- feat: starknet os program output primitive

## v0.2.0

- add-contributors: `0xAsten`, `m-kus`, `joaopereira12`, `kasteph`
- ci: add verification if build-spec is working
- ci: added wasm to test
- ci: disable benchmark for pushes and pr's
- ci: fix docker and binaries build
- ci: don't enforce changelog on PR's with label `dependencies`
- doc: added translation of madara beast article.md to portuguese and russian
- doc: app chain template added in README
- fix: RPC getClassAt cairo legacy program code encoding
- fix: build-spec not working by setting the madara-path always and fetching
  relevant files
- fix: events are emitted in correct sequential order
- fix: expected event idx in continuation tokens in test responses
- fix: update RPC URL to use localhost instead of 0.0.0.0 in hurl.config file
- fix: update the default port for running Madara locally in getting-started.md
  file from 9933 to 9944.
- fix: replace the 0 initial gas value with u128::MAX because view call
  entrypoints were failing
- chore: remove global state root
- chore: cairo-contracts compilation scripts & docs are updated, cairo_0
  contracts recompiled
- chore: rebase of core deps and 0.12.1

## v0.1.0

- ci: rm codespell task and rm .codespellignore
- feat: refactor flags on tests
- feat: fetch config files from gh repo
- refactor: remove config files from the code
- ci: stop closing stale issues
- ci: reactivate changelog enforcement
- cli: change dev flag behaviour and created alias for base and madara path
- configs: fix genesis.json refs to link the config folder
- ci: downgraded windows runner to windows-latest
- ci: added windows binaries build and upload the binaries to the release page
- ci: add `CHANGELOG.md` and enforce it is edited for each PR on `main`
- fix: removed `madara_runtime` as a dependency in the client crates and make
  errors more expressive
- fix: state root bug fix where the tree was stored in runtime _before_ being
  committed
- feat: add a `genesis_loader` for the node and mocking
- feat: add `madara_tsukuyomi` as a submodule
- branding: use new logo in the README
- dev: Get the block status from the actual block in get_block_with_tx_hashes
- fix: l1-l2 messaging
- dev : clean contracts and compiled files
- fix: add from_address in calldata of l1 message<|MERGE_RESOLUTION|>--- conflicted
+++ resolved
@@ -2,11 +2,8 @@
 
 ## Next release
 
-<<<<<<< HEAD
 - feat: add prometheus metrics for mapping worker
-=======
 - dev: change `Vec::new` to `Vec::with_capacity` where possible.
->>>>>>> 241401e9
 - chore(rpc): clean trace api
 - feat(rpc): added state diff real value in trace api
 - chore: update cairo-vm commit and update gas per op
