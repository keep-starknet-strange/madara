# Madara Changelog

## Next release

<<<<<<< HEAD
- fix: Change seliazation of bitvec to &[u8] in merkle tree to avoid memory uninitialized
=======
## v0.6.0

- chore: release v0.6.0
>>>>>>> 7092047c
- refacto: substrate/starknet names in rpc library
- feat(rpc): Added starknet_getTransactionStatus and removed
  starknet_pendingTransactions
- feat(rpc): add starknet_specVersion rpc + added test for future support
- docs: Added v0.6.0-rc5 documentation above the rpc method functions
- dev(deps): bump starknet rs, use Eq for EmmitedEvents comparaison
- test(rust-rpc-test): use undeclared contracts for declare transactions testing
- build: update blockifier, fix divergent substrat block hash
- chore: remove tests that run in wasm and native, only wasm from now
- chore: split StarknetRpcApi trait in two, like in openRPC specs
- refacto: move starknet runtime api in it's own crate
- chore: update README.md and getting-started.md
- chore: remove crates that have been copy-pasted from plkdtSDK
- feat(rpc): return deployed contract address and actual fee in transaction
  receipt
- fix: Wait for 1 minute for transaction to be processed in
  get_transaction_receipt rpc
- ci: Fix starknet foundry sncast not found
- fix: Ensure transaction checks are compatible with starknet-rs
- ci: Run Starknet Foundry tests against Madara RPC
- fix: add name, symbol and decimals to fee token storage
- fix: dependencies for dockerfile and binaries
- docs: add translation of madara beast article to spanish
- chore: update starknet-js version in faucet-setup docs
- dev(compilation): add incremental compilation
- feat(rpc): add support for bulk estimate fee
- feat: add argent multicall contract to genesis
- chore(data-availability): update avail-subxt to version 0.4.0
- fix(ci): setup should fetch files from local config
- chore: deprecate `madara-app` and `madara-dev-explorer` modules
- chore(data-availability-avail): implement fire and forget, and add ws
  reconnection logic
- chore: update `polkadot-sdk` to `release-polkadot-v1.3.0`

## v0.5.0

- chore: release v0.5.0
- test: add transaction pool logic unit tests
- feat(client): spawn a task that listen to storage changes and build the
  resulting commiment state diff for each block
- dev(StarknetRPC): log error received from node before mapping to
  InternalServerError
- fix: change 'nonce too high' to log in debug instead of info
- chore: update deps, vm ressource fee cost are now FixedU128, and stored in an
  hashmap
- ci: change jobs order in the workflow
- ci: run integrations tests in the same runner as build
- ci: replace ci cache with rust-cache
- fix(transactions): remove `nonce` field from InvokeV0 tx
- feat(transactions): don't enforce ordering in validate_unsigned for invokeV0
- test(pallet): add function to get braavos hash
- fix: event commitment documentation typo
- ci: added testing key generation in the ci
- fix(starknet-rpc-test): init one request client per runtime
- test: validate Nonce for unsigned user txs
- fix: fixed declare V0 placeholder with the hash of an empty list of felts
- feat(cli): `run` is the by default command when running the `madara` bin
- refacto(cli): `run` and `setup` commands are defined in their own files
- refacto(cli): `run.testnet` argument removed in favor of the substrate native
  `chain` arg
- feat(cli): `run.fetch_chain_spec` argument removed in favor of the substrate
  native `chain` arg
- feat(cli): `setup` require a source file, either from an url or a path on the
  local filesystem
- chore(cli): use `Url`, `Path` and `PathBuf` types rather than `String`
- refacto(cli): moved the pallet/chain_spec/utils methods to the node crate
- feat(cli): `madara_path` arg has been remove, we use the substrate native
  `base_path` arg instead
- feat(cli): sharingan chain specs are loaded during the compilation, not
  downloaded from github
- refacto(pallet/starknet): `GenesisLoader` refactored as `GenesisData` + a
  `base_path` field
- feat(cli): for `run` param `--dev` now imply `--tmp`, as it is in substrate
- test(starknet-rpc-test): run all tests against a single madara node
- fix(service): confusing message when node starts (output the actual sealing
  method being used)
- refactor(sealing): how the sealing mode is passed into runtime
- feat(sealing): finalization for instant sealing
- test(starknet-js-test): run basic starknetjs compatibility tests again the
  madara node
- feat(cache-option): add an option to enable aggressive caching in command-line
  parameters

## v0.4.0

- chore: release v0.4.0
- feat: better management of custom configurations for genesis assets
- feat: use actual vm resource costs
- fix: add setup and run for rpc tests
- fix: fix clap for run command
- fix: add `madara_path` flag for setup command
- fix: add official references to configs files
- fix: cargo update and `main` branch prettier fix
- fix: fix sharingan chain spec
- fix: update madara infra to main branch
- fix: update `Cargo.lock`
- fix: rpc test failing
- refactor: exported chain id constant in mp-chain-id crate and added one for
  SN_MAIN
- ci: disable pr close workflow
- ci: add ci verification for detecting genesis changes and config hashes
- test: add e2e test for `estimate_fee`

## v0.3.0

- chore: release v0.3.0
- chore: big transaction type refactoring
- chore: split `primitives` crates into multiple smaller crates
- chore: improve logging about transaction when nonce is too high
- chore: add real class hash values for genesis config
- fix: use specific commit for avail and celestia
- fix: change dep of rustdoc on push
- fix: initial_gas set to max_fee and fixed fee not being charged when max_fee=0
- fix: correct value of compiled_class_hash in RPCTransaction
- fix: std feature import in transactions crate
- fix: replace all calls to `transmute` by calls `from_raw_parts`
- fix: estimate_fee should make sure all transaction have a version being
  2^128 + 1 or 2^128+2 depending on the tx type
- feat: modify the hash_bytes functions in `poseidon` and `pedersen` for dynamic
  data length
- feat: print development accounts at node startup
- feat: unification of the DA interface
- feat: bump starknet-core to 0.6.0 and remove InvokeV0
- feat: use resolver 2 for cargo in the workspace
- feat: impl tx execution and verification as traits
- perf: reduce the amount of data stored in the runtime and use the Substrate
  block to as source of data in the client
- perf: use perfect hash function in calculate_l1_gas_by_vm_usage
- build: restructure code for rust latest version
- build: bump rustc nightly version to 1.74 date
- buid: add rust-analyzer to toolchain components
- ci: scope cache by branch and add cache cleanup
- ci: increase threshold for codecov to 1%
- test: add `starknet-rpc-test` crate to the workspace
- test: add test to check tx signed by OZ account can be signed with Argent pk
- buid: add rust-analyzer to toolchain components
- ci: increase threshold for codecov to 1%
- replace all calls to `transmute` by calls `from_raw_parts`
- big transaction type refactoring
- impl tx execution and verification as traits
- reduce the amount of data stored in the runtime and use the Substrate block to
  as source of data in the client
- perf: use perfect hash function in calculate_l1_gas_by_vm_usage
- chore: add tests for tx hashing
- split `primitives` crates into multiple smaller crates
- fix: std feature import in transactions crate
- chore: improve logging about transaction when nonce is too high
- fix: rpc tests and background node run
- test: add tests for simulate tx offset
- test: add tests for tx hashing

## v0.2.0

- add-contributors: `0xAsten`, `m-kus`, `joaopereira12`, `kasteph`
- ci: add verification if build-spec is working
- ci: added wasm to test
- ci: disable benchmark for pushes and pr's
- ci: fix docker and binaries build
- ci: don't enforce changelog on PR's with label `dependencies`
- doc: added translation of madara beast article.md to portuguese and russian
- doc: app chain template added in README
- fix: RPC getClassAt cairo legacy program code encoding
- fix: build-spec not working by setting the madara-path always and fetching
  relevant files
- fix: events are emitted in correct sequential order
- fix: expected event idx in continuation tokens in test responses
- fix: update RPC URL to use localhost instead of 0.0.0.0 in hurl.config file
- fix: update the default port for running Madara locally in getting-started.md
  file from 9933 to 9944.
- fix: replace the 0 initial gas value with u128::MAX because view call
  entrypoints were failing
- chore: remove global state root
- chore: cairo-contracts compilation scripts & docs are updated, cairo_0
  contracts recompiled
- chore: rebase of core deps and 0.12.1

## v0.1.0

- ci: rm codespell task and rm .codespellignore
- feat: refactor flags on tests
- feat: fetch config files from gh repo
- refactor: remove config files from the code
- ci: stop closing stale issues
- ci: reactivate changelog enforcement
- cli: change dev flag behaviour and created alias for base and madara path
- configs: fix genesis.json refs to link the config folder
- ci: downgraded windows runner to windows-latest
- ci: added windows binaries build and upload the binaries to the release page
- ci: add `CHANGELOG.md` and enforce it is edited for each PR on `main`
- fix: removed `madara_runtime` as a dependency in the client crates and make
  errors more expressive
- fix: state root bug fix where the tree was stored in runtime _before_ being
  committed
- feat: add a `genesis_loader` for the node and mocking
- feat: add `madara_tsukuyomi` as a submodule
- branding: use new logo in the README<|MERGE_RESOLUTION|>--- conflicted
+++ resolved
@@ -2,13 +2,12 @@
 
 ## Next release
 
-<<<<<<< HEAD
-- fix: Change seliazation of bitvec to &[u8] in merkle tree to avoid memory uninitialized
-=======
+- fix: Change seliazation of bitvec to &[u8] in merkle tree to avoid memory
+  uninitialized
+
 ## v0.6.0
 
 - chore: release v0.6.0
->>>>>>> 7092047c
 - refacto: substrate/starknet names in rpc library
 - feat(rpc): Added starknet_getTransactionStatus and removed
   starknet_pendingTransactions
