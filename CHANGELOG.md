# Madara Changelog

## Next release

<<<<<<< HEAD
- fix: change dep of rustdoc on push
=======
- feat: modify the hash_bytes functions in `poseidon` and `pedersen` for dynamic
  data length
>>>>>>> 014857bc
- chore: add real class hash values for genesis config
- feat: unification of the DA interface
- feat: use resolver 2 for cargo in the workspace
- upgrade: restructure code for rust latest version
- upgrade: bump rustc nightly version to 1.74 date
- feat: bump starknet-core to 0.6.0 and remove InvokeV0
- fix: estimate_fee should make sure all transaction have a version being
  2^128 + 1 or 2^128+2 depending on the tx type
- fix: initial_gas set to max_fee and fixed fee not being charged when max_fee=0
- fix: correct value of compiled_class_hash in RPCTransaction
- ci: scope cache by branch and add cache cleanup
- feat: print development accounts at node startup
- test: add test to check tx signed by OZ account can be signed with Argent pk
- buid: add rust-analyzer to toolchain components
- ci: increase threshold for codecov to 1%
- test: add `starknet-rpc-test` crate to the workspace
- test(rpc): add `get_block_number.rs` tests
- test(rpc): add `get_block_hash_and_number.rs` tests
- test(rpc): add `get_block_transaction_count.rs` tests
- test(rpc): add `chain_id.rs` tests

## v0.2.0

- add-contributors: `0xAsten`, `m-kus`, `joaopereira12`, `kasteph`
- ci: add verification if build-spec is working
- ci: added wasm to test
- ci: disable benchmark for pushes and pr's
- ci: fix docker and binaries build
- ci: don't enforce changelog on PR's with label `dependencies`
- doc: added translation of madara beast article.md to portuguese and russian
- doc: app chain template added in README
- fix: RPC getClassAt cairo legacy program code encoding
- fix: build-spec not working by setting the madara-path always and fetching
  relevant files
- fix: events are emitted in correct sequential order
- fix: expected event idx in continuation tokens in test responses
- fix: update RPC URL to use localhost instead of 0.0.0.0 in hurl.config file
- fix: update the default port for running Madara locally in getting-started.md
  file from 9933 to 9944.
- fix: replace the 0 initial gas value with u128::MAX because view call
  entrypoints were failing
- chore: remove global state root
- chore: cairo-contracts compilation scripts & docs are updated, cairo_0
  contracts recompiled
- chore: rebase of core deps and 0.12.1

## v0.1.0

- ci: rm codespell task and rm .codespellignore
- feat: refactor flags on tests
- feat: fetch config files from gh repo
- refactor: remove config files from the code
- ci: stop closing stale issues
- ci: reactivate changelog enforcement
- cli: change dev flag behaviour and created alias for base and madara path
- configs: fix genesis.json refs to link the config folder
- ci: downgraded windows runner to windows-latest
- ci: added windows binaries build and upload the binaries to the release page
- ci: add `CHANGELOG.md` and enforce it is edited for each PR on `main`
- fix: removed `madara_runtime` as a dependency in the client crates and make
  errors more expressive
- fix: state root bug fix where the tree was stored in runtime _before_ being
  committed
- feat: add a `genesis_loader` for the node and mocking
- feat: add `madara_tsukuyomi` as a submodule
- branding: use new logo in the README<|MERGE_RESOLUTION|>--- conflicted
+++ resolved
@@ -2,12 +2,9 @@
 
 ## Next release
 
-<<<<<<< HEAD
 - fix: change dep of rustdoc on push
-=======
 - feat: modify the hash_bytes functions in `poseidon` and `pedersen` for dynamic
   data length
->>>>>>> 014857bc
 - chore: add real class hash values for genesis config
 - feat: unification of the DA interface
 - feat: use resolver 2 for cargo in the workspace
