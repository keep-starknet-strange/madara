--- conflicted
+++ resolved
@@ -2,15 +2,12 @@
 
 ## Next release
 
-<<<<<<< HEAD
 - ci: disable pr close workflow
 - ci: add ci verification for detecting genesis changes and config hashes
 - feat: better management of custom configurations for genesis assets
-=======
 - fix: fix sharingan chain spec
 - fix: update madara infra to main branch
 - fix: update `Cargo.lock`
->>>>>>> f91cb48b
 
 ## v0.3.0
 
