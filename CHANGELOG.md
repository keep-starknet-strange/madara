--- conflicted
+++ resolved
@@ -2,11 +2,8 @@
 
 ## Next release
 
-<<<<<<< HEAD
-- Fix(node): fix genesis hash inconsistency
-=======
+- fix(node): fix genesis hash inconsistency
 - feat (pallet): add tests for storage reversal on transaction revert
->>>>>>> 0e433dc5
 - feat: add prometheus metrics for mapping worker
 - Fix(node): Fix creating a local testnet with multiple nodes fails using only
   cli flags
