--- conflicted
+++ resolved
@@ -2,12 +2,8 @@
 
 ## Next release
 
-<<<<<<< HEAD
-- feat(rpc): added state diff real value in trace api
-=======
 - feat(rpc): added state diff  real value in trace api
 - fix: remove waiting loop from `getTxReceipt`
->>>>>>> 7255bddf
 - feat: types in `mp-transactions` impl a method to get their version
 - feat: make L1 gas price a `const` of the `RuntimeConfig`
 - fix: broken class hashes and contracts in genesis
