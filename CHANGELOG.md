--- conflicted
+++ resolved
@@ -2,11 +2,8 @@
 
 ## Next release
 
-<<<<<<< HEAD
 - chore: add real class hash values for genesis config
-=======
 - feat: unification of the DA interface
->>>>>>> 5e24abaf
 - feat: use resolver 2 for cargo in the workspace
 - upgrade: restructure code for rust latest version
 - upgrade: bump rustc nightly version to 1.74 date
