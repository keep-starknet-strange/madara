# Madara Changelog

## Next release

<<<<<<< HEAD
- dev: make Madara std compatible
=======
- fix: don't ignore Sierra to CASM mapping in genesis config
>>>>>>> 8b49fecf
- refacto: early exit txs fee estimation when one fails
- dev: fix linter warning in README.md
- fix: remove waiting loop from `getTxReceipt`
- feat: types in `mp-transactions` impl a method to get their version
- feat: make L1 gas price a `const` of the `RuntimeConfig`
- fix: broken class hashes and contracts in genesis
- refactor: rename LAST_SYNCED_L1_BLOCK to be more clear
- chore: add headers to da calldata, fix eth da in sovereign mode
- refacto(simulate_tx): move logic to the client
- chore: added ca-certificate in DockerFile for SSL related issues
- chore(primitives/commitment): remove crate
- chore(primitives/block/header): remove starknet-trie dependent fields
- refacto(primitives/db): add a temporary way to get a fake global state root
- chore: feature flags for avail and celestia DA
- feat(rpc): added support for v0.5.1 JSON-RPC specs
- feat(rpc): added ordered messages/events in trace fields
- feat(rpc): support for starknet.rs v0.5.1 version
- feat(rpc): added execution resources in trace fields
- feat(rpc): added state diff field in trace fields
- refactor: removed benchmarking folder and traces of CI pipeline
- fix: decouple is_query into is_query and offset_version
- feat: add sierra to casm class hash mapping to genesis assets
- chore: remove ArgentMulticall from genesis assets
- feat: remove `seq_addr_updated` from `GenesisData`
- chore: added prometheus metrics for da layer
- chore: bump celestia rpc crate version
- fix(DA): run the proof first then the state update
- fix: `prove_current_block` is called after `update_state`
- ci: add foundry ci task to push workflow
- fix: first tx for non deployed account is valid
- fix: incorrect base url for fetching config
- feat: add predeployed accounts to genesis state
- feat(rpc): Added starknet_simulateTransactions
- fix: Change serialization of bitvec to &[u8] in merkle tree to avoid memory
  uninitialized
- chore: change SCARB config version for foundry CI
- feat(da): update da calldata encoding to v0.11.0 spec, da conf examples, da
  conf flag, da-tests in CI
- refactor: use `map` in `estimate_fee` to stop computation on error
- fix(node/commands): md5 are also checked when running setup --from-local
- feat(data-availability): extend eth config with poll interval
- fix(snos-output): expose snos codec, remove unused `get_starknet_messages`
  runtime method, and unnecessary mp-snos-output dependencies
- feat(program-hash): add new pallet constant for Starknet OS progam hash;
  expose runtime getter method; add dedicated crate to manage versions
- feat(runtime): expose fee token address getter method
- feat(settlement): run client thread responsible for pushing state updates and
  messaging on Ethereum
- feat(settlement): starknet core contract tests with anvil sandbox
- fix(rpc-test): incorrect node url
- feat(settlement): e2e test with Madara node settling on Ethereum contract
- refactor: use `map` in `estimate_fee` to stop computation on error
- fix: `tempdir` crate has been deprecated; use `tempfile` instead
- dev: add avail and celestia crates behind a feature flag
- dev: replace md5 with sha3_256 hash function
- feat: fixing getNonce Rpc Call and adding a new test
- feat(rpc) : estimateMessageFee RPC call implementation

## v0.6.0

- chore: release v0.6.0
- refacto: substrate/starknet names in rpc library
- feat(rpc): Added starknet_getTransactionStatus and removed
  starknet_pendingTransactions
- feat(rpc): add starknet_specVersion rpc + added test for future support
- docs: Added v0.6.0-rc5 documentation above the rpc method functions
- dev(deps): bump starknet rs, use Eq for EmmitedEvents comparaison
- test(rust-rpc-test): use undeclared contracts for declare transactions testing
- build: update blockifier, fix divergent substrat block hash
- chore: remove tests that run in wasm and native, only wasm from now
- chore: split StarknetRpcApi trait in two, like in openRPC specs
- refacto: move starknet runtime api in it's own crate
- chore: update README.md and getting-started.md
- chore: remove crates that have been copy-pasted from plkdtSDK
- feat(rpc): return deployed contract address and actual fee in transaction
  receipt
- fix: Wait for 1 minute for transaction to be processed in
  get_transaction_receipt rpc
- ci: Fix starknet foundry sncast not found
- fix: Ensure transaction checks are compatible with starknet-rs
- ci: Run Starknet Foundry tests against Madara RPC
- fix: add name, symbol and decimals to fee token storage
- fix: dependencies for dockerfile and binaries
- docs: add translation of madara beast article to spanish
- chore: update starknet-js version in faucet-setup docs
- dev(compilation): add incremental compilation
- feat(rpc): add support for bulk estimate fee
- feat: add argent multicall contract to genesis
- chore(data-availability): update avail-subxt to version 0.4.0
- fix(ci): setup should fetch files from local config
- chore: deprecate `madara-app` and `madara-dev-explorer` modules
- chore(data-availability-avail): implement fire and forget, and add ws
  reconnection logic
- chore: update `polkadot-sdk` to `release-polkadot-v1.3.0`
- feat: fallback default file for DA and Settlement configuration files

## v0.5.0

- chore: release v0.5.0
- test: add transaction pool logic unit tests
- feat(client): spawn a task that listen to storage changes and build the
  resulting commiment state diff for each block
- dev(StarknetRPC): log error received from node before mapping to
  InternalServerError
- fix: change 'nonce too high' to log in debug instead of info
- chore: update deps, vm ressource fee cost are now FixedU128, and stored in an
  hashmap
- ci: change jobs order in the workflow
- ci: run integrations tests in the same runner as build
- ci: replace ci cache with rust-cache
- fix(transactions): remove `nonce` field from InvokeV0 tx
- feat(transactions): don't enforce ordering in validate_unsigned for invokeV0
- test(pallet): add function to get braavos hash
- fix: event commitment documentation typo
- ci: added testing key generation in the ci
- fix(starknet-rpc-test): init one request client per runtime
- test: validate Nonce for unsigned user txs
- fix: fixed declare V0 placeholder with the hash of an empty list of felts
- feat(cli): `run` is the by default command when running the `madara` bin
- refacto(cli): `run` and `setup` commands are defined in their own files
- refacto(cli): `run.testnet` argument removed in favor of the substrate native
  `chain` arg
- feat(cli): `run.fetch_chain_spec` argument removed in favor of the substrate
  native `chain` arg
- feat(cli): `setup` require a source file, either from an url or a path on the
  local filesystem
- chore(cli): use `Url`, `Path` and `PathBuf` types rather than `String`
- refacto(cli): moved the pallet/chain_spec/utils methods to the node crate
- feat(cli): `madara_path` arg has been remove, we use the substrate native
  `base_path` arg instead
- feat(cli): sharingan chain specs are loaded during the compilation, not
  downloaded from github
- refacto(pallet/starknet): `GenesisLoader` refactored as `GenesisData` + a
  `base_path` field
- feat(cli): for `run` param `--dev` now imply `--tmp`, as it is in substrate
- test(starknet-rpc-test): run all tests against a single madara node
- fix(service): confusing message when node starts (output the actual sealing
  method being used)
- refactor(sealing): how the sealing mode is passed into runtime
- feat(sealing): finalization for instant sealing
- test(starknet-js-test): run basic starknetjs compatibility tests again the
  madara node
- feat(cache-option): add an option to enable aggressive caching in command-line
  parameters

## v0.4.0

- chore: release v0.4.0
- feat: better management of custom configurations for genesis assets
- feat: use actual vm resource costs
- fix: add setup and run for rpc tests
- fix: fix clap for run command
- fix: add `madara_path` flag for setup command
- fix: add official references to configs files
- fix: cargo update and `main` branch prettier fix
- fix: fix sharingan chain spec
- fix: update madara infra to main branch
- fix: update `Cargo.lock`
- fix: rpc test failing
- refactor: exported chain id constant in mp-chain-id crate and added one for
  SN_MAIN
- ci: disable pr close workflow
- ci: add ci verification for detecting genesis changes and config hashes
- test: add e2e test for `estimate_fee`

## v0.3.0

- chore: release v0.3.0
- chore: big transaction type refactoring
- chore: split `primitives` crates into multiple smaller crates
- chore: improve logging about transaction when nonce is too high
- chore: add real class hash values for genesis config
- fix: use specific commit for avail and celestia
- fix: change dep of rustdoc on push
- fix: initial_gas set to max_fee and fixed fee not being charged when max_fee=0
- fix: correct value of compiled_class_hash in RPCTransaction
- fix: std feature import in transactions crate
- fix: replace all calls to `transmute` by calls `from_raw_parts`
- fix: estimate_fee should make sure all transaction have a version being
  2^128 + 1 or 2^128+2 depending on the tx type
- feat: modify the hash_bytes functions in `poseidon` and `pedersen` for dynamic
  data length
- feat: print development accounts at node startup
- feat: unification of the DA interface
- feat: bump starknet-core to 0.6.0 and remove InvokeV0
- feat: use resolver 2 for cargo in the workspace
- feat: impl tx execution and verification as traits
- perf: reduce the amount of data stored in the runtime and use the Substrate
  block to as source of data in the client
- perf: use perfect hash function in calculate_l1_gas_by_vm_usage
- build: restructure code for rust latest version
- build: bump rustc nightly version to 1.74 date
- buid: add rust-analyzer to toolchain components
- ci: scope cache by branch and add cache cleanup
- ci: increase threshold for codecov to 1%
- test: add `starknet-rpc-test` crate to the workspace
- test: add test to check tx signed by OZ account can be signed with Argent pk
- buid: add rust-analyzer to toolchain components
- ci: increase threshold for codecov to 1%
- replace all calls to `transmute` by calls `from_raw_parts`
- big transaction type refactoring
- impl tx execution and verification as traits
- reduce the amount of data stored in the runtime and use the Substrate block to
  as source of data in the client
- perf: use perfect hash function in calculate_l1_gas_by_vm_usage
- chore: add tests for tx hashing
- split `primitives` crates into multiple smaller crates
- fix: std feature import in transactions crate
- chore: improve logging about transaction when nonce is too high
- fix: rpc tests and background node run
- test: add tests for simulate tx offset
- test: add tests for tx hashing
- fix: bring back messages in transaction receipts
- feat: starknet os program output primitive

## v0.2.0

- add-contributors: `0xAsten`, `m-kus`, `joaopereira12`, `kasteph`
- ci: add verification if build-spec is working
- ci: added wasm to test
- ci: disable benchmark for pushes and pr's
- ci: fix docker and binaries build
- ci: don't enforce changelog on PR's with label `dependencies`
- doc: added translation of madara beast article.md to portuguese and russian
- doc: app chain template added in README
- fix: RPC getClassAt cairo legacy program code encoding
- fix: build-spec not working by setting the madara-path always and fetching
  relevant files
- fix: events are emitted in correct sequential order
- fix: expected event idx in continuation tokens in test responses
- fix: update RPC URL to use localhost instead of 0.0.0.0 in hurl.config file
- fix: update the default port for running Madara locally in getting-started.md
  file from 9933 to 9944.
- fix: replace the 0 initial gas value with u128::MAX because view call
  entrypoints were failing
- chore: remove global state root
- chore: cairo-contracts compilation scripts & docs are updated, cairo_0
  contracts recompiled
- chore: rebase of core deps and 0.12.1

## v0.1.0

- ci: rm codespell task and rm .codespellignore
- feat: refactor flags on tests
- feat: fetch config files from gh repo
- refactor: remove config files from the code
- ci: stop closing stale issues
- ci: reactivate changelog enforcement
- cli: change dev flag behaviour and created alias for base and madara path
- configs: fix genesis.json refs to link the config folder
- ci: downgraded windows runner to windows-latest
- ci: added windows binaries build and upload the binaries to the release page
- ci: add `CHANGELOG.md` and enforce it is edited for each PR on `main`
- fix: removed `madara_runtime` as a dependency in the client crates and make
  errors more expressive
- fix: state root bug fix where the tree was stored in runtime _before_ being
  committed
- feat: add a `genesis_loader` for the node and mocking
- feat: add `madara_tsukuyomi` as a submodule
- branding: use new logo in the README
- dev: Get the block status from the actual block in get_block_with_tx_hashes<|MERGE_RESOLUTION|>--- conflicted
+++ resolved
@@ -2,11 +2,8 @@
 
 ## Next release
 
-<<<<<<< HEAD
 - dev: make Madara std compatible
-=======
 - fix: don't ignore Sierra to CASM mapping in genesis config
->>>>>>> 8b49fecf
 - refacto: early exit txs fee estimation when one fails
 - dev: fix linter warning in README.md
 - fix: remove waiting loop from `getTxReceipt`
