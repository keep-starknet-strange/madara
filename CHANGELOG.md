# Madara Changelog

## Next release

<<<<<<< HEAD
- docs: added translation of madara beast article.md to portuguese
=======
- ci: disable benchmark for pushes and pr's
>>>>>>> cce0b0d6
- ci: fix docker and binaries build

## v0.1.0

- ci: rm codespell task and rm .codespellignore
- feat: refactor flags on tests
- feat: fetch config files from gh repo
- refactor: remove config files from the code
- ci: stop closing stale issues
- ci: reactivate changelog enforcement
- cli: change dev flag behaviour and created alias for base and madara path
- configs: fix genesis.json refs to link the config folder
- ci: downgraded windows runner to windows-latest
- ci: added windows binaries build and upload the binaries to the release page
- ci: add `CHANGELOG.md` and enforce it is edited for each PR on `main`
- fix: removed `madara_runtime` as a dependency in the client crates and make
  errors more expressive
- fix: state root bug fix where the tree was stored in runtime _before_ being
  committed
- feat: add a `genesis_loader` for the node and mocking
- feat: add `madara_tsukuyomi` as a submodule
- branding: use new logo in the README
- fix: events are emitted in correct sequential order
- chore: cairo-contracts compilation scripts & docs are updated, cairo_0
  contracts recompiled
- add-contributors: `0xAsten`
- fix: update RPC URL to use localhost instead of 0.0.0.0 in hurl.config file
- fix: update the default port for running Madara locally in getting-started.md
  file from 9933 to 9944.<|MERGE_RESOLUTION|>--- conflicted
+++ resolved
@@ -2,11 +2,8 @@
 
 ## Next release
 
-<<<<<<< HEAD
 - docs: added translation of madara beast article.md to portuguese
-=======
 - ci: disable benchmark for pushes and pr's
->>>>>>> cce0b0d6
 - ci: fix docker and binaries build
 
 ## v0.1.0
