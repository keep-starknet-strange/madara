# Madara Changelog

## Next release

<<<<<<< HEAD
- dev: optimize tx trace creation
=======
- dev: make Madara std compatible
- CI: fix taplo version
- chore: add cache usage for `getEvents` and `getTransactionReceipt`
- fix: cairo1 contracts should be identified by their sierra class hash
>>>>>>> fa642ff5
- fix(cli): repair broken cli for da conf
- feat(client): on `add_declare_transaction` store sierra contract classes in
  the madara backend
- chore: use struct error in client/db
- fix: don't ignore Sierra to CASM mapping in genesis config
- refacto: early exit txs fee estimation when one fails
- dev: fix linter warning in README.md
- fix: remove waiting loop from `getTxReceipt`
- feat: types in `mp-transactions` impl a method to get their version
- feat: make L1 gas price a `const` of the `RuntimeConfig`
- fix: broken class hashes and contracts in genesis
- refactor: rename LAST_SYNCED_L1_BLOCK to be more clear
- chore: add headers to da calldata, fix eth da in sovereign mode
- refacto(simulate_tx): move logic to the client
- chore: added ca-certificate in DockerFile for SSL related issues
- chore(primitives/commitment): remove crate
- chore(primitives/block/header): remove starknet-trie dependent fields
- refacto(primitives/db): add a temporary way to get a fake global state root
- chore: feature flags for avail and celestia DA
- feat(rpc): added support for v0.5.1 JSON-RPC specs
- feat(rpc): added ordered messages/events in trace fields
- feat(rpc): support for starknet.rs v0.5.1 version
- feat(rpc): added execution resources in trace fields
- feat(rpc): added state diff field in trace fields
- refactor: removed benchmarking folder and traces of CI pipeline
- fix: decouple is_query into is_query and offset_version
- feat: add sierra to casm class hash mapping to genesis assets
- chore: remove ArgentMulticall from genesis assets
- feat: remove `seq_addr_updated` from `GenesisData`
- chore: added prometheus metrics for da layer
- chore: bump celestia rpc crate version
- fix(DA): run the proof first then the state update
- fix: `prove_current_block` is called after `update_state`
- ci: add foundry ci task to push workflow
- fix: first tx for non deployed account is valid
- fix: incorrect base url for fetching config
- feat: add predeployed accounts to genesis state
- feat(rpc): Added starknet_simulateTransactions
- fix: Change serialization of bitvec to &[u8] in merkle tree to avoid memory
  uninitialized
- chore: change SCARB config version for foundry CI
- feat(da): update da calldata encoding to v0.11.0 spec, da conf examples, da
  conf flag, da-tests in CI
- refactor: use `map` in `estimate_fee` to stop computation on error
- fix(node/commands): md5 are also checked when running setup --from-local
- feat(data-availability): extend eth config with poll interval
- fix(snos-output): expose snos codec, remove unused `get_starknet_messages`
  runtime method, and unnecessary mp-snos-output dependencies
- feat(program-hash): add new pallet constant for Starknet OS progam hash;
  expose runtime getter method; add dedicated crate to manage versions
- feat(runtime): expose fee token address getter method
- feat(settlement): run client thread responsible for pushing state updates and
  messaging on Ethereum
- feat(settlement): starknet core contract tests with anvil sandbox
- fix(rpc-test): incorrect node url
- feat(settlement): e2e test with Madara node settling on Ethereum contract
- refactor: use `map` in `estimate_fee` to stop computation on error
- fix: `tempdir` crate has been deprecated; use `tempfile` instead
- dev: add avail and celestia crates behind a feature flag
- dev: replace md5 with sha3_256 hash function
- feat: fixing getNonce Rpc Call and adding a new test
- refactor: use Zaun crate for Starknet core contract bindings
- refactor: use Anvil sandbox from Zaun crate
- feat(rpc) : estimateMessageFee RPC call implementation

## v0.6.0

- chore: release v0.6.0
- refacto: substrate/starknet names in rpc library
- feat(rpc): Added starknet_getTransactionStatus and removed
  starknet_pendingTransactions
- feat(rpc): add starknet_specVersion rpc + added test for future support
- docs: Added v0.6.0-rc5 documentation above the rpc method functions
- dev(deps): bump starknet rs, use Eq for EmmitedEvents comparaison
- test(rust-rpc-test): use undeclared contracts for declare transactions testing
- build: update blockifier, fix divergent substrat block hash
- chore: remove tests that run in wasm and native, only wasm from now
- chore: split StarknetRpcApi trait in two, like in openRPC specs
- refacto: move starknet runtime api in it's own crate
- chore: update README.md and getting-started.md
- chore: remove crates that have been copy-pasted from plkdtSDK
- feat(rpc): return deployed contract address and actual fee in transaction
  receipt
- fix: Wait for 1 minute for transaction to be processed in
  get_transaction_receipt rpc
- ci: Fix starknet foundry sncast not found
- fix: Ensure transaction checks are compatible with starknet-rs
- ci: Run Starknet Foundry tests against Madara RPC
- fix: add name, symbol and decimals to fee token storage
- fix: dependencies for dockerfile and binaries
- docs: add translation of madara beast article to spanish
- chore: update starknet-js version in faucet-setup docs
- dev(compilation): add incremental compilation
- feat(rpc): add support for bulk estimate fee
- feat: add argent multicall contract to genesis
- chore(data-availability): update avail-subxt to version 0.4.0
- fix(ci): setup should fetch files from local config
- chore: deprecate `madara-app` and `madara-dev-explorer` modules
- chore(data-availability-avail): implement fire and forget, and add ws
  reconnection logic
- chore: update `polkadot-sdk` to `release-polkadot-v1.3.0`
- feat: fallback default file for DA and Settlement configuration files

## v0.5.0

- chore: release v0.5.0
- test: add transaction pool logic unit tests
- feat(client): spawn a task that listen to storage changes and build the
  resulting commiment state diff for each block
- dev(StarknetRPC): log error received from node before mapping to
  InternalServerError
- fix: change 'nonce too high' to log in debug instead of info
- chore: update deps, vm ressource fee cost are now FixedU128, and stored in an
  hashmap
- ci: change jobs order in the workflow
- ci: run integrations tests in the same runner as build
- ci: replace ci cache with rust-cache
- fix(transactions): remove `nonce` field from InvokeV0 tx
- feat(transactions): don't enforce ordering in validate_unsigned for invokeV0
- test(pallet): add function to get braavos hash
- fix: event commitment documentation typo
- ci: added testing key generation in the ci
- fix(starknet-rpc-test): init one request client per runtime
- test: validate Nonce for unsigned user txs
- fix: fixed declare V0 placeholder with the hash of an empty list of felts
- feat(cli): `run` is the by default command when running the `madara` bin
- refacto(cli): `run` and `setup` commands are defined in their own files
- refacto(cli): `run.testnet` argument removed in favor of the substrate native
  `chain` arg
- feat(cli): `run.fetch_chain_spec` argument removed in favor of the substrate
  native `chain` arg
- feat(cli): `setup` require a source file, either from an url or a path on the
  local filesystem
- chore(cli): use `Url`, `Path` and `PathBuf` types rather than `String`
- refacto(cli): moved the pallet/chain_spec/utils methods to the node crate
- feat(cli): `madara_path` arg has been remove, we use the substrate native
  `base_path` arg instead
- feat(cli): sharingan chain specs are loaded during the compilation, not
  downloaded from github
- refacto(pallet/starknet): `GenesisLoader` refactored as `GenesisData` + a
  `base_path` field
- feat(cli): for `run` param `--dev` now imply `--tmp`, as it is in substrate
- test(starknet-rpc-test): run all tests against a single madara node
- fix(service): confusing message when node starts (output the actual sealing
  method being used)
- refactor(sealing): how the sealing mode is passed into runtime
- feat(sealing): finalization for instant sealing
- test(starknet-js-test): run basic starknetjs compatibility tests again the
  madara node
- feat(cache-option): add an option to enable aggressive caching in command-line
  parameters

## v0.4.0

- chore: release v0.4.0
- feat: better management of custom configurations for genesis assets
- feat: use actual vm resource costs
- fix: add setup and run for rpc tests
- fix: fix clap for run command
- fix: add `madara_path` flag for setup command
- fix: add official references to configs files
- fix: cargo update and `main` branch prettier fix
- fix: fix sharingan chain spec
- fix: update madara infra to main branch
- fix: update `Cargo.lock`
- fix: rpc test failing
- refactor: exported chain id constant in mp-chain-id crate and added one for
  SN_MAIN
- ci: disable pr close workflow
- ci: add ci verification for detecting genesis changes and config hashes
- test: add e2e test for `estimate_fee`

## v0.3.0

- chore: release v0.3.0
- chore: big transaction type refactoring
- chore: split `primitives` crates into multiple smaller crates
- chore: improve logging about transaction when nonce is too high
- chore: add real class hash values for genesis config
- fix: use specific commit for avail and celestia
- fix: change dep of rustdoc on push
- fix: initial_gas set to max_fee and fixed fee not being charged when max_fee=0
- fix: correct value of compiled_class_hash in RPCTransaction
- fix: std feature import in transactions crate
- fix: replace all calls to `transmute` by calls `from_raw_parts`
- fix: estimate_fee should make sure all transaction have a version being
  2^128 + 1 or 2^128+2 depending on the tx type
- feat: modify the hash_bytes functions in `poseidon` and `pedersen` for dynamic
  data length
- feat: print development accounts at node startup
- feat: unification of the DA interface
- feat: bump starknet-core to 0.6.0 and remove InvokeV0
- feat: use resolver 2 for cargo in the workspace
- feat: impl tx execution and verification as traits
- perf: reduce the amount of data stored in the runtime and use the Substrate
  block to as source of data in the client
- perf: use perfect hash function in calculate_l1_gas_by_vm_usage
- build: restructure code for rust latest version
- build: bump rustc nightly version to 1.74 date
- buid: add rust-analyzer to toolchain components
- ci: scope cache by branch and add cache cleanup
- ci: increase threshold for codecov to 1%
- test: add `starknet-rpc-test` crate to the workspace
- test: add test to check tx signed by OZ account can be signed with Argent pk
- buid: add rust-analyzer to toolchain components
- ci: increase threshold for codecov to 1%
- replace all calls to `transmute` by calls `from_raw_parts`
- big transaction type refactoring
- impl tx execution and verification as traits
- reduce the amount of data stored in the runtime and use the Substrate block to
  as source of data in the client
- perf: use perfect hash function in calculate_l1_gas_by_vm_usage
- chore: add tests for tx hashing
- split `primitives` crates into multiple smaller crates
- fix: std feature import in transactions crate
- chore: improve logging about transaction when nonce is too high
- fix: rpc tests and background node run
- test: add tests for simulate tx offset
- test: add tests for tx hashing
- fix: bring back messages in transaction receipts
- feat: starknet os program output primitive

## v0.2.0

- add-contributors: `0xAsten`, `m-kus`, `joaopereira12`, `kasteph`
- ci: add verification if build-spec is working
- ci: added wasm to test
- ci: disable benchmark for pushes and pr's
- ci: fix docker and binaries build
- ci: don't enforce changelog on PR's with label `dependencies`
- doc: added translation of madara beast article.md to portuguese and russian
- doc: app chain template added in README
- fix: RPC getClassAt cairo legacy program code encoding
- fix: build-spec not working by setting the madara-path always and fetching
  relevant files
- fix: events are emitted in correct sequential order
- fix: expected event idx in continuation tokens in test responses
- fix: update RPC URL to use localhost instead of 0.0.0.0 in hurl.config file
- fix: update the default port for running Madara locally in getting-started.md
  file from 9933 to 9944.
- fix: replace the 0 initial gas value with u128::MAX because view call
  entrypoints were failing
- chore: remove global state root
- chore: cairo-contracts compilation scripts & docs are updated, cairo_0
  contracts recompiled
- chore: rebase of core deps and 0.12.1

## v0.1.0

- ci: rm codespell task and rm .codespellignore
- feat: refactor flags on tests
- feat: fetch config files from gh repo
- refactor: remove config files from the code
- ci: stop closing stale issues
- ci: reactivate changelog enforcement
- cli: change dev flag behaviour and created alias for base and madara path
- configs: fix genesis.json refs to link the config folder
- ci: downgraded windows runner to windows-latest
- ci: added windows binaries build and upload the binaries to the release page
- ci: add `CHANGELOG.md` and enforce it is edited for each PR on `main`
- fix: removed `madara_runtime` as a dependency in the client crates and make
  errors more expressive
- fix: state root bug fix where the tree was stored in runtime _before_ being
  committed
- feat: add a `genesis_loader` for the node and mocking
- feat: add `madara_tsukuyomi` as a submodule
- branding: use new logo in the README
- dev: Get the block status from the actual block in get_block_with_tx_hashes
- fix: l1-l2 messaging<|MERGE_RESOLUTION|>--- conflicted
+++ resolved
@@ -2,14 +2,11 @@
 
 ## Next release
 
-<<<<<<< HEAD
 - dev: optimize tx trace creation
-=======
 - dev: make Madara std compatible
 - CI: fix taplo version
 - chore: add cache usage for `getEvents` and `getTransactionReceipt`
 - fix: cairo1 contracts should be identified by their sierra class hash
->>>>>>> fa642ff5
 - fix(cli): repair broken cli for da conf
 - feat(client): on `add_declare_transaction` store sierra contract classes in
   the madara backend
