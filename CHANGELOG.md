# Madara Changelog

## Next release

<<<<<<< HEAD
- test: add transaction pool logic unit tests
=======
- feat(client): spawn a task that listen to storage changes and build the
  resulting commiment state diff for each block
- dev(StarknetRPC): log error received from node before mapping to
  InternalServerError
>>>>>>> bb588f38
- fix: change 'nonce too high' to log in debug instead of info
- chore: update deps, vm ressource fee cost are now FixedU128, and stored in an
  hashmap
- ci: change jobs order in the workflow
- ci: run integrations tests in the same runner as build
- ci: replace ci cache with rust-cache
- fix(transactions): remove `nonce` field from InvokeV0 tx
- feat(transactions): don't enforce ordering in validate_unsigned for invokeV0
- test(pallet): add function to get braavos hash
- fix: event commitment documentation typo
- ci: added testing key generation in the ci
- fix(starknet-rpc-test): init one request client per runtime
- test: validate Nonce for unsigned user txs
- fix: fixed declare V0 placeholder with the hash of an empty list of felts
- feat(cli): `run` is the by default command when running the `madara` bin
- refacto(cli): `run` and `setup` commands are defined in their own files
- refacto(cli): `run.testnet` argument removed in favor of the substrate native
  `chain` arg
- feat(cli): `run.fetch_chain_spec` argument removed in favor of the substrate
  native `chain` arg
- feat(cli): `setup` require a source file, either from an url or a path on the
  local filesystem
- chore(cli): use `Url`, `Path` and `PathBuf` types rather than `String`
- refacto(cli): moved the pallet/chain_spec/utils methods to the node crate
- feat(cli): `madara_path` arg has been remove, we use the substrate native
  `base_path` arg instead
- feat(cli): sharingan chain specs are loaded during the compilation, not
  downloaded from github
- refacto(pallet/starknet): `GenesisLoader` refactored as `GenesisData` + a
  `base_path` field
- feat(cli): for `run` param `--dev` now imply `--tmp`, as it is in substrate
- test(starknet-rpc-test): run all tests against a single madara node
- fix(service): confusing message when node starts (output the actual sealing
  method being used)
- refactor(sealing): how the sealing mode is passed into runtime
- feat(sealing): finalization for instant sealing
- test(starknet-js-test): run basic starknetjs compatibility tests again the
  madara node
- feat(cache-option): add an option to enable aggressive caching in command-line
  parameters

## v0.4.0

- chore: release v0.4.0
- feat: better management of custom configurations for genesis assets
- feat: use actual vm resource costs
- fix: add setup and run for rpc tests
- fix: fix clap for run command
- fix: add `madara_path` flag for setup command
- fix: add official references to configs files
- fix: cargo update and `main` branch prettier fix
- fix: fix sharingan chain spec
- fix: update madara infra to main branch
- fix: update `Cargo.lock`
- fix: rpc test failing
- refactor: exported chain id constant in mp-chain-id crate and added one for
  SN_MAIN
- ci: disable pr close workflow
- ci: add ci verification for detecting genesis changes and config hashes
- test: add e2e test for `estimate_fee`

## v0.3.0

- chore: release v0.3.0
- chore: big transaction type refactoring
- chore: split `primitives` crates into multiple smaller crates
- chore: improve logging about transaction when nonce is too high
- chore: add real class hash values for genesis config
- fix: use specific commit for avail and celestia
- fix: change dep of rustdoc on push
- fix: initial_gas set to max_fee and fixed fee not being charged when max_fee=0
- fix: correct value of compiled_class_hash in RPCTransaction
- fix: std feature import in transactions crate
- fix: replace all calls to `transmute` by calls `from_raw_parts`
- fix: estimate_fee should make sure all transaction have a version being
  2^128 + 1 or 2^128+2 depending on the tx type
- feat: modify the hash_bytes functions in `poseidon` and `pedersen` for dynamic
  data length
- feat: print development accounts at node startup
- feat: unification of the DA interface
- feat: bump starknet-core to 0.6.0 and remove InvokeV0
- feat: use resolver 2 for cargo in the workspace
- feat: impl tx execution and verification as traits
- perf: reduce the amount of data stored in the runtime and use the Substrate
  block to as source of data in the client
- perf: use perfect hash function in calculate_l1_gas_by_vm_usage
- build: restructure code for rust latest version
- build: bump rustc nightly version to 1.74 date
- buid: add rust-analyzer to toolchain components
- ci: scope cache by branch and add cache cleanup
- ci: increase threshold for codecov to 1%
- test: add `starknet-rpc-test` crate to the workspace
- test: add test to check tx signed by OZ account can be signed with Argent pk
- buid: add rust-analyzer to toolchain components
- ci: increase threshold for codecov to 1%
- replace all calls to `transmute` by calls `from_raw_parts`
- big transaction type refactoring
- impl tx execution and verification as traits
- reduce the amount of data stored in the runtime and use the Substrate block to
  as source of data in the client
- perf: use perfect hash function in calculate_l1_gas_by_vm_usage
- chore: add tests for tx hashing
- split `primitives` crates into multiple smaller crates
- fix: std feature import in transactions crate
- chore: improve logging about transaction when nonce is too high
- fix: rpc tests and background node run
- test: add tests for simulate tx offset
- test: add tests for tx hashing

## v0.2.0

- add-contributors: `0xAsten`, `m-kus`, `joaopereira12`, `kasteph`
- ci: add verification if build-spec is working
- ci: added wasm to test
- ci: disable benchmark for pushes and pr's
- ci: fix docker and binaries build
- ci: don't enforce changelog on PR's with label `dependencies`
- doc: added translation of madara beast article.md to portuguese and russian
- doc: app chain template added in README
- fix: RPC getClassAt cairo legacy program code encoding
- fix: build-spec not working by setting the madara-path always and fetching
  relevant files
- fix: events are emitted in correct sequential order
- fix: expected event idx in continuation tokens in test responses
- fix: update RPC URL to use localhost instead of 0.0.0.0 in hurl.config file
- fix: update the default port for running Madara locally in getting-started.md
  file from 9933 to 9944.
- fix: replace the 0 initial gas value with u128::MAX because view call
  entrypoints were failing
- chore: remove global state root
- chore: cairo-contracts compilation scripts & docs are updated, cairo_0
  contracts recompiled
- chore: rebase of core deps and 0.12.1

## v0.1.0

- ci: rm codespell task and rm .codespellignore
- feat: refactor flags on tests
- feat: fetch config files from gh repo
- refactor: remove config files from the code
- ci: stop closing stale issues
- ci: reactivate changelog enforcement
- cli: change dev flag behaviour and created alias for base and madara path
- configs: fix genesis.json refs to link the config folder
- ci: downgraded windows runner to windows-latest
- ci: added windows binaries build and upload the binaries to the release page
- ci: add `CHANGELOG.md` and enforce it is edited for each PR on `main`
- fix: removed `madara_runtime` as a dependency in the client crates and make
  errors more expressive
- fix: state root bug fix where the tree was stored in runtime _before_ being
  committed
- feat: add a `genesis_loader` for the node and mocking
- feat: add `madara_tsukuyomi` as a submodule
- branding: use new logo in the README<|MERGE_RESOLUTION|>--- conflicted
+++ resolved
@@ -2,14 +2,11 @@
 
 ## Next release
 
-<<<<<<< HEAD
 - test: add transaction pool logic unit tests
-=======
 - feat(client): spawn a task that listen to storage changes and build the
   resulting commiment state diff for each block
 - dev(StarknetRPC): log error received from node before mapping to
   InternalServerError
->>>>>>> bb588f38
 - fix: change 'nonce too high' to log in debug instead of info
 - chore: update deps, vm ressource fee cost are now FixedU128, and stored in an
   hashmap
