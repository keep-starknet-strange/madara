--- conflicted
+++ resolved
@@ -18,9 +18,6 @@
 - feat: add a `genesis_loader` for the node and mocking
 - feat: add `madara_tsukuyomi` as a submodule
 - branding: use new logo in the README
-<<<<<<< HEAD
 - fix: update RPC URL to use localhost instead of 0.0.0.0 in hurl.config file
-=======
 - fix: update the default port for running Madara locally in getting-started.md
-  file from 9933 to 9944.
->>>>>>> f385f722
+  file from 9933 to 9944.