--- conflicted
+++ resolved
@@ -2,18 +2,15 @@
 
 ## Next release
 
-<<<<<<< HEAD
 - ci: disable pr close workflow
 - ci: add ci verification for detecting genesis changes and config hashes
 - feat: better management of custom configurations for genesis assets
-=======
 - fix: estimate_fee should make sure all transaction have a version being
   2^128 + 1 or 2^128+2 depending on the tx type
 
 ## v0.2.0
 
 - add-contributors: `0xAsten`, `m-kus`, `joaopereira12`
->>>>>>> 0af3e66d
 - ci: add verification if build-spec is working
 - ci: added wasm to test
 - ci: disable benchmark for pushes and pr's
