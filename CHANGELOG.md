--- conflicted
+++ resolved
@@ -21,10 +21,6 @@
 - ci: downgraded windows runner to windows-latest
 - ci: added windows binaries build and upload the binaries to the release page
 - ci: add `CHANGELOG.md` and enforce it is edited for each PR on `main`
-<<<<<<< HEAD
-- feat: add a `genesis_loader` for the node and mocking
-- doc: add function docs for `node/src/service.rs`
-=======
 - fix: removed `madara_runtime` as a dependency in the client crates and make
   errors more expressive
 - fix: state root bug fix where the tree was stored in runtime _before_ being
@@ -42,4 +38,4 @@
   file from 9933 to 9944.
 - dev: replace the 0 initial gas value with u128::MAX because view call
   entrypoints were failing
->>>>>>> 1833549b
+- doc: add function docs for `node/src/service.rs`