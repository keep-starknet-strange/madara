{
  "projectName": "madara",
  "projectOwner": "keep-starknet-strange",
  "repoType": "github",
  "repoHost": "https://github.com",
  "files": ["README.md"],
  "imageSize": 100,
  "commit": true,
  "commitConvention": "gitmoji",
  "contributors": [
    {
      "login": "abdelhamidbakhta",
      "name": "Abdel @ StarkWare ",
      "avatar_url": "https://avatars.githubusercontent.com/u/45264458?v=4",
      "profile": "https://github.com/abdelhamidbakhta",
      "contributions": ["code"]
    },
    {
      "login": "tdelabro",
      "name": "Timothée Delabrouille",
      "avatar_url": "https://avatars.githubusercontent.com/u/34384633?v=4",
      "profile": "https://github.com/tdelabro",
      "contributions": ["code"]
    },
    {
      "login": "EvolveArt",
      "name": "0xevolve",
      "avatar_url": "https://avatars.githubusercontent.com/u/12902455?v=4",
      "profile": "https://github.com/EvolveArt",
      "contributions": ["code"]
    },
    {
      "login": "LucasLvy",
      "name": "Lucas @ StarkWare",
      "avatar_url": "https://avatars.githubusercontent.com/u/70894690?v=4",
      "profile": "https://github.com/LucasLvy",
      "contributions": ["code"]
    },
    {
      "login": "DavideSilva",
      "name": "Davide Silva",
      "avatar_url": "https://avatars.githubusercontent.com/u/2940022?v=4",
      "profile": "https://github.com/DavideSilva",
      "contributions": ["code"]
    },
    {
      "login": "finiam",
      "name": "Finiam",
      "avatar_url": "https://avatars.githubusercontent.com/u/58513848?v=4",
      "profile": "https://www.finiam.com/",
      "contributions": ["code"]
    },
    {
      "login": "ZePedroResende",
      "name": "Resende",
      "avatar_url": "https://avatars.githubusercontent.com/u/17102689?v=4",
      "profile": "https://github.com/ZePedroResende",
      "contributions": ["code"]
    },
    {
      "login": "drspacemn",
      "name": "drspacemn",
      "avatar_url": "https://avatars.githubusercontent.com/u/16685321?v=4",
      "profile": "https://github.com/drspacemn",
      "contributions": ["code"]
    },
    {
      "login": "tarrencev",
      "name": "Tarrence van As",
      "avatar_url": "https://avatars.githubusercontent.com/u/4740651?v=4",
      "profile": "https://github.com/tarrencev",
      "contributions": ["code"]
    },
    {
      "login": "hsyodyssey",
      "name": "Siyuan Han",
      "avatar_url": "https://avatars.githubusercontent.com/u/47173566?v=4",
      "profile": "https://home.cse.ust.hk/~shanaj/",
      "contributions": ["doc"]
    },
    {
      "login": "zediogoviana",
      "name": "Zé Diogo",
      "avatar_url": "https://avatars.githubusercontent.com/u/25623039?v=4",
      "profile": "https://zediogoviana.github.io/",
      "contributions": ["code"]
    },
    {
      "login": "Matth26",
      "name": "Matthias Monnier",
      "avatar_url": "https://avatars.githubusercontent.com/u/9798638?v=4",
      "profile": "https://github.com/Matth26",
      "contributions": ["code"]
    },
    {
      "login": "glihm",
      "name": "glihm",
      "avatar_url": "https://avatars.githubusercontent.com/u/7962849?v=4",
      "profile": "https://github.com/glihm",
      "contributions": ["code"]
    },
    {
      "login": "0xEniotna",
      "name": "Antoine",
      "avatar_url": "https://avatars.githubusercontent.com/u/101047205?v=4",
      "profile": "https://github.com/0xEniotna",
      "contributions": ["code"]
    },
    {
      "login": "ClementWalter",
      "name": "Clément Walter",
      "avatar_url": "https://avatars.githubusercontent.com/u/18620296?v=4",
      "profile": "https://www.linkedin.com/in/clementwalter/",
      "contributions": ["code"]
    },
    {
      "login": "Eikix",
      "name": "Elias Tazartes",
      "avatar_url": "https://avatars.githubusercontent.com/u/66871571?v=4",
      "profile": "https://github.com/Eikix",
      "contributions": ["code"]
    },
    {
      "login": "xJonathanLEI",
      "name": "Jonathan LEI",
      "avatar_url": "https://avatars.githubusercontent.com/u/19556359?v=4",
      "profile": "https://github.com/xJonathanLEI",
      "contributions": ["code"]
    },
    {
      "login": "greged93",
      "name": "greged93",
      "avatar_url": "https://avatars.githubusercontent.com/u/82421016?v=4",
      "profile": "https://github.com/greged93",
      "contributions": ["code"]
    },
    {
      "login": "dubzn",
      "name": "Santiago Galván (Dub)",
      "avatar_url": "https://avatars.githubusercontent.com/u/58611754?v=4",
      "profile": "https://github.com/dubzn",
      "contributions": ["code"]
    },
    {
      "login": "ftupas",
      "name": "ftupas",
      "avatar_url": "https://avatars.githubusercontent.com/u/35031356?v=4",
      "profile": "https://github.com/ftupas",
      "contributions": ["code"]
    },
    {
      "login": "phklive",
      "name": "Paul-Henry Kajfasz",
      "avatar_url": "https://avatars.githubusercontent.com/u/42912740?v=4",
      "profile": "https://github.com/phklive",
      "contributions": ["code"]
    },
    {
      "login": "chirag-bgh",
      "name": "chirag-bgh",
      "avatar_url": "https://avatars.githubusercontent.com/u/76247491?v=4",
      "profile": "https://github.com/chirag-bgh",
      "contributions": ["code"]
    },
    {
      "login": "danilowhk",
      "name": "danilowhk",
      "avatar_url": "https://avatars.githubusercontent.com/u/12735159?v=4",
      "profile": "https://github.com/danilowhk",
      "contributions": ["code"]
    },
    {
      "login": "bajpai244",
      "name": "Harsh Bajpai",
      "avatar_url": "https://avatars.githubusercontent.com/u/41180869?v=4",
      "profile": "https://github.com/bajpai244",
      "contributions": ["code"]
    },
    {
      "login": "amanusk",
      "name": "amanusk",
      "avatar_url": "https://avatars.githubusercontent.com/u/7280933?v=4",
      "profile": "https://github.com/amanusk",
      "contributions": ["code"]
    },
    {
      "login": "dpinones",
      "name": "Damián Piñones",
      "avatar_url": "https://avatars.githubusercontent.com/u/30808181?v=4",
      "profile": "https://github.com/dpinones",
      "contributions": ["code"]
    },
    {
      "login": "marioiordanov",
      "name": "marioiordanov",
      "avatar_url": "https://avatars.githubusercontent.com/u/102791638?v=4",
      "profile": "https://github.com/marioiordanov",
      "contributions": ["code"]
    },
    {
      "login": "dbejarano820",
      "name": "Daniel Bejarano",
      "avatar_url": "https://avatars.githubusercontent.com/u/58019353?v=4",
      "profile": "https://github.com/dbejarano820",
      "contributions": ["code"]
    },
    {
      "login": "sparqet",
      "name": "sparqet",
      "avatar_url": "https://avatars.githubusercontent.com/u/37338401?v=4",
      "profile": "https://github.com/sparqet",
      "contributions": ["code"]
    },
    {
      "login": "robinstraub",
      "name": "Robin Straub",
      "avatar_url": "https://avatars.githubusercontent.com/u/17799181?v=4",
      "profile": "https://github.com/robinstraub",
      "contributions": ["code"]
    },
    {
      "login": "edisontim",
      "name": "tedison",
      "avatar_url": "https://avatars.githubusercontent.com/u/76473430?v=4",
      "profile": "https://github.com/edisontim",
      "contributions": ["code"]
    },
    {
      "login": "lana-shanghai",
      "name": "lanaivina",
      "avatar_url": "https://avatars.githubusercontent.com/u/31368580?v=4",
      "profile": "https://github.com/lana-shanghai",
      "contributions": ["code"]
    },
    {
      "login": "d-roak",
      "name": "Oak",
      "avatar_url": "https://avatars.githubusercontent.com/u/5263301?v=4",
      "profile": "https://droak.sh/",
      "contributions": ["code"]
    },
    {
      "login": "rkdud007",
      "name": "Pia",
      "avatar_url": "https://avatars.githubusercontent.com/u/76558220?v=4",
      "profile": "https://github.com/rkdud007",
      "contributions": ["code"]
    },
    {
      "login": "apoorvsadana",
      "name": "apoorvsadana",
      "avatar_url": "https://avatars.githubusercontent.com/u/95699312?v=4",
      "profile": "https://github.com/apoorvsadana",
      "contributions": ["code"]
    },
    {
      "login": "fracek",
      "name": "Francesco Ceccon",
      "avatar_url": "https://avatars.githubusercontent.com/u/282580?v=4",
      "profile": "https://ceccon.me/",
      "contributions": ["code"]
    },
    {
      "login": "ptisserand",
      "name": "ptisserand",
      "avatar_url": "https://avatars.githubusercontent.com/u/544314?v=4",
      "profile": "https://github.com/ptisserand",
      "contributions": ["code"]
    },
    {
      "login": "zizou0x",
      "name": "Zizou",
      "avatar_url": "https://avatars.githubusercontent.com/u/111426680?v=4",
      "profile": "https://github.com/zizou0x",
      "contributions": ["code"]
    },
    {
      "login": "makluganteng",
      "name": "V.O.T",
      "avatar_url": "https://avatars.githubusercontent.com/u/74396818?v=4",
      "profile": "https://github.com/makluganteng",
      "contributions": ["code"]
    },
    {
      "login": "MdTeach",
      "name": "Abishek Bashyal",
      "avatar_url": "https://avatars.githubusercontent.com/u/19630321?v=4",
      "profile": "https://github.com/MdTeach",
      "contributions": ["code"]
    },
    {
      "login": "kariy",
      "name": "Ammar Arif",
      "avatar_url": "https://avatars.githubusercontent.com/u/26515232?v=4",
      "profile": "https://github.com/kariy",
      "contributions": ["code"]
    },
    {
      "login": "lambda-0x",
      "name": "lambda-0x",
      "avatar_url": "https://avatars.githubusercontent.com/u/87354252?v=4",
      "profile": "https://github.com/lambda-0x",
      "contributions": ["code"]
    },
    {
      "login": "exp-table",
      "name": "exp_table",
      "avatar_url": "https://avatars.githubusercontent.com/u/76456212?v=4",
      "profile": "https://github.com/exp-table",
      "contributions": ["code"]
    },
    {
      "login": "Pilouche",
      "name": "Pilou",
      "avatar_url": "https://avatars.githubusercontent.com/u/26655725?v=4",
      "profile": "https://github.com/Pilouche",
      "contributions": ["code"]
    },
    {
      "login": "hel-kame",
      "name": "hithem",
      "avatar_url": "https://avatars.githubusercontent.com/u/117039823?v=4",
      "profile": "https://github.com/hel-kame",
      "contributions": ["code"]
    },
    {
      "login": "clexmond",
      "name": "Chris Lexmond",
      "avatar_url": "https://avatars.githubusercontent.com/u/706094?v=4",
      "profile": "https://github.com/clexmond",
      "contributions": ["code"]
    },
    {
      "login": "Tidus91",
      "name": "Tidus91",
      "avatar_url": "https://avatars.githubusercontent.com/u/65631603?v=4",
      "profile": "https://github.com/Tidus91",
      "contributions": ["code"]
    },
    {
      "login": "nikania",
      "name": "Veronika S",
      "avatar_url": "https://avatars.githubusercontent.com/u/54669079?v=4",
      "profile": "https://github.com/nikania",
      "contributions": ["code"]
    },
    {
<<<<<<< HEAD
      "login": "m-kus",
      "name": "Michael Zaikin",
      "avatar_url": "https://avatars.githubusercontent.com/u/44951260?v=4",
      "profile": "https://github.com/m-kus",
      "contributions": ["code"]
    },
    {
      "login": "joaopereira12",
      "name": "João Pereira",
      "avatar_url": "https://avatars.githubusercontent.com/u/77340776?v=4",
      "profile": "https://www.linkedin.com/in/jo%C3%A3o-pereira-91a087230/",
=======
      "login": "0xAsten",
      "name": "Asten",
      "avatar_url": "https://avatars.githubusercontent.com/u/114395459?v=4",
      "profile": "https://github.com/0xAsten",
      "contributions": ["code"]
    },
    {
      "login": "ben2077",
      "name": "ben2077",
      "avatar_url": "https://avatars.githubusercontent.com/u/22720665?v=4",
      "profile": "https://github.com/ben2077",
>>>>>>> fa98fe93
      "contributions": ["code"]
    }
  ],
  "contributorsPerLine": 7,
  "linkToUsage": false
}<|MERGE_RESOLUTION|>--- conflicted
+++ resolved
@@ -345,7 +345,6 @@
       "contributions": ["code"]
     },
     {
-<<<<<<< HEAD
       "login": "m-kus",
       "name": "Michael Zaikin",
       "avatar_url": "https://avatars.githubusercontent.com/u/44951260?v=4",
@@ -357,7 +356,9 @@
       "name": "João Pereira",
       "avatar_url": "https://avatars.githubusercontent.com/u/77340776?v=4",
       "profile": "https://www.linkedin.com/in/jo%C3%A3o-pereira-91a087230/",
-=======
+      "contributions": ["code"]
+    },
+    {
       "login": "0xAsten",
       "name": "Asten",
       "avatar_url": "https://avatars.githubusercontent.com/u/114395459?v=4",
@@ -369,7 +370,6 @@
       "name": "ben2077",
       "avatar_url": "https://avatars.githubusercontent.com/u/22720665?v=4",
       "profile": "https://github.com/ben2077",
->>>>>>> fa98fe93
       "contributions": ["code"]
     }
   ],
