{
  "projectName": "madara",
  "projectOwner": "keep-starknet-strange",
  "repoType": "github",
  "repoHost": "https://github.com",
  "files": [
    "README.md"
  ],
  "imageSize": 100,
  "commit": true,
  "commitConvention": "gitmoji",
  "contributors": [
    {
      "login": "abdelhamidbakhta",
      "name": "Abdel @ StarkWare ",
      "avatar_url": "https://avatars.githubusercontent.com/u/45264458?v=4",
      "profile": "https://github.com/abdelhamidbakhta",
      "contributions": [
        "code"
      ]
    },
    {
      "login": "tdelabro",
      "name": "Timothée Delabrouille",
      "avatar_url": "https://avatars.githubusercontent.com/u/34384633?v=4",
      "profile": "https://github.com/tdelabro",
      "contributions": [
        "code"
      ]
    },
    {
      "login": "EvolveArt",
      "name": "0xevolve",
      "avatar_url": "https://avatars.githubusercontent.com/u/12902455?v=4",
      "profile": "https://github.com/EvolveArt",
      "contributions": [
        "code"
      ]
    },
    {
      "login": "LucasLvy",
      "name": "Lucas @ StarkWare",
      "avatar_url": "https://avatars.githubusercontent.com/u/70894690?v=4",
      "profile": "https://github.com/LucasLvy",
      "contributions": [
        "code"
      ]
    },
    {
      "login": "DavideSilva",
      "name": "Davide Silva",
      "avatar_url": "https://avatars.githubusercontent.com/u/2940022?v=4",
      "profile": "https://github.com/DavideSilva",
      "contributions": [
        "code"
      ]
    },
    {
      "login": "finiam",
      "name": "Finiam",
      "avatar_url": "https://avatars.githubusercontent.com/u/58513848?v=4",
      "profile": "https://www.finiam.com/",
      "contributions": [
        "code"
      ]
    },
    {
      "login": "ZePedroResende",
      "name": "Resende",
      "avatar_url": "https://avatars.githubusercontent.com/u/17102689?v=4",
      "profile": "https://github.com/ZePedroResende",
      "contributions": [
        "code"
      ]
    },
    {
      "login": "drspacemn",
      "name": "drspacemn",
      "avatar_url": "https://avatars.githubusercontent.com/u/16685321?v=4",
      "profile": "https://github.com/drspacemn",
      "contributions": [
        "code"
      ]
    },
    {
      "login": "tarrencev",
      "name": "Tarrence van As",
      "avatar_url": "https://avatars.githubusercontent.com/u/4740651?v=4",
      "profile": "https://github.com/tarrencev",
      "contributions": [
        "code"
      ]
    },
    {
      "login": "hsyodyssey",
      "name": "Siyuan Han",
      "avatar_url": "https://avatars.githubusercontent.com/u/47173566?v=4",
      "profile": "https://home.cse.ust.hk/~shanaj/",
      "contributions": [
        "doc"
      ]
    },
    {
      "login": "zediogoviana",
      "name": "Zé Diogo",
      "avatar_url": "https://avatars.githubusercontent.com/u/25623039?v=4",
      "profile": "https://zediogoviana.github.io/",
      "contributions": [
        "code"
      ]
    },
    {
      "login": "Matth26",
      "name": "Matthias Monnier",
      "avatar_url": "https://avatars.githubusercontent.com/u/9798638?v=4",
      "profile": "https://github.com/Matth26",
      "contributions": [
        "code"
      ]
    },
    {
      "login": "glihm",
      "name": "glihm",
      "avatar_url": "https://avatars.githubusercontent.com/u/7962849?v=4",
      "profile": "https://github.com/glihm",
      "contributions": [
        "code"
      ]
    },
    {
      "login": "0xEniotna",
      "name": "Antoine",
      "avatar_url": "https://avatars.githubusercontent.com/u/101047205?v=4",
      "profile": "https://github.com/0xEniotna",
      "contributions": [
        "code"
      ]
    },
    {
      "login": "ClementWalter",
      "name": "Clément Walter",
      "avatar_url": "https://avatars.githubusercontent.com/u/18620296?v=4",
      "profile": "https://www.linkedin.com/in/clementwalter/",
      "contributions": [
        "code"
      ]
    },
    {
      "login": "Eikix",
      "name": "Elias Tazartes",
      "avatar_url": "https://avatars.githubusercontent.com/u/66871571?v=4",
      "profile": "https://github.com/Eikix",
      "contributions": [
        "code"
      ]
    },
    {
      "login": "xJonathanLEI",
      "name": "Jonathan LEI",
      "avatar_url": "https://avatars.githubusercontent.com/u/19556359?v=4",
      "profile": "https://github.com/xJonathanLEI",
      "contributions": [
        "code"
      ]
    },
    {
      "login": "greged93",
      "name": "greged93",
      "avatar_url": "https://avatars.githubusercontent.com/u/82421016?v=4",
      "profile": "https://github.com/greged93",
      "contributions": [
        "code"
      ]
    },
    {
      "login": "dubzn",
      "name": "Santiago Galván (Dub)",
      "avatar_url": "https://avatars.githubusercontent.com/u/58611754?v=4",
      "profile": "https://github.com/dubzn",
      "contributions": [
        "code"
      ]
    },
    {
      "login": "ftupas",
      "name": "ftupas",
      "avatar_url": "https://avatars.githubusercontent.com/u/35031356?v=4",
      "profile": "https://github.com/ftupas",
      "contributions": [
        "code"
      ]
    },
    {
      "login": "phklive",
      "name": "Paul-Henry Kajfasz",
      "avatar_url": "https://avatars.githubusercontent.com/u/42912740?v=4",
      "profile": "https://github.com/phklive",
      "contributions": [
        "code"
      ]
    },
    {
      "login": "chirag-bgh",
      "name": "chirag-bgh",
      "avatar_url": "https://avatars.githubusercontent.com/u/76247491?v=4",
      "profile": "https://github.com/chirag-bgh",
      "contributions": [
        "code"
      ]
    },
    {
      "login": "danilowhk",
      "name": "danilowhk",
      "avatar_url": "https://avatars.githubusercontent.com/u/12735159?v=4",
      "profile": "https://github.com/danilowhk",
      "contributions": [
        "code"
      ]
    },
    {
      "login": "bajpai244",
      "name": "Harsh Bajpai",
      "avatar_url": "https://avatars.githubusercontent.com/u/41180869?v=4",
      "profile": "https://github.com/bajpai244",
      "contributions": [
        "code"
      ]
    },
    {
      "login": "amanusk",
      "name": "amanusk",
      "avatar_url": "https://avatars.githubusercontent.com/u/7280933?v=4",
      "profile": "https://github.com/amanusk",
      "contributions": [
        "code"
      ]
    },
    {
      "login": "dpinones",
      "name": "Damián Piñones",
      "avatar_url": "https://avatars.githubusercontent.com/u/30808181?v=4",
      "profile": "https://github.com/dpinones",
      "contributions": [
        "code"
      ]
    },
    {
      "login": "marioiordanov",
      "name": "marioiordanov",
      "avatar_url": "https://avatars.githubusercontent.com/u/102791638?v=4",
      "profile": "https://github.com/marioiordanov",
      "contributions": [
        "code"
      ]
    },
    {
      "login": "dbejarano820",
      "name": "Daniel Bejarano",
      "avatar_url": "https://avatars.githubusercontent.com/u/58019353?v=4",
      "profile": "https://github.com/dbejarano820",
      "contributions": [
        "code"
      ]
    },
    {
      "login": "sparqet",
      "name": "sparqet",
      "avatar_url": "https://avatars.githubusercontent.com/u/37338401?v=4",
      "profile": "https://github.com/sparqet",
      "contributions": [
        "code"
      ]
    },
    {
      "login": "robinstraub",
      "name": "Robin Straub",
      "avatar_url": "https://avatars.githubusercontent.com/u/17799181?v=4",
      "profile": "https://github.com/robinstraub",
      "contributions": [
        "code"
      ]
    },
    {
      "login": "edisontim",
      "name": "tedison",
      "avatar_url": "https://avatars.githubusercontent.com/u/76473430?v=4",
      "profile": "https://github.com/edisontim",
      "contributions": [
        "code"
      ]
    },
    {
      "login": "lana-shanghai",
      "name": "lanaivina",
      "avatar_url": "https://avatars.githubusercontent.com/u/31368580?v=4",
      "profile": "https://github.com/lana-shanghai",
      "contributions": [
        "code"
      ]
    },
    {
      "login": "d-roak",
      "name": "Oak",
      "avatar_url": "https://avatars.githubusercontent.com/u/5263301?v=4",
      "profile": "https://droak.sh/",
      "contributions": [
        "code"
      ]
    },
    {
      "login": "rkdud007",
      "name": "Pia",
      "avatar_url": "https://avatars.githubusercontent.com/u/76558220?v=4",
      "profile": "https://github.com/rkdud007",
      "contributions": [
        "code"
      ]
    },
    {
      "login": "apoorvsadana",
      "name": "apoorvsadana",
      "avatar_url": "https://avatars.githubusercontent.com/u/95699312?v=4",
      "profile": "https://github.com/apoorvsadana",
      "contributions": [
        "code"
      ]
    },
    {
      "login": "fracek",
      "name": "Francesco Ceccon",
      "avatar_url": "https://avatars.githubusercontent.com/u/282580?v=4",
      "profile": "https://ceccon.me/",
      "contributions": [
        "code"
      ]
    },
    {
      "login": "ptisserand",
      "name": "ptisserand",
      "avatar_url": "https://avatars.githubusercontent.com/u/544314?v=4",
      "profile": "https://github.com/ptisserand",
      "contributions": [
        "code"
      ]
    },
    {
      "login": "zizou0x",
      "name": "Zizou",
      "avatar_url": "https://avatars.githubusercontent.com/u/111426680?v=4",
      "profile": "https://github.com/zizou0x",
      "contributions": [
        "code"
      ]
    },
    {
      "login": "makluganteng",
      "name": "V.O.T",
      "avatar_url": "https://avatars.githubusercontent.com/u/74396818?v=4",
      "profile": "https://github.com/makluganteng",
      "contributions": [
        "code"
      ]
    },
    {
      "login": "MdTeach",
      "name": "Abishek Bashyal",
      "avatar_url": "https://avatars.githubusercontent.com/u/19630321?v=4",
      "profile": "https://github.com/MdTeach",
      "contributions": [
        "code"
      ]
    },
    {
      "login": "kariy",
      "name": "Ammar Arif",
      "avatar_url": "https://avatars.githubusercontent.com/u/26515232?v=4",
      "profile": "https://github.com/kariy",
      "contributions": [
        "code"
      ]
    },
    {
      "login": "lambda-0x",
      "name": "lambda-0x",
      "avatar_url": "https://avatars.githubusercontent.com/u/87354252?v=4",
      "profile": "https://github.com/lambda-0x",
      "contributions": [
        "code"
      ]
    },
    {
      "login": "exp-table",
      "name": "exp_table",
      "avatar_url": "https://avatars.githubusercontent.com/u/76456212?v=4",
      "profile": "https://github.com/exp-table",
      "contributions": [
        "code"
      ]
    },
    {
      "login": "Pilouche",
      "name": "Pilou",
      "avatar_url": "https://avatars.githubusercontent.com/u/26655725?v=4",
      "profile": "https://github.com/Pilouche",
      "contributions": [
        "code"
      ]
    },
    {
      "login": "hel-kame",
      "name": "hithem",
      "avatar_url": "https://avatars.githubusercontent.com/u/117039823?v=4",
      "profile": "https://github.com/hel-kame",
      "contributions": [
        "code"
      ]
    },
    {
      "login": "clexmond",
      "name": "Chris Lexmond",
      "avatar_url": "https://avatars.githubusercontent.com/u/706094?v=4",
      "profile": "https://github.com/clexmond",
      "contributions": [
        "code"
      ]
    },
    {
      "login": "Tidus91",
      "name": "Tidus91",
      "avatar_url": "https://avatars.githubusercontent.com/u/65631603?v=4",
      "profile": "https://github.com/Tidus91",
      "contributions": [
        "code"
      ]
    },
    {
      "login": "nikania",
      "name": "Veronika S",
      "avatar_url": "https://avatars.githubusercontent.com/u/54669079?v=4",
      "profile": "https://github.com/nikania",
      "contributions": [
        "code"
      ]
    },
    {
      "login": "0xAsten",
      "name": "Asten",
      "avatar_url": "https://avatars.githubusercontent.com/u/114395459?v=4",
      "profile": "https://github.com/0xAsten",
      "contributions": [
        "code"
      ]
    },
    {
      "login": "ben2077",
      "name": "ben2077",
      "avatar_url": "https://avatars.githubusercontent.com/u/22720665?v=4",
      "profile": "https://github.com/ben2077",
      "contributions": [
        "code"
      ]
    },
    {
      "login": "m-kus",
      "name": "Michael Zaikin",
      "avatar_url": "https://avatars.githubusercontent.com/u/44951260?v=4",
      "profile": "https://github.com/m-kus",
      "contributions": [
        "code"
      ]
    },
    {
      "login": "joaopereira12",
      "name": "João Pereira",
      "avatar_url": "https://avatars.githubusercontent.com/u/77340776?v=4",
      "profile": "https://www.linkedin.com/in/jo%C3%A3o-pereira-91a087230/",
      "contributions": [
        "doc"
      ]
    },
    {
      "login": "kasteph",
      "name": "kasteph",
      "avatar_url": "https://avatars.githubusercontent.com/u/3408478?v=4",
      "profile": "https://github.com/kasteph",
      "contributions": [
        "code"
      ]
    },
    {
      "login": "ayushtom",
      "name": "Ayush Tomar",
      "avatar_url": "https://avatars.githubusercontent.com/u/41674634?v=4",
      "profile": "https://github.com/ayushtom",
      "contributions": [
        "code"
      ]
    },
    {
      "login": "tchataigner",
      "name": "tchataigner",
      "avatar_url": "https://avatars.githubusercontent.com/u/9974198?v=4",
      "profile": "https://github.com/tchataigner",
<<<<<<< HEAD
      "contributions": ["code"]
=======
      "contributions": [
        "code"
      ]
>>>>>>> 8f6a29c9
    },
    {
      "login": "kalaninja",
      "name": "Alexander Kalankhodzhaev",
      "avatar_url": "https://avatars.githubusercontent.com/u/18083464?v=4",
      "profile": "https://github.com/kalaninja",
<<<<<<< HEAD
      "contributions": ["code"]
=======
      "contributions": [
        "code"
      ]
>>>>>>> 8f6a29c9
    }
  ],
  "contributorsPerLine": 7,
  "linkToUsage": false
}<|MERGE_RESOLUTION|>--- conflicted
+++ resolved
@@ -501,26 +501,19 @@
       "name": "tchataigner",
       "avatar_url": "https://avatars.githubusercontent.com/u/9974198?v=4",
       "profile": "https://github.com/tchataigner",
-<<<<<<< HEAD
       "contributions": ["code"]
-=======
-      "contributions": [
-        "code"
-      ]
->>>>>>> 8f6a29c9
+      "contributions": [
+        "code"
+      ]
     },
     {
       "login": "kalaninja",
       "name": "Alexander Kalankhodzhaev",
       "avatar_url": "https://avatars.githubusercontent.com/u/18083464?v=4",
       "profile": "https://github.com/kalaninja",
-<<<<<<< HEAD
-      "contributions": ["code"]
-=======
-      "contributions": [
-        "code"
-      ]
->>>>>>> 8f6a29c9
+      "contributions": [
+        "code"
+      ]
     }
   ],
   "contributorsPerLine": 7,
