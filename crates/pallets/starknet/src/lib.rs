--- conflicted
+++ resolved
@@ -87,10 +87,6 @@
 use mp_transactions::{get_transaction_nonce, get_transaction_sender_address};
 use sp_runtime::traits::UniqueSaturatedInto;
 use sp_runtime::DigestItem;
-<<<<<<< HEAD
-use starknet_api::api_core::{ChainId, ClassHash, CompiledClassHash, ContractAddress, EntryPointSelector, Nonce};
-=======
->>>>>>> 38ef50e0
 use starknet_api::block::{BlockNumber, BlockTimestamp};
 use starknet_api::core::{ChainId, ClassHash, CompiledClassHash, ContractAddress, EntryPointSelector, Nonce};
 use starknet_api::deprecated_contract_class::EntryPointType;
@@ -319,7 +315,6 @@
     #[pallet::getter(fn l1_messages)]
     pub(super) type L1Messages<T: Config> = StorageValue<_, BTreeSet<Nonce>, ValueQuery>;
 
-<<<<<<< HEAD
     /// White list of class hashes that can be declared.
     /// This is used to restrict the classes that can be declared.
     /// When the whitelist is empty, all classes can be declared.
@@ -328,8 +323,7 @@
     #[pallet::getter(fn whitelisted_class_hashes)]
     pub(super) type WhitelistedClassHashes<T: Config> = StorageValue<_, Vec<CasmClassHash>, ValueQuery>;
 
-=======
-    /// ChainID for the palle'a, 'a, t startknet
+    /// ChainID for the pallet starknet
     #[pallet::storage]
     #[pallet::getter(fn chain_id)]
     pub type ChainIdStorage<T> = StorageValue<_, Felt252Wrapper, ValueQuery, DefaultChainId>;
@@ -342,7 +336,6 @@
             MADARA_CHAIN_ID
         }
     }
->>>>>>> 38ef50e0
     /// Starknet genesis configuration.
     #[pallet::genesis_config]
     #[derive(Debug, PartialEq, Eq)]
@@ -463,11 +456,8 @@
         FailedToCreateATransactionalStorageExecution,
         L1MessageAlreadyExecuted,
         MissingL1GasUsage,
-<<<<<<< HEAD
         ClassHashNotWhitelisted,
-=======
         QueryTransactionCannotBeExecuted,
->>>>>>> 38ef50e0
     }
 
     /// The Starknet pallet external functions.
@@ -573,7 +563,6 @@
             // This ensures that the function can only be called via unsigned transaction.
             ensure_none(origin)?;
 
-<<<<<<< HEAD
             let input_transaction = transaction;
             let chain_id = Self::chain_id();
             let transaction = input_transaction
@@ -589,8 +578,6 @@
                 );
             }
 
-=======
->>>>>>> 38ef50e0
             // Check class hash is not already declared
             ensure!(
                 !ContractClasses::<T>::contains_key(transaction.tx().class_hash().0),
