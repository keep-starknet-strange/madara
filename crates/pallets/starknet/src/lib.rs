--- conflicted
+++ resolved
@@ -70,11 +70,7 @@
     CallEntryPoint, CallInfo, CallType, EntryPointExecutionContext, ExecutionResources,
 };
 use blockifier::execution::errors::{EntryPointExecutionError, PreExecutionError};
-<<<<<<< HEAD
-use blockifier::state::cached_state::{CommitmentStateDiff, ContractStorageKey};
-=======
 use blockifier::state::cached_state::ContractStorageKey;
->>>>>>> 523ceedc
 use blockifier_state_adapter::BlockifierStateAdapter;
 use frame_support::pallet_prelude::*;
 use frame_support::traits::Time;
@@ -85,10 +81,6 @@
 use mp_felt::Felt252Wrapper;
 use mp_hashers::HasherT;
 use mp_sequencer_address::{InherentError, InherentType, DEFAULT_SEQUENCER_ADDRESS, INHERENT_IDENTIFIER};
-<<<<<<< HEAD
-use mp_simulations::SimulationFlags;
-=======
->>>>>>> 523ceedc
 use mp_storage::{StarknetStorageSchemaVersion, PALLET_STARKNET_SCHEMA};
 use mp_transactions::execution::Execute;
 use mp_transactions::{
@@ -105,16 +97,10 @@
 use starknet_api::transaction::{Calldata, Event as StarknetEvent, Fee, MessageToL1, TransactionHash};
 use starknet_crypto::FieldElement;
 use transaction_validation::TxPriorityInfo;
-use utils::execute_txs_and_rollback_with_state_diff;
 
 use crate::alloc::string::ToString;
 use crate::execution_config::RuntimeExecutionConfigBuilder;
-<<<<<<< HEAD
-use crate::types::{CasmClassHash, SierraClassHash, StorageSlot, TransactionSimulationResult};
-use crate::utils::execute_txs_and_rollback;
-=======
 use crate::types::{CasmClassHash, SierraClassHash, StorageSlot};
->>>>>>> 523ceedc
 
 pub(crate) const LOG_TARGET: &str = "runtime::starknet";
 
@@ -1088,81 +1074,6 @@
         next_order
     }
 
-<<<<<<< HEAD
-    /// Estimate the fee associated with transaction
-    pub fn estimate_fee(transactions: Vec<UserTransaction>) -> Result<Vec<(u64, u64)>, DispatchError> {
-        let chain_id = Self::chain_id();
-
-        let execution_results = execute_txs_and_rollback::<T>(
-            &transactions,
-            &Self::get_block_context(),
-            chain_id,
-            &mut RuntimeExecutionConfigBuilder::new::<T>().with_query_mode().build(),
-        )?;
-
-        let mut results = vec![];
-        for res in execution_results {
-            match res {
-                Ok(tx_exec_info) => {
-                    log!(info, "Successfully estimated fee: {:?}", tx_exec_info);
-                    if let Some(l1_gas_usage) = tx_exec_info.actual_resources.0.get("l1_gas_usage") {
-                        results.push((tx_exec_info.actual_fee.0 as u64, *l1_gas_usage));
-                    } else {
-                        return Err(Error::<T>::TransactionExecutionFailed.into());
-                    }
-                }
-                Err(e) => {
-                    log!(info, "Failed to estimate fee: {:?}", e);
-                    return Err(Error::<T>::TransactionExecutionFailed.into());
-                }
-            }
-        }
-        Ok(results)
-    }
-
-    /// Warning : this should only be called from the runtimeAPI, never from inside an extrinsic
-    /// execution flow
-    pub fn estimate_message_fee(message: HandleL1MessageTransaction) -> Result<(u64, u64, u64), DispatchError> {
-        let chain_id = Self::chain_id();
-        let transaction = message.into_executable::<T::SystemHash>(chain_id, Fee::default(), true);
-        let gas_price: u64 = T::L1GasPrice::get().price_in_wei.try_into().unwrap();
-
-        let tx_execution_infos = transaction
-            .execute(
-                &mut BlockifierStateAdapter::<T>::default(),
-                &Self::get_block_context(),
-                &RuntimeExecutionConfigBuilder::new::<T>().with_query_mode().with_disable_nonce_validation().build(),
-            )
-            .map_err(|e| {
-                log::error!("failed to execute invoke tx: {:?}", e);
-                Error::<T>::TransactionExecutionFailed
-            })?;
-
-        if let Some(l1_gas_usage) = tx_execution_infos.actual_resources.0.get("l1_gas_usage") {
-            Ok((gas_price, tx_execution_infos.actual_fee.0 as u64, *l1_gas_usage))
-        } else {
-            Err(Error::<T>::TransactionExecutionFailed.into())
-        }
-    }
-
-    pub fn simulate_transactions(
-        transactions: Vec<UserTransaction>,
-        simulation_flags: SimulationFlags,
-    ) -> Result<Vec<(TransactionSimulationResult, CommitmentStateDiff)>, DispatchError> {
-        let chain_id = Self::chain_id();
-
-        let tx_execution_results = execute_txs_and_rollback_with_state_diff::<T>(
-            &transactions,
-            &Self::get_block_context(),
-            chain_id,
-            &mut RuntimeExecutionConfigBuilder::new::<T>().with_simulation_mode(&simulation_flags).build(),
-        )?;
-
-        Ok(tx_execution_results)
-    }
-
-=======
->>>>>>> 523ceedc
     pub fn emit_and_store_tx_and_fees_events(
         tx_hash: TransactionHash,
         execute_call_info: &Option<CallInfo>,
