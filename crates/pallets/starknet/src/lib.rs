//! A Substrate pallet implementation for Starknet, a decentralized, permissionless, and scalable
//! zk-rollup for general-purpose smart contracts.
//! See the [Starknet documentation](https://docs.starknet.io/) for more information.
//! The code consists of the following sections:
//! 1. Config: The trait Config is defined, which is used to configure the pallet by specifying the
//! parameters and types on which it depends. The trait also includes associated types for
//! StateRoot, SystemHash, and TimestampProvider.
//!
//! 2. Hooks: The Hooks trait is implemented for the pallet, which includes methods to be executed
//! during the block lifecycle: on_finalize, on_initialize, on_runtime_upgrade, and offchain_worker.
//!
//! 3. Storage: Several storage items are defined, including Pending, CurrentBlock, BlockHash,
//! ContractClassHashes, ContractClasses, Nonces, StorageView, LastKnownEthBlock, and
//! FeeTokenAddress. These storage items are used to store and manage data related to the Starknet
//! pallet.
//!
//! 4. Genesis Configuration: The GenesisConfig struct is defined, which is used to set up the
//! initial state of the pallet during genesis. The struct includes fields for contracts,
//! contract_classes, storage, fee_token_address, chain_id and _phantom. A GenesisBuild
//! implementation is provided to build the initial state during genesis.
//!
//! 5. Events: A set of events are defined in the Event enum, including KeepStarknetStrange,
//! StarknetEvent, and FeeTokenAddressChanged. These events are emitted during the execution of
//! various pallet functions.
//!
//! 6.Errors: A set of custom errors are defined in the Error enum, which is used to represent
//! various error conditions during the execution of the pallet.
//!
//! 7. Dispatchable Functions: The Pallet struct implements several dispatchable functions (ping,
//! invoke, ...), which allow users to interact with the pallet and invoke state changes. These
//! functions are annotated with weight and return a DispatchResult.
// Ensure we're `no_std` when compiling for Wasm.
#![allow(clippy::large_enum_variant)]

use std::sync::Arc;

/// Starknet pallet.
/// Definition of the pallet's runtime storage items, events, errors, and dispatchable
/// functions.
/// Learn more about FRAME and the core library of Substrate FRAME pallets:
/// <https://docs.substrate.io/reference/frame-pallets/>
pub use pallet::*;
/// An adapter for the blockifier state related traits
pub mod blockifier_state_adapter;
#[cfg(feature = "genesis-loader")]
pub mod genesis_loader;
/// Simulation, estimations and execution trace logic.
pub mod simulations;
/// Transaction validation logic.
pub mod transaction_validation;
/// The Starknet pallet's runtime custom types.
pub mod types;

#[cfg(test)]
mod tests;

use std::collections::BTreeSet;
use std::ops::Deref;
use std::str::from_utf8_unchecked;

use blockifier::blockifier::block::BlockInfo;
use blockifier::context::{BlockContext, ChainInfo, FeeTokenAddresses, TransactionContext};
use blockifier::execution::call_info::CallInfo;
use blockifier::execution::contract_class::ContractClass;
use blockifier::execution::entry_point::{CallEntryPoint, CallType, EntryPointExecutionContext};
use blockifier::state::cached_state::{CachedState, GlobalContractCache};
use blockifier::transaction::account_transaction::AccountTransaction;
use blockifier::transaction::objects::{DeprecatedTransactionInfo, TransactionInfo};
use blockifier::transaction::transaction_execution::Transaction;
use blockifier::transaction::transactions::{
    DeclareTransaction, DeployAccountTransaction, InvokeTransaction, L1HandlerTransaction,
};
use blockifier::versioned_constants::VersionedConstants;
use blockifier_state_adapter::BlockifierStateAdapter;
use frame_support::pallet_prelude::*;
use frame_support::traits::Time;
use frame_system::pallet_prelude::*;
use mp_block::{Block as StarknetBlock, Header as StarknetHeader};
use mp_chain_id::MADARA_CHAIN_ID;
use mp_digest_log::MADARA_ENGINE_ID;
use mp_felt::Felt252Wrapper;
use mp_starknet_inherent::{InherentError, InherentType, L1GasPrices, STARKNET_INHERENT_IDENTIFIER};
use mp_storage::{StarknetStorageSchemaVersion, PALLET_STARKNET_SCHEMA};
use mp_transactions::execution::{
    execute_l1_handler_transaction, run_non_revertible_transaction, run_revertible_transaction, TransactionFilter,
};
use mp_transactions::{get_transaction_nonce, get_transaction_sender_address};
use sp_runtime::traits::UniqueSaturatedInto;
use sp_runtime::DigestItem;
use starknet_api::block::{BlockNumber, BlockTimestamp};
use starknet_api::core::{ChainId, ClassHash, CompiledClassHash, ContractAddress, EntryPointSelector, Nonce};
use starknet_api::deprecated_contract_class::EntryPointType;
use starknet_api::hash::StarkFelt;
use starknet_api::state::StorageKey;
use starknet_api::transaction::{
    Calldata, Event as StarknetEvent, Fee, MessageToL1, TransactionHash, TransactionVersion,
};
use starknet_crypto::FieldElement;

use crate::types::{CasmClassHash, ContractStorageKey, SierraClassHash, SierraOrCasmClassHash, StorageSlot};
pub(crate) const LOG_TARGET: &str = "runtime::starknet";

pub const ETHEREUM_EXECUTION_RPC: &[u8] = b"starknet::ETHEREUM_EXECUTION_RPC";
pub const ETHEREUM_CONSENSUS_RPC: &[u8] = b"starknet::ETHEREUM_CONSENSUS_RPC";

pub const SN_OS_CONFIG_HASH_VERSION: &str = "StarknetOsConfig1";

// syntactic sugar for logging.
#[macro_export]
macro_rules! log {
	($level:tt, $pattern:expr $(, $values:expr)* $(,)?) => {
		log::$level!(
			target: $crate::LOG_TARGET,
			concat!("[{:?}] 🐺 ", $pattern), <frame_system::Pallet<T>>::block_number() $(, $values)*
		)
	};
}

#[frame_support::pallet]
pub mod pallet {

    use super::*;

    #[pallet::pallet]
    pub struct Pallet<T>(_);

    /// Configure the pallet by specifying the parameters and types on which it depends.
    /// We're coupling the starknet pallet to the tx payment pallet to be able to override the fee
    /// mechanism and comply with starknet which uses an ER20 as fee token
    #[pallet::config]
    pub trait Config: frame_system::Config {
        /// The block time
        type TimestampProvider: Time;
        /// Custom transaction filter for Invoke txs
        type InvokeTransactionFilter: TransactionFilter<InvokeTransaction>;
        /// Custom transaction filter for Declare txs
        type DeclareTransactionFilter: TransactionFilter<DeclareTransaction>;
        /// Custom transaction filter for DeployAccount txs
        type DeployAccountTransactionFilter: TransactionFilter<DeployAccountTransaction>;
        /// A configuration for base priority of unsigned transactions.
        ///
        /// This is exposed so that it can be tuned for particular runtime, when
        /// multiple pallets send unsigned transactions.
        #[pallet::constant]
        type UnsignedPriority: Get<TransactionPriority>;
        /// A configuration for longevity of transactions.
        ///
        /// This is exposed so that it can be tuned for particular runtime to
        /// set how long transactions are kept in the mempool.
        #[pallet::constant]
        type TransactionLongevity: Get<TransactionLongevity>;
        /// A bool to disable transaction fees and make all transactions free
        #[pallet::constant]
        type DisableTransactionFee: Get<bool>;
        /// A bool to disable Nonce validation
        type DisableNonceValidation: Get<bool>;
        #[pallet::constant]
        type ProtocolVersion: Get<u8>;
        #[pallet::constant]
        type ProgramHash: Get<Felt252Wrapper>;
        #[pallet::constant]
        type ExecutionConstants: Get<Arc<VersionedConstants>>;
    }

    /// The Starknet pallet hooks.
    /// HOOKS
    /// # TODO
    /// * Implement the hooks.
    #[pallet::hooks]
    impl<T: Config> Hooks<BlockNumberFor<T>> for Pallet<T> {
        /// The block is being finalized.
        fn on_finalize(_n: BlockNumberFor<T>) {
            assert!(InherentUpdate::<T>::take(), "Sequencer address must be set for the block");

            // Create a new Starknet block and store it.
            <Pallet<T>>::store_block(UniqueSaturatedInto::<u64>::unique_saturated_into(
                frame_system::Pallet::<T>::block_number(),
            ));
        }

        /// The block is being initialized. Implement to have something happen.
        fn on_initialize(_: BlockNumberFor<T>) -> Weight {
            Weight::zero()
        }

        /// Perform a module upgrade.
        fn on_runtime_upgrade() -> Weight {
            Weight::zero()
        }
    }

    /// The Starknet pallet storage items.
    /// STORAGE
    /// Current building block's transactions.
    #[pallet::storage]
    #[pallet::unbounded]
    #[pallet::getter(fn pending)]
    pub(super) type Pending<T: Config> = StorageValue<_, Vec<Transaction>, ValueQuery>;

    // Keep the hashes of the transactions stored in Pending
    // One should not be updated without the other !!!
    #[pallet::storage]
    #[pallet::unbounded]
    #[pallet::getter(fn pending_hashes)]
    pub(super) type PendingHashes<T: Config> = StorageValue<_, Vec<TransactionHash>, ValueQuery>;

    #[pallet::storage]
    #[pallet::unbounded]
    #[pallet::getter(fn tx_events)]
    pub(super) type TxEvents<T: Config> = StorageMap<_, Identity, TransactionHash, Vec<StarknetEvent>, ValueQuery>;

    #[pallet::storage]
    #[pallet::unbounded]
    #[pallet::getter(fn tx_messages)]
    pub(super) type TxMessages<T: Config> = StorageMap<_, Identity, TransactionHash, Vec<MessageToL1>, ValueQuery>;

    #[pallet::storage]
    #[pallet::unbounded]
    #[pallet::getter(fn tx_revert_error)]
    pub(super) type TxRevertError<T: Config> = StorageMap<_, Identity, TransactionHash, String, OptionQuery>;
    /// The Starknet pallet storage items.
    /// STORAGE
    /// Mapping of contract address to state root.
    #[pallet::storage]
    #[pallet::unbounded]
    #[pallet::getter(fn contract_state_root_by_address)]
    pub(super) type ContractsStateRoots<T: Config> =
        StorageMap<_, Identity, ContractAddress, Felt252Wrapper, OptionQuery>;

    /// Pending storage slot updates
    /// STORAGE
    /// Mapping storage key to storage value.
    #[pallet::storage]
    #[pallet::unbounded]
    #[pallet::getter(fn pending_storage_changes)]
    pub(super) type PendingStorageChanges<T: Config> =
        StorageMap<_, Identity, ContractAddress, Vec<StorageSlot>, ValueQuery>;

    /// Mapping for block number and hashes.
    /// Safe to use `Identity` as the key is already a hash.
    #[pallet::storage]
    #[pallet::unbounded]
    #[pallet::getter(fn block_hash)]
    pub(super) type BlockHash<T: Config> = StorageMap<_, Identity, u64, Felt252Wrapper, ValueQuery>;

    /// Mapping from Starknet contract address to the contract's class hash.
    /// Safe to use `Identity` as the key is already a hash.
    #[pallet::storage]
    #[pallet::unbounded]
    #[pallet::getter(fn contract_class_hash_by_address)]
    pub(super) type ContractClassHashes<T: Config> =
        StorageMap<_, Identity, ContractAddress, CasmClassHash, ValueQuery>;

    /// Mapping from Starknet class hash to contract class.
    /// Safe to use `Identity` as the key is already a hash.
    #[pallet::storage]
    #[pallet::unbounded]
    #[pallet::getter(fn contract_class_by_class_hash)]
    pub(super) type ContractClasses<T: Config> =
        StorageMap<_, Identity, SierraOrCasmClassHash, ContractClass, OptionQuery>;

    /// Mapping from Starknet Sierra class hash to  Casm compiled contract class.
    /// Safe to use `Identity` as the key is already a hash.
    #[pallet::storage]
    #[pallet::unbounded]
    #[pallet::getter(fn compiled_class_hash_by_class_hash)]
    pub(super) type CompiledClassHashes<T: Config> =
        StorageMap<_, Identity, SierraClassHash, CompiledClassHash, OptionQuery>;

    /// Mapping from Starknet contract address to its nonce.
    /// Safe to use `Identity` as the key is already a hash.
    #[pallet::storage]
    #[pallet::unbounded]
    #[pallet::getter(fn nonce)]
    pub(super) type Nonces<T: Config> = StorageMap<_, Identity, ContractAddress, Nonce, ValueQuery>;

    /// Mapping from Starknet contract storage key to its value.
    /// Safe to use `Identity` as the key is already a hash.
    #[pallet::storage]
    #[pallet::unbounded]
    #[pallet::getter(fn storage)]
    pub(super) type StorageView<T: Config> = StorageMap<_, Identity, ContractStorageKey, StarkFelt, ValueQuery>;

    /// The last processed Ethereum block number for L1 messages consumption.
    /// This is used to avoid re-processing the same Ethereum block multiple times.
    /// This is used by the offchain worker.
    /// # TODO
    /// * Find a more relevant name for this.
    #[pallet::storage]
    #[pallet::unbounded]
    #[pallet::getter(fn last_known_eth_block)]
    pub(super) type LastKnownEthBlock<T: Config> = StorageValue<_, u64>;

    /// The address of the fee token ERC20 contract.
    #[pallet::storage]
    #[pallet::unbounded]
    #[pallet::getter(fn fee_token_addresses)]
    pub(super) type FeeTokens<T: Config> = StorageValue<_, FeeTokenAddresses, ValueQuery>;

    /// Current sequencer address.
    #[pallet::storage]
    #[pallet::unbounded]
    #[pallet::getter(fn sequencer_address)]
    pub type SequencerAddress<T: Config> = StorageValue<_, ContractAddress, ValueQuery>;

    /// Current sequencer address.
    #[pallet::storage]
    #[pallet::unbounded]
    #[pallet::getter(fn current_l1_gas_prices)]
    pub type CurrentL1GasPrice<T: Config> = StorageValue<_, L1GasPrices, ValueQuery>;

    /// Ensure the sequencer address was updated for this block.
    #[pallet::storage]
    #[pallet::unbounded]
    #[pallet::getter(fn inherent_update)]
    pub type InherentUpdate<T: Config> = StorageValue<_, bool, ValueQuery>;

    /// Information about processed L1 Messages
    /// Based on Nonce value.
    #[pallet::storage]
    #[pallet::unbounded]
    #[pallet::getter(fn l1_messages)]
    pub(super) type L1Messages<T: Config> = StorageValue<_, BTreeSet<Nonce>, ValueQuery>;

    /// ChainID for the palle'a, 'a, t startknet
    #[pallet::storage]
    #[pallet::getter(fn chain_id)]
    pub type ChainIdStorage<T> = StorageValue<_, Felt252Wrapper, ValueQuery, DefaultChainId>;

    /// Default ChainId MADARA
    pub struct DefaultChainId {}

    impl Get<Felt252Wrapper> for DefaultChainId {
        fn get() -> Felt252Wrapper {
            MADARA_CHAIN_ID
        }
    }
    /// Starknet genesis configuration.
    #[pallet::genesis_config]
    #[derive(Debug, PartialEq, Eq)]
    pub struct GenesisConfig<T: Config> {
        /// The contracts to be deployed at genesis.
        /// This is a vector of tuples, where the first element is the contract address and the
        /// second element is the contract class hash.
        /// This can be used to start the chain with a set of pre-deployed contracts, for example in
        /// a test environment or in the case of a migration of an existing chain state.
        pub contracts: Vec<(ContractAddress, ClassHash)>,
        pub sierra_to_casm_class_hash: Vec<(ClassHash, CompiledClassHash)>,
        /// The contract classes to be deployed at genesis.
        /// This is a vector of tuples, where the first element is the contract class hash and the
        /// second element is the contract class definition.
        /// Same as `contracts`, this can be used to start the chain with a set of pre-deployed
        /// contracts classes.
        pub contract_classes: Vec<(ClassHash, ContractClass)>,
        pub storage: Vec<(ContractStorageKey, StarkFelt)>,
        /// The address of the fee token.
        /// Chain Id, this must be set in the genesis file
        /// The default value will be MADARA custom chain id
        pub chain_id: Felt252Wrapper,
        /// Must be set to the address of a fee token ERC20 contract.
        pub strk_fee_token_address: ContractAddress,
        /// Must be set to the address of a fee token ERC20 contract.
        pub eth_fee_token_address: ContractAddress,
        pub _phantom: PhantomData<T>,
    }

    /// `Default` impl required by `pallet::GenesisBuild`.
    impl<T: Config> Default for GenesisConfig<T> {
        fn default() -> Self {
            Self {
                contracts: vec![],
                sierra_to_casm_class_hash: vec![],
                contract_classes: vec![],
                storage: vec![],
                chain_id: DefaultChainId::get(),
                strk_fee_token_address: Default::default(),
                eth_fee_token_address: Default::default(),
                _phantom: PhantomData,
            }
        }
    }
    #[pallet::genesis_build]
    impl<T: Config> BuildGenesisConfig for GenesisConfig<T> {
        fn build(&self) {
            <Pallet<T>>::store_block(0);

            frame_support::storage::unhashed::put::<StarknetStorageSchemaVersion>(
                PALLET_STARKNET_SCHEMA,
                &StarknetStorageSchemaVersion::V1,
            );

            for (class_hash, contract_class) in self.contract_classes.iter() {
                ContractClasses::<T>::insert(class_hash.0, contract_class);
            }

            for (sierra_class_hash, casm_class_hash) in self.sierra_to_casm_class_hash.iter() {
                assert!(
                    ContractClasses::<T>::contains_key(sierra_class_hash.0),
                    "Sierra class hash {} does not exist in contract_classes",
                    sierra_class_hash,
                );
                CompiledClassHashes::<T>::insert(sierra_class_hash.0, casm_class_hash);
            }

            for (address, class_hash) in self.contracts.iter() {
                assert!(
                    ContractClasses::<T>::contains_key(class_hash.0),
                    "Class hash {} does not exist in contract_classes",
                    class_hash,
                );

                ContractClassHashes::<T>::insert(address, class_hash.0);
            }

            for (key, value) in self.storage.iter() {
                StorageView::<T>::insert(key, value);
            }

            LastKnownEthBlock::<T>::set(None);
            // Set the fee token address from the genesis config.
            FeeTokens::<T>::set(FeeTokenAddresses {
                strk_fee_token_address: self.strk_fee_token_address,
                eth_fee_token_address: self.eth_fee_token_address,
            });
            InherentUpdate::<T>::put(true);

            ChainIdStorage::<T>::put(self.chain_id)
        }
    }

    /// The Starknet pallet custom errors.
    /// ERRORS
    #[pallet::error]
    pub enum Error<T> {
        AccountNotDeployed,
        TransactionExecutionFailed,
        ClassHashAlreadyDeclared,
        ContractClassHashUnknown,
        ContractClassAlreadyAssociated,
        ContractClassMustBeSpecified,
        AccountAlreadyDeployed,
        ContractAddressAlreadyAssociated,
        InvalidContractClass,
        TooManyEmittedStarknetEvents,
        StateReaderError,
        EmitEventError,
        StateDiffError,
        ContractNotFound,
        TransactionConversionError,
        SequencerAddressNotValid,
        InvalidContractClassForThisDeclareVersion,
        Unimplemented,
        MissingRevertReason,
        MissingCallInfo,
        FailedToCreateATransactionalStorageExecution,
        L1MessageAlreadyExecuted,
        MissingL1GasUsage,
        QueryTransactionCannotBeExecuted,
    }

    /// The Starknet pallet external functions.
    /// Dispatchable functions allows users to interact with the pallet and invoke state changes.
    /// These functions materialize as "extrinsics", which are often compared to transactions.
    /// Dispatchable functions must be annotated with a weight and must return a DispatchResult.
    #[pallet::call]
    impl<T: Config> Pallet<T> {
        /// Set the current block author's sequencer address.
        ///
        /// This call should be invoked exactly once per block. It will set a default value at
        /// the finalization phase, if this call hasn't been invoked by that time.
        ///
        /// The dispatch origin for this call must be `Inherent`.
        #[pallet::call_index(0)]
        #[pallet::weight((0, DispatchClass::Mandatory))]
        pub fn set_starknet_inherent_data(origin: OriginFor<T>, data: InherentType) -> DispatchResult {
            ensure_none(origin)?;
            // The `InherentUpdate` storage item is initialized to `true` in the genesis build. In
            // block 1 we skip the storage update check, and the `on_finalize` hook
            // updates the storage item to `false`. Initializing the storage item with
            // `false` causes the `on_finalize` hook to panic.
            if UniqueSaturatedInto::<u64>::unique_saturated_into(frame_system::Pallet::<T>::block_number()) > 1 {
                assert!(!InherentUpdate::<T>::exists(), "Inherent data can be updated only once in the block");
            }

            let addr = StarkFelt::new(data.sequencer_address).map_err(|_| Error::<T>::SequencerAddressNotValid)?;
            let addr = ContractAddress(addr.try_into().map_err(|_| Error::<T>::SequencerAddressNotValid)?);
            SequencerAddress::<T>::put(addr);
            CurrentL1GasPrice::<T>::put(data.l1_gas_price);

            InherentUpdate::<T>::put(true);
            Ok(())
        }

        /// The invoke transaction is the main transaction type used to invoke contract functions in
        /// Starknet.
        /// See `https://docs.starknet.io/documentation/architecture_and_concepts/Blocks/transactions/#invoke_transaction`.
        /// # Arguments
        ///
        /// * `origin` - The origin of the transaction.
        /// * `transaction` - The Starknet transaction.
        ///
        ///  # Returns
        ///
        /// * `DispatchResult` - The result of the transaction.
        #[pallet::call_index(1)]
        #[pallet::weight({0})]
        pub fn invoke(origin: OriginFor<T>, transaction: InvokeTransaction) -> DispatchResult {
            ensure!(!transaction.only_query, Error::<T>::QueryTransactionCannotBeExecuted);
            // This ensures that the function can only be called via unsigned transaction.
            ensure_none(origin)?;

            // Init caches
            let mut state = BlockifierStateAdapter::<T>::default();
            let block_context = Self::get_block_context();
            let charge_fee = !<T as Config>::DisableTransactionFee::get();

            // Execute
            let tx_execution_infos = match transaction.tx.version() {
                TransactionVersion::ZERO => run_non_revertible_transaction::<_, _, T::InvokeTransactionFilter>(
                    &transaction,
                    &mut state,
                    &block_context,
                    true,
                    charge_fee,
                ),
                _ => run_revertible_transaction::<_, _, T::InvokeTransactionFilter>(
                    &transaction,
                    &mut state,
                    &block_context,
                    true,
                    charge_fee,
                ),
            }
            .map_err(|e| {
                log!(error, "Invoke transaction execution failed: {:?}", e);
                Error::<T>::TransactionExecutionFailed
            })?;

            Self::emit_and_store_tx_and_fees_events(
                transaction.tx_hash,
                &tx_execution_infos.execute_call_info,
                &tx_execution_infos.fee_transfer_call_info,
            );
            Self::store_transaction(
                transaction.tx_hash,
                Transaction::AccountTransaction(AccountTransaction::Invoke(transaction)),
                tx_execution_infos.revert_error,
            );

            Ok(())
        }

        /// The declare transaction is used to introduce new classes into the state of Starknet,
        /// enabling other contracts to deploy instances of those classes or using them in a library
        /// call. See `https://docs.starknet.io/documentation/architecture_and_concepts/Blocks/transactions/#declare_transaction`.
        /// # Arguments
        ///
        /// * `origin` - The origin of the transaction.
        /// * `transaction` - The Starknet transaction.
        ///
        ///  # Returns
        ///
        /// * `DispatchResult` - The result of the transaction.
        #[pallet::call_index(2)]
        #[pallet::weight({0})]
        pub fn declare(origin: OriginFor<T>, transaction: DeclareTransaction) -> DispatchResult {
            ensure!(!transaction.only_query(), Error::<T>::QueryTransactionCannotBeExecuted);
            // This ensures that the function can only be called via unsigned transaction.
            ensure_none(origin)?;

<<<<<<< HEAD
            // Check class hash is not already declared
            ensure!(
                !ContractClasses::<T>::contains_key(transaction.tx().class_hash().0),
                Error::<T>::ClassHashAlreadyDeclared
            );

            let tx_version = transaction.tx().version();

            // Avoiding account checks for V0 declares as they don't need to originate from an existing account
            if tx_version != TransactionVersion::ZERO {
                // Check if contract is deployed
                ensure!(
                    ContractClassHashes::<T>::contains_key(transaction.tx().sender_address()),
                    Error::<T>::AccountNotDeployed
                );
            }

=======
>>>>>>> 271287e6
            let mut state = BlockifierStateAdapter::<T>::default();
            let charge_fee = !<T as Config>::DisableTransactionFee::get();

            // Execute
            let tx_execution_infos = run_non_revertible_transaction::<_, _, T::DeclareTransactionFilter>(
                &transaction,
                &mut state,
                &Self::get_block_context(),
                true,
                charge_fee,
            )
            .map_err(|_| Error::<T>::TransactionExecutionFailed)?;

            Self::emit_and_store_tx_and_fees_events(
                transaction.tx_hash(),
                &tx_execution_infos.execute_call_info,
                &tx_execution_infos.fee_transfer_call_info,
            );
            Self::store_transaction(
                transaction.tx_hash(),
                Transaction::AccountTransaction(AccountTransaction::Declare(transaction.clone())),
                tx_execution_infos.revert_error,
            );

            Ok(())
        }

        /// Since Starknet v0.10.1 the deploy_account transaction replaces the deploy transaction
        /// for deploying account contracts. To use it, you should first pre-fund your
        /// would-be account address so that you could pay the transaction fee (see here for more
        /// details) . You can then send the deploy_account transaction. See `https://docs.starknet.io/documentation/architecture_and_concepts/Blocks/transactions/#deploy_account_transaction`.
        /// # Arguments
        ///
        /// * `origin` - The origin of the transaction.
        /// * `transaction` - The Starknet transaction.
        ///
        ///  # Returns
        ///
        /// * `DispatchResult` - The result of the transaction.
        #[pallet::call_index(3)]
        #[pallet::weight({0})]
        pub fn deploy_account(origin: OriginFor<T>, transaction: DeployAccountTransaction) -> DispatchResult {
            ensure!(!transaction.only_query, Error::<T>::QueryTransactionCannotBeExecuted);
            // This ensures that the function can only be called via unsigned transaction.
            ensure_none(origin)?;

            let mut state = BlockifierStateAdapter::<T>::default();
            let charge_fee = !<T as Config>::DisableTransactionFee::get();

            // Execute
            let tx_execution_infos = run_non_revertible_transaction::<_, _, T::DeployAccountTransactionFilter>(
                &transaction,
                &mut state,
                &Self::get_block_context(),
                true,
                charge_fee,
            )
            .map_err(|_| Error::<T>::TransactionExecutionFailed)?;

            Self::emit_and_store_tx_and_fees_events(
                transaction.tx_hash,
                &tx_execution_infos.execute_call_info,
                &tx_execution_infos.fee_transfer_call_info,
            );
            Self::store_transaction(
                transaction.tx_hash,
                Transaction::AccountTransaction(AccountTransaction::DeployAccount(transaction)),
                tx_execution_infos.revert_error,
            );

            Ok(())
        }

        /// Consume a message from L1.
        ///
        /// # Arguments
        ///
        /// * `origin` - The origin of the transaction.
        /// * `transaction` - The Starknet transaction.
        ///
        /// # Returns
        ///
        /// * `DispatchResult` - The result of the transaction.
        ///
        /// # TODO
        /// * Compute weight
        #[pallet::call_index(4)]
        #[pallet::weight({0})]
        pub fn consume_l1_message(origin: OriginFor<T>, transaction: L1HandlerTransaction) -> DispatchResult {
            // This ensures that the function can only be called via unsigned transaction.
            ensure_none(origin)?;

            let nonce = transaction.tx.nonce;

            // Ensure that L1 Message has not been executed
            Self::ensure_l1_message_not_executed(&nonce).map_err(|_| Error::<T>::L1MessageAlreadyExecuted)?;

            // Store information about message being processed
            // The next instruction executes the message
            // Either successfully  or not
            L1Messages::<T>::mutate(|nonces| nonces.insert(nonce));

            // Init caches
            let mut state = BlockifierStateAdapter::<T>::default();

            // Execute
            let tx_execution_infos =
                execute_l1_handler_transaction(&transaction, &mut state, &Self::get_block_context()).map_err(|e| {
                    log!(error, "L1 Handler transaction execution failed: {:?}", e);
                    Error::<T>::TransactionExecutionFailed
                })?;

            Self::emit_and_store_tx_and_fees_events(
                transaction.tx_hash,
                &tx_execution_infos.execute_call_info,
                &tx_execution_infos.fee_transfer_call_info,
            );
            Self::store_transaction(
                transaction.tx_hash,
                Transaction::L1HandlerTransaction(transaction),
                tx_execution_infos.revert_error,
            );

            Ok(())
        }
    }

    #[pallet::inherent]
    impl<T: Config> ProvideInherent for Pallet<T> {
        type Call = Call<T>;
        type Error = InherentError;
        const INHERENT_IDENTIFIER: InherentIdentifier = STARKNET_INHERENT_IDENTIFIER;

        fn create_inherent(data: &InherentData) -> Option<Self::Call> {
            let inherent_data = data
                .get_data::<InherentType>(&STARKNET_INHERENT_IDENTIFIER)
                .expect("Starknet inherent data not correctly encoded")
                // if we run in manual sealing, then it goes into the default case
                // it's usually used in test cases.
                .unwrap_or_default();

            // TODO: should we have a safety check here that the L1 gas price isn't
            // very old? We've this check in the l1-gas-prices worker already.
            Some(Call::set_starknet_inherent_data { data: inherent_data })
        }

        fn is_inherent(call: &Self::Call) -> bool {
            matches!(call, Call::set_starknet_inherent_data { .. })
        }
    }

    #[pallet::validate_unsigned]
    impl<T: Config> ValidateUnsigned for Pallet<T> {
        type Call = Call<T>;

        /// Validate unsigned call to this module.
        ///
        /// By default unsigned transactions are disallowed, but implementing the validator
        /// here we make sure that some particular calls (in this case all calls)
        /// are being whitelisted and marked as valid.
        fn validate_unsigned(_source: TransactionSource, call: &Self::Call) -> TransactionValidity {
            // The priority right now is the max u64 - nonce because for unsigned transactions we need to
            // determine an absolute priority. For now we use that for the benchmark (lowest nonce goes first)
            // otherwise we have a nonce error and everything fails.
            // Once we have a real fee market this is where we'll chose the most profitable transaction.

            let transaction = Self::convert_runtime_calls_to_starknet_transaction(call.clone())
                .map_err(|_| InvalidTransaction::Call)?;
            // Important to store the nonce before the call to prevalidate, because the `handle_nonce`
            // function will increment it
            let transaction_nonce = get_transaction_nonce(&transaction);
            let sender_address = get_transaction_sender_address(&transaction);
            let sender_nonce = Self::nonce(sender_address);

            Self::pre_validate_unsigned_tx(&transaction)?;

            let mut valid_transaction_builder = ValidTransaction::with_tag_prefix("starknet")
                .priority(u64::MAX)
                .longevity(T::TransactionLongevity::get())
                .propagate(true);

            match &transaction {
                Transaction::AccountTransaction(_) => {
                    valid_transaction_builder =
                        valid_transaction_builder.and_provides((sender_address, transaction_nonce));

                    match (transaction_nonce, sender_nonce) {
                        // Special case where the wallet send both deploy_account and first tx at the same time
                        // The first tx validation would fail because the contract is not deployed yet,
                        // so we skip the entrypoint execution for now
                        (Nonce(StarkFelt::ONE), Nonce(StarkFelt::ZERO)) => {
                            valid_transaction_builder =
                                valid_transaction_builder.and_requires((sender_address, Nonce(StarkFelt::ZERO)));
                        }
                        // Future transaction, we validate the entrypoint in order to avoid having the mempool flooded
                        // There is a possiblility of false negative, where a previous tx execution you make the future
                        // one possible, atm we are ok with this, the user will just wait for the
                        // first one to be executed and then send the next one
                        // May be removed in the future tho
                        (transaction_nonce, sender_nonce) if transaction_nonce > sender_nonce => {
                            Self::validate_unsigned_tx(&transaction)?;
                            valid_transaction_builder = valid_transaction_builder.and_requires((
                                sender_address,
                                Nonce::from(Felt252Wrapper::from(
                                    Felt252Wrapper::from(transaction_nonce).0 - FieldElement::ONE,
                                )),
                            ));
                        }
                        // Happy path, were the nonce is the current one,
                        // we validate the tx
                        _ => {
                            Self::validate_unsigned_tx(&transaction)?;
                        }
                    };
                }
                Transaction::L1HandlerTransaction(l1_tx) => {
                    // TODO: double check in blockifier code there is no other checks done
                    if l1_tx.paid_fee_on_l1.0 == 0 {
                        return Err(InvalidTransaction::Payment.into());
                    }
                    valid_transaction_builder =
                        valid_transaction_builder.and_provides((ContractAddress::default(), l1_tx.tx.nonce));
                }
            };

            valid_transaction_builder.build()
        }

        /// From substrate documentation:
        /// Validate the call right before dispatch.
        /// This method should be used to prevent transactions already in the pool
        /// (i.e. passing validate_unsigned) from being included in blocks in case
        /// they became invalid since being added to the pool.
        ///
        /// In the default implementation of pre_dispatch for the ValidateUnsigned trait,
        /// this function calls the validate_unsigned function in order to verify validity
        /// before dispatch. In our case, since transaction was already validated in
        /// `validate_unsigned` we can just return Ok.
        fn pre_dispatch(_call: &Self::Call) -> Result<(), TransactionValidityError> {
            // TODO: run the full validation: pre_validation and validation, to avoid including failing tx in
            // the runtime
            Ok(())
        }
    }
}

/// The Starknet pallet internal functions.
impl<T: Config> Pallet<T> {
    /// Returns the transaction for the Call
    ///
    /// # Arguments
    ///
    /// * `call` - The call to get the sender address for
    ///
    /// # Returns
    ///
    /// The transaction
    fn convert_runtime_calls_to_starknet_transaction(call: Call<T>) -> Result<Transaction, ()> {
        let tx = match call {
            Call::<T>::invoke { transaction } => {
                Transaction::AccountTransaction(AccountTransaction::Invoke(transaction))
            }
            Call::<T>::declare { transaction } => {
                Transaction::AccountTransaction(AccountTransaction::Declare(transaction))
            }
            Call::<T>::deploy_account { transaction } => {
                Transaction::AccountTransaction(AccountTransaction::DeployAccount(transaction))
            }
            Call::<T>::consume_l1_message { transaction } => Transaction::L1HandlerTransaction(transaction),
            _ => return Err(()),
        };

        Ok(tx)
    }

    /// Creates a [BlockContext] object. The [BlockContext] is needed by the blockifier to execute
    /// properly the transaction. Substrate caches data so it's fine to call multiple times this
    /// function, only the first transaction/block will be "slow" to load these data.
    pub fn get_block_context() -> BlockContext {
        let block_number = UniqueSaturatedInto::<u64>::unique_saturated_into(frame_system::Pallet::<T>::block_number());
        let block_timestamp = Self::block_timestamp();

        let fee_token_addresses = Self::fee_token_addresses();
        let sequencer_address = Self::sequencer_address();

        let chain_id = ChainId(Self::chain_id_str());
        let gas_prices = Self::current_l1_gas_prices().into();

        BlockContext::new_unchecked(
            &BlockInfo {
                block_number: BlockNumber(block_number),
                block_timestamp: BlockTimestamp(block_timestamp),
                sequencer_address,
                gas_prices,
                use_kzg_da: true,
            },
            &ChainInfo { chain_id, fee_token_addresses },
            T::ExecutionConstants::get().deref(),
        )
    }

    /// convert chain_id
    #[inline(always)]
    pub fn chain_id_str() -> String {
        unsafe { from_utf8_unchecked(&Self::chain_id().0.to_bytes_be()).to_string() }
    }

    /// Get the block hash of the previous block.
    ///
    /// # Arguments
    ///
    /// * `current_block_number` - The number of the current block.
    ///
    /// # Returns
    ///
    /// The block hash of the parent (previous) block or 0 if the current block is 0.
    #[inline(always)]
    pub fn parent_block_hash(current_block_number: &u64) -> Felt252Wrapper {
        if current_block_number == &0 { Felt252Wrapper::ZERO } else { Self::block_hash(current_block_number - 1) }
    }

    /// Get the current block timestamp in seconds.
    ///
    /// # Returns
    ///
    /// The current block timestamp in seconds.
    #[inline(always)]
    pub fn block_timestamp() -> u64 {
        let timestamp_in_millisecond: u64 = T::TimestampProvider::now().unique_saturated_into();
        timestamp_in_millisecond / 1000
    }

    /// Get the number of transactions in the block.
    #[inline(always)]
    pub fn transaction_count() -> u128 {
        Self::pending().len() as u128
    }

    /// Get the number of events in the block.
    #[inline(always)]
    pub fn event_count() -> u128 {
        Self::pending_hashes().iter().map(|tx_hash| TxEvents::<T>::get(tx_hash).len() as u128).sum()
    }

    /// Call a smart contract function.
    pub fn call_contract(
        address: ContractAddress,
        function_selector: EntryPointSelector,
        calldata: Calldata,
    ) -> Result<Vec<Felt252Wrapper>, mp_simulations::SimulationError> {
        // Get current block context
        let block_context = Self::get_block_context();
        // Get class hash
        let class_hash = ContractClassHashes::<T>::try_get(address)
            .map_err(|_| mp_simulations::SimulationError::ContractNotFound)?;

        let entrypoint = CallEntryPoint {
            class_hash: Some(ClassHash(class_hash)),
            code_address: None,
            entry_point_type: EntryPointType::External,
            entry_point_selector: function_selector,
            calldata: calldata.clone(),
            storage_address: address,
            caller_address: ContractAddress::default(),
            call_type: CallType::Call,
            initial_gas: T::ExecutionConstants::get().tx_initial_gas(),
        };

        let mut resources = cairo_vm::vm::runners::cairo_runner::ExecutionResources::default();
        let mut entry_point_execution_context = EntryPointExecutionContext::new_invoke(
            Arc::new(TransactionContext {
                block_context,
                tx_info: TransactionInfo::Deprecated(DeprecatedTransactionInfo::default()),
            }),
            false,
        )
        .map_err(mp_simulations::SimulationError::from)?;

        match entrypoint.execute(
            &mut BlockifierStateAdapter::<T>::default(),
            &mut resources,
            &mut entry_point_execution_context,
        ) {
            Ok(v) => {
                log!(debug, "Successfully called a smart contract function: {:?}", v);
                let result = v.execution.retdata.0.iter().map(|x| (*x).into()).collect();
                Ok(result)
            }
            Err(e) => {
                log!(error, "failed to call smart contract {:?}", e);
                Err(mp_simulations::SimulationError::TransactionExecutionFailed(e.to_string()))
            }
        }
    }

    /// Get storage value at
    pub fn get_storage_at(
        contract_address: ContractAddress,
        key: StorageKey,
    ) -> Result<StarkFelt, mp_simulations::SimulationError> {
        // Get state
        ensure!(
            ContractClassHashes::<T>::contains_key(contract_address),
            mp_simulations::SimulationError::ContractNotFound
        );
        Ok(Self::storage((contract_address, key)))
    }

    /// Store a Starknet block in the blockchain.
    ///
    /// # Arguments
    ///
    /// * `block_number` - The block number.
    fn store_block(block_number: u64) {
        let transactions = Self::pending();
        let transaction_hashes = Self::pending_hashes();
        assert_eq!(
            transactions.len(),
            transaction_hashes.len(),
            "transactions and transaction hashes should be the same length"
        );
        let transaction_count = transactions.len();

        let parent_block_hash = Self::parent_block_hash(&block_number);
        let events_count = transaction_hashes.iter().map(|tx_hash| TxEvents::<T>::get(tx_hash).len() as u128).sum();

        let sequencer_address = Self::sequencer_address();
        let block_timestamp = Self::block_timestamp();

        let protocol_version = T::ProtocolVersion::get();
        let extra_data = None;

        let l1_gas_price = Self::current_l1_gas_prices().into();

        let block = StarknetBlock::try_new(
            StarknetHeader::new(
                parent_block_hash.into(),
                block_number,
                sequencer_address,
                block_timestamp,
                transaction_count as u128,
                events_count,
                protocol_version,
                l1_gas_price,
                extra_data,
            ),
            transactions,
        )
        // Safe because it could only failed if `transaction_count` does not match `transactions.len()`
        .unwrap();
        // Save the block number <> hash mapping.
        let blockhash = block.header().hash();
        BlockHash::<T>::insert(block_number, blockhash);

        // Kill pending storage.
        Pending::<T>::kill();
        PendingHashes::<T>::kill();

        let digest = DigestItem::Consensus(MADARA_ENGINE_ID, mp_digest_log::Log::Block(block).encode());
        frame_system::Pallet::<T>::deposit_log(digest);
    }

    /// Aggregate L2 > L1 messages from the call info.
    ///
    /// # Arguments
    ///
    /// * `tx_hash` - The hash of the transaction being processed
    /// * `call_info` — A ref to the call info structure.
    /// * `next_order` — Next expected message order, has to be 0 for a top level invocation
    ///
    /// # Returns
    ///
    /// Next expected message order
    fn aggregate_messages_in_call_info(tx_hash: TransactionHash, call_info: &CallInfo, next_order: usize) -> usize {
        let mut message_idx = 0;
        let mut inner_call_idx = 0;
        let mut next_order = next_order;

        loop {
            // Store current call's messages as long as they have sequential orders
            if message_idx < call_info.execution.l2_to_l1_messages.len() {
                let ordered_message = &call_info.execution.l2_to_l1_messages[message_idx];
                if ordered_message.order == next_order {
                    let message = MessageToL1 {
                        from_address: call_info.call.storage_address,
                        to_address: ordered_message.message.to_address,
                        payload: ordered_message.message.payload.clone(),
                    };
                    TxMessages::<T>::append(tx_hash, message);
                    next_order += 1;
                    message_idx += 1;
                    continue;
                }
            }

            // Go deeper to find the continuation of the sequence
            if inner_call_idx < call_info.inner_calls.len() {
                next_order =
                    Self::aggregate_messages_in_call_info(tx_hash, &call_info.inner_calls[inner_call_idx], next_order);
                inner_call_idx += 1;
                continue;
            }

            // At this point we have iterated over all sequential messages and visited all internal calls
            break;
        }

        next_order
    }

    /// Emit events from the call info.
    ///
    /// # Arguments
    ///
    /// * `call_info` — A ref to the call info structure.
    /// * `next_order` — Next expected event order, has to be 0 for a top level invocation
    ///
    /// # Returns
    ///
    /// Next expected event order
    #[inline(always)]
    fn emit_events_in_call_info(tx_hash: TransactionHash, call_info: &CallInfo, next_order: usize) -> usize {
        let mut event_idx = 0;
        let mut inner_call_idx = 0;
        let mut next_order = next_order;

        loop {
            // Emit current call's events as long as they have sequential orders
            if event_idx < call_info.execution.events.len() {
                let ordered_event = &call_info.execution.events[event_idx];
                if ordered_event.order == next_order {
                    let event = StarknetEvent {
                        from_address: call_info.call.storage_address,
                        content: ordered_event.event.clone(),
                    };
                    TxEvents::<T>::append(tx_hash, event);
                    next_order += 1;
                    event_idx += 1;
                    continue;
                }
            }

            // Go deeper to find the continuation of the sequence
            if inner_call_idx < call_info.inner_calls.len() {
                next_order =
                    Self::emit_events_in_call_info(tx_hash, &call_info.inner_calls[inner_call_idx], next_order);
                inner_call_idx += 1;
                continue;
            }

            // At this point we have iterated over all sequential events and visited all internal calls
            break;
        }

        next_order
    }

    pub fn emit_and_store_tx_and_fees_events(
        tx_hash: TransactionHash,
        execute_call_info: &Option<CallInfo>,
        fee_transfer_call_info: &Option<CallInfo>,
    ) {
        if let Some(call_info) = execute_call_info {
            Self::emit_events_in_call_info(tx_hash, call_info, 0);
            Self::aggregate_messages_in_call_info(tx_hash, call_info, 0);
        }
        if let Some(call_info) = fee_transfer_call_info {
            Self::emit_events_in_call_info(tx_hash, call_info, 0);
            Self::aggregate_messages_in_call_info(tx_hash, call_info, 0);
        }
    }

    fn store_transaction(tx_hash: TransactionHash, tx: Transaction, revert_reason: Option<String>) {
        Pending::<T>::append(tx);
        PendingHashes::<T>::append(tx_hash);
        TxRevertError::<T>::set(tx_hash, revert_reason);
    }

    pub fn program_hash() -> Felt252Wrapper {
        T::ProgramHash::get()
    }

    pub fn is_transaction_fee_disabled() -> bool {
        T::DisableTransactionFee::get()
    }

    fn init_cached_state() -> CachedState<BlockifierStateAdapter<T>> {
        // Let's keep the GlobalContractCache small, we won't need it anyway
        CachedState::new(BlockifierStateAdapter::<T>::default(), GlobalContractCache::new(1))
    }
}<|MERGE_RESOLUTION|>--- conflicted
+++ resolved
@@ -568,26 +568,6 @@
             // This ensures that the function can only be called via unsigned transaction.
             ensure_none(origin)?;
 
-<<<<<<< HEAD
-            // Check class hash is not already declared
-            ensure!(
-                !ContractClasses::<T>::contains_key(transaction.tx().class_hash().0),
-                Error::<T>::ClassHashAlreadyDeclared
-            );
-
-            let tx_version = transaction.tx().version();
-
-            // Avoiding account checks for V0 declares as they don't need to originate from an existing account
-            if tx_version != TransactionVersion::ZERO {
-                // Check if contract is deployed
-                ensure!(
-                    ContractClassHashes::<T>::contains_key(transaction.tx().sender_address()),
-                    Error::<T>::AccountNotDeployed
-                );
-            }
-
-=======
->>>>>>> 271287e6
             let mut state = BlockifierStateAdapter::<T>::default();
             let charge_fee = !<T as Config>::DisableTransactionFee::get();
 
