--- conflicted
+++ resolved
@@ -38,10 +38,7 @@
 /// Learn more about FRAME and the core library of Substrate FRAME pallets:
 /// <https://docs.substrate.io/reference/frame-pallets/>
 pub use pallet::*;
-<<<<<<< HEAD
-=======
-
->>>>>>> 60fa4365
+
 /// The Starknet pallet's runtime custom types.
 pub mod types;
 
