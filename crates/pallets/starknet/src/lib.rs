--- conflicted
+++ resolved
@@ -87,11 +87,8 @@
     DeclareTransaction, DeployAccountTransaction, EventError, EventWrapper as StarknetEventType, InvokeTransaction,
     Transaction, TransactionExecutionInfoWrapper, TransactionReceiptWrapper, TxType,
 };
-<<<<<<< HEAD
 use sp_core::U256;
 use sp_runtime::offchain::storage::StorageValueRef;
-=======
->>>>>>> f7de6fee
 use sp_runtime::traits::UniqueSaturatedInto;
 use sp_runtime::DigestItem;
 use sp_std::result;
@@ -406,7 +403,6 @@
     /// Dispatchable functions must be annotated with a weight and must return a DispatchResult.
     #[pallet::call]
     impl<T: Config> Pallet<T> {
-<<<<<<< HEAD
         /// Set the current block author's sequencer address.
         ///
         /// This call should be invoked exactly once per block. It will panic at the finalization
@@ -423,8 +419,6 @@
             Ok(())
         }
 
-=======
->>>>>>> f7de6fee
         /// The invoke transaction is the main transaction type used to invoke contract functions in
         /// Starknet.
         /// See `https://docs.starknet.io/documentation/architecture_and_concepts/Blocks/transactions/#invoke_transaction`.
