//! A Substrate pallet implementation for Starknet, a decentralized, permissionless, and scalable
//! zk-rollup for general-purpose smart contracts.
//! See the [Starknet documentation](https://docs.starknet.io/) for more information.
//! The code consists of the following sections:
//! 1. Config: The trait Config is defined, which is used to configure the pallet by specifying the
//! parameters and types on which it depends. The trait also includes associated types for
//! RuntimeEvent, StateRoot, SystemHash, and TimestampProvider.
//!
//! 2. Hooks: The Hooks trait is implemented for the pallet, which includes methods to be executed
//! during the block lifecycle: on_finalize, on_initialize, on_runtime_upgrade, and offchain_worker.
//!
//! 3. Storage: Several storage items are defined, including Pending, CurrentBlock, BlockHash,
//! ContractClassHashes, ContractClasses, Nonces, StorageView, LastKnownEthBlock, and
//! FeeTokenAddress. These storage items are used to store and manage data related to the Starknet
//! pallet.
//!
//! 4. Genesis Configuration: The GenesisConfig struct is defined, which is used to set up the
//! initial state of the pallet during genesis. The struct includes fields for contracts,
//! contract_classes, storage, fee_token_address, and _phantom. A GenesisBuild implementation is
//! provided to build the initial state during genesis.
//!
//! 5. Events: A set of events are defined in the Event enum, including KeepStarknetStrange,
//! StarknetEvent, and FeeTokenAddressChanged. These events are emitted during the execution of
//! various pallet functions.
//!
//! 6.Errors: A set of custom errors are defined in the Error enum, which is used to represent
//! various error conditions during the execution of the pallet.
//!
//! 7. Dispatchable Functions: The Pallet struct implements several dispatchable functions (ping,
//! invoke, ...), which allow users to interact with the pallet and invoke state changes. These
//! functions are annotated with weight and return a DispatchResult.
// Ensure we're `no_std` when compiling for Wasm.
#![cfg_attr(not(feature = "std"), no_std)]
#![allow(clippy::large_enum_variant)]
/// Starknet pallet.
/// Definition of the pallet's runtime storage items, events, errors, and dispatchable
/// functions.
/// Learn more about FRAME and the core library of Substrate FRAME pallets:
/// <https://docs.substrate.io/reference/frame-pallets/>
pub use pallet::*;

/// The Starknet pallet's runtime custom types.
pub mod types;

/// The implementation of the message type.
pub mod message;

/// Transaction validation logic.
pub mod transaction_validation;

/// State root logic.
pub mod state_root;

/// The Starknet pallet's runtime API
pub mod runtime_api;

/// An adapter for the blockifier state related traits
pub mod blockifier_state_adapter;

/// Implementation of the [OnChargeTransaction] trait for the pallet
pub mod starknet_fee;

#[cfg(test)]
mod tests;

pub use pallet::*;

pub extern crate alloc;
use alloc::str::from_utf8;
use alloc::string::{String, ToString};
use alloc::vec;
use alloc::vec::Vec;
use core::marker::PhantomData;

use blockifier::abi::abi_utils;
use blockifier::block_context::BlockContext;
use blockifier::execution::entry_point::{CallInfo, ExecutionContext, ExecutionResources};
use blockifier::transaction::constants::TRANSFER_ENTRY_POINT_NAME;
use blockifier::transaction::objects::AccountTransactionContext;
use blockifier_state_adapter::BlockifierStateAdapter;
use frame_support::pallet_prelude::*;
use frame_support::sp_runtime::offchain::storage::StorageValueRef;
use frame_support::traits::{OriginTrait, Time};
use frame_system::pallet_prelude::*;
use mp_digest_log::MADARA_ENGINE_ID;
use mp_starknet::block::{Block as StarknetBlock, BlockTransactions, Header as StarknetHeader, MaxTransactions};
use mp_starknet::crypto::commitment;
use mp_starknet::crypto::hash::pedersen::PedersenHasher;
use mp_starknet::execution::{
    CallEntryPointWrapper, ClassHashWrapper, ContractAddressWrapper, ContractClassWrapper, EntryPointTypeWrapper,
};
use mp_starknet::storage::{StarknetStorageSchemaVersion, PALLET_STARKNET_SCHEMA};
use mp_starknet::traits::hash::Hasher;
use mp_starknet::transaction::types::{
    EventError, EventWrapper as StarknetEventType, FeeTransferInformation, Transaction, TransactionReceiptWrapper,
    TxType,
};
use pallet_transaction_payment::OnChargeTransaction;
use serde_json::from_str;
use sp_core::{H256, U256};
use sp_runtime::offchain::http;
use sp_runtime::traits::UniqueSaturatedInto;
use sp_runtime::transaction_validity::InvalidTransaction::Payment;
use sp_runtime::transaction_validity::UnknownTransaction::Custom;
use sp_runtime::DigestItem;
use starknet_api::api_core::{ChainId, ContractAddress};
use starknet_api::block::{BlockNumber, BlockTimestamp};
use starknet_api::deprecated_contract_class::EntryPointType;
use starknet_api::hash::StarkFelt;
use starknet_api::stdlib::collections::HashMap;
use starknet_api::transaction::{Calldata, EventContent};
pub use starknet_fee::StarknetFee;
use types::{EthBlockNumber, OffchainWorkerError};

use crate::message::{get_messages_events, LAST_FINALIZED_BLOCK_QUERY};
use crate::types::{ContractStorageKeyWrapper, EthLogs, NonceWrapper, StarkFeltWrapper};

pub(crate) const LOG_TARGET: &str = "runtime::starknet";

// TODO: don't use a const for this.
// FIXME #243
pub const SEQUENCER_ADDRESS: [u8; 32] =
    [0, 0, 0, 0, 0, 0, 0, 0, 0, 0, 0, 0, 0, 0, 0, 0, 0, 0, 0, 0, 0, 0, 0, 0, 0, 0, 0, 0, 0, 0, 0, 2];

pub const ETHEREUM_EXECUTION_RPC: &[u8] = b"starknet::ETHEREUM_EXECUTION_RPC";
pub const ETHEREUM_CONSENSUS_RPC: &[u8] = b"starknet::ETHEREUM_CONSENSUS_RPC";

// syntactic sugar for logging.
#[macro_export]
macro_rules! log {
	($level:tt, $pattern:expr $(, $values:expr)* $(,)?) => {
		log::$level!(
			target: $crate::LOG_TARGET,
			concat!("[{:?}] 🐺 ", $pattern), <frame_system::Pallet<T>>::block_number() $(, $values)*
		)
	};
}

#[frame_support::pallet]
pub mod pallet {
    use super::*;

    #[pallet::pallet]
    pub struct Pallet<T>(_);

    /// Configure the pallet by specifying the parameters and types on which it depends.
    /// We're coupling the starknet pallet to the tx payment pallet to be able to override the fee
    /// mechanism and comply with starknet which uses an ER20 as fee token
    #[pallet::config]
    pub trait Config: frame_system::Config + pallet_transaction_payment::Config {
        /// Because this pallet emits events, it depends on the runtime's definition of an event.
        type RuntimeEvent: From<Event<Self>> + IsType<<Self as frame_system::Config>::RuntimeEvent>;
        /// How Starknet state root is calculated.
        type StateRoot: Get<U256>;
        /// The hashing function to use.
        type SystemHash: Hasher;
        /// The time idk what.
        type TimestampProvider: Time;
        /// A configuration for base priority of unsigned transactions.
        ///
        /// This is exposed so that it can be tuned for particular runtime, when
        /// multiple pallets send unsigned transactions.
        #[pallet::constant]
        type UnsignedPriority: Get<TransactionPriority>;
    }

    /// The Starknet pallet hooks.
    /// HOOKS
    /// # TODO
    /// * Implement the hooks.
    #[pallet::hooks]
    impl<T: Config> Hooks<BlockNumberFor<T>> for Pallet<T> {
        /// The block is being finalized.
        fn on_finalize(_n: T::BlockNumber) {
            // Create a new Starknet block and store it.
            <Pallet<T>>::store_block(U256::from(UniqueSaturatedInto::<u128>::unique_saturated_into(
                frame_system::Pallet::<T>::block_number(),
            )));
        }

        /// The block is being initialized. Implement to have something happen.
        fn on_initialize(_: T::BlockNumber) -> Weight {
            Weight::zero()
        }

        /// Perform a module upgrade.
        fn on_runtime_upgrade() -> Weight {
            Weight::zero()
        }

        /// Run offchain tasks.
        /// See: `<https://docs.substrate.io/reference/how-to-guides/offchain-workers/>`
        /// # Arguments
        /// * `n` - The block number.
        fn offchain_worker(n: T::BlockNumber) {
            log!(info, "Running offchain worker at block {:?}.", n);

            match Self::process_l1_messages() {
                Ok(_) => log!(info, "Successfully executed L1 messages"),
                Err(err) => match err {
                    OffchainWorkerError::NoLastKnownEthBlock => {
                        log!(info, "No last known Ethereum block number found. Skipping execution of L1 messages.")
                    }
                    _ => log!(error, "Failed to execute L1 messages: {:?}", err),
                },
            }
        }
    }

    /// The Starknet pallet storage items.
    /// STORAGE
    /// Current building block's transactions.
    #[pallet::storage]
    #[pallet::getter(fn pending)]
    pub(super) type Pending<T: Config> =
        StorageValue<_, BoundedVec<(Transaction, TransactionReceiptWrapper), MaxTransactions>, ValueQuery>;

    /// Current building block's events.
    #[pallet::storage]
    #[pallet::getter(fn pending_events)]
    pub(super) type PendingEvents<T: Config> =
        StorageValue<_, BoundedVec<StarknetEventType, MaxTransactions>, ValueQuery>;

    /// Information of the transaction needed for the fee transfer.
    #[pallet::storage]
    #[pallet::getter(fn fee_information)]
    pub(super) type FeeInformation<T: Config> = StorageValue<_, FeeTransferInformation, ValueQuery>;

    /// The current Starknet block.
    #[pallet::storage]
    #[pallet::getter(fn current_block)]
    pub(super) type CurrentBlock<T: Config> = StorageValue<_, StarknetBlock, ValueQuery>;

    /// Mapping for block number and hashes.
    /// Safe to use `Identity` as the key is already a hash.
    #[pallet::storage]
    #[pallet::getter(fn block_hash)]
    pub(super) type BlockHash<T: Config> = StorageMap<_, Identity, U256, H256, ValueQuery>;

    /// Mapping from Starknet contract address to the contract's class hash.
    /// Safe to use `Identity` as the key is already a hash.
    #[pallet::storage]
    #[pallet::getter(fn contract_class_hash_by_address)]
    pub(super) type ContractClassHashes<T: Config> =
        StorageMap<_, Identity, ContractAddressWrapper, ClassHashWrapper, OptionQuery>;

    /// Mapping from Starknet class hash to contract class.
    /// Safe to use `Identity` as the key is already a hash.
    #[pallet::storage]
    #[pallet::getter(fn contract_class_by_class_hash)]
    pub(super) type ContractClasses<T: Config> =
        StorageMap<_, Identity, ClassHashWrapper, ContractClassWrapper, OptionQuery>;

    /// Mapping from Starknet contract address to its nonce.
    /// Safe to use `Identity` as the key is already a hash.
    #[pallet::storage]
    #[pallet::getter(fn nonce)]
    pub(super) type Nonces<T: Config> = StorageMap<_, Identity, ContractAddressWrapper, NonceWrapper, ValueQuery>;

    /// Mapping from Starknet contract storage key to its value.
    /// Safe to use `Identity` as the key is already a hash.
    #[pallet::storage]
    #[pallet::getter(fn storage)]
    pub(super) type StorageView<T: Config> =
        StorageMap<_, Identity, ContractStorageKeyWrapper, StarkFeltWrapper, ValueQuery>;

    /// The last processed Ethereum block number for L1 messages consumption.
    /// This is used to avoid re-processing the same Ethereum block multiple times.
    /// This is used by the offchain worker.
    /// # TODO
    /// * Find a more relevant name for this.
    #[pallet::storage]
    #[pallet::getter(fn last_known_eth_block)]
    pub(super) type LastKnownEthBlock<T: Config> = StorageValue<_, u64>;

    /// The address of the fee token ERC20 contract.
    #[pallet::storage]
    #[pallet::getter(fn fee_token_address)]
    pub(super) type FeeTokenAddress<T: Config> = StorageValue<_, ContractAddressWrapper, ValueQuery>;

    /// Starknet genesis configuration.
    #[pallet::genesis_config]
    pub struct GenesisConfig<T: Config> {
        /// The contracts to be deployed at genesis.
        /// This is a vector of tuples, where the first element is the contract address and the
        /// second element is the contract class hash.
        /// This can be used to start the chain with a set of pre-deployed contracts, for example in
        /// a test environment or in the case of a migration of an existing chain state.
        pub contracts: Vec<(ContractAddressWrapper, ClassHashWrapper)>,
        /// The contract classes to be deployed at genesis.
        /// This is a vector of tuples, where the first element is the contract class hash and the
        /// second element is the contract class definition.
        /// Same as `contracts`, this can be used to start the chain with a set of pre-deployed
        /// contracts classes.
        pub contract_classes: Vec<(ClassHashWrapper, ContractClassWrapper)>,
        pub storage: Vec<(ContractStorageKeyWrapper, StarkFeltWrapper)>,
        /// The address of the fee token.
        /// Must be set to the address of the fee token ERC20 contract.
        pub fee_token_address: ContractAddressWrapper,
        pub _phantom: PhantomData<T>,
    }

    #[cfg(feature = "std")]
    impl<T: Config> Default for GenesisConfig<T> {
        fn default() -> Self {
            Self {
                contracts: vec![],
                contract_classes: vec![],
                storage: vec![],
                fee_token_address: ContractAddressWrapper::default(),
                _phantom: PhantomData,
            }
        }
    }

    #[pallet::genesis_build]
    impl<T: Config> GenesisBuild<T> for GenesisConfig<T> {
        fn build(&self) {
            <Pallet<T>>::store_block(U256::zero());
            frame_support::storage::unhashed::put::<StarknetStorageSchemaVersion>(
                PALLET_STARKNET_SCHEMA,
                &StarknetStorageSchemaVersion::V1,
            );

            for (address, class_hash) in self.contracts.iter() {
                ContractClassHashes::<T>::insert(address, class_hash);
            }

            for (class_hash, contract_class) in self.contract_classes.iter() {
                ContractClasses::<T>::insert(class_hash, contract_class);
            }

            for (key, value) in self.storage.iter() {
                StorageView::<T>::insert(key, value);
            }
            LastKnownEthBlock::<T>::set(None);
            // Set the fee token address from the genesis config.
            FeeTokenAddress::<T>::set(self.fee_token_address);
        }
    }

    /// The Starknet pallet events.
    /// EVENTS
    /// See: `<https://docs.substrate.io/main-docs/build/events-errors/>`
    #[pallet::event]
    #[pallet::generate_deposit(pub(super) fn deposit_event)]
    pub enum Event<T: Config> {
        KeepStarknetStrange,
        /// Regular Starknet event
        StarknetEvent(StarknetEventType),
        /// Emitted when fee token address is changed.
        /// This is emitted by the `set_fee_token_address` extrinsic.
        /// [old_fee_token_address, new_fee_token_address]
        FeeTokenAddressChanged {
            old_fee_token_address: ContractAddressWrapper,
            new_fee_token_address: ContractAddressWrapper,
        },
    }

    /// The Starknet pallet custom errors.
    /// ERRORS
    #[pallet::error]
    pub enum Error<T> {
        AccountNotDeployed,
        TransactionExecutionFailed,
        ClassHashAlreadyDeclared,
        ContractClassHashUnknown,
        ContractClassAlreadyAssociated,
        ContractClassMustBeSpecified,
        AccountAlreadyDeployed,
        ContractAddressAlreadyAssociated,
        InvalidContractClass,
        ClassHashMustBeSpecified,
        TooManyPendingTransactions,
        TooManyPendingEvents,
        StateReaderError,
        EmitEventError,
        StateDiffError,
        ContractNotFound,
    }

    /// The Starknet pallet external functions.
    /// Dispatchable functions allows users to interact with the pallet and invoke state changes.
    /// These functions materialize as "extrinsics", which are often compared to transactions.
    /// Dispatchable functions must be annotated with a weight and must return a DispatchResult.
    #[pallet::call]
    impl<T: Config> Pallet<T> {
        /// Ping the pallet to check if it is alive.
        #[pallet::call_index(0)]
        #[pallet::weight(0)]
        pub fn ping(origin: OriginFor<T>) -> DispatchResult {
            ensure_none(origin)?;
            Pending::<T>::try_append((Transaction::default(), TransactionReceiptWrapper::default()))
                .map_err(|_| Error::<T>::TooManyPendingTransactions)?;
            PendingEvents::<T>::try_append(StarknetEventType::default())
                .map_err(|_| Error::<T>::TooManyPendingEvents)?;
            PendingEvents::<T>::try_append(StarknetEventType::default())
                .map_err(|_| Error::<T>::TooManyPendingEvents)?;
            log!(info, "Keep Starknet Strange!");
            Self::deposit_event(Event::KeepStarknetStrange);
            Ok(())
        }

        /// The invoke transaction is the main transaction type used to invoke contract functions in
        /// Starknet.
        /// See `https://docs.starknet.io/documentation/architecture_and_concepts/Blocks/transactions/#invoke_transaction`.
        /// # Arguments
        ///
        /// * `origin` - The origin of the transaction.
        /// * `transaction` - The Starknet transaction.
        ///
        ///  # Returns
        ///
        /// * `DispatchResult` - The result of the transaction.
        ///
        /// # TODO
        /// * Compute weight
        #[pallet::call_index(1)]
        #[pallet::weight(0)]
        pub fn invoke(origin: OriginFor<T>, transaction: Transaction) -> DispatchResult {
            // This ensures that the function can only be called via unsigned transaction.
            ensure_none(origin)?;

            // Check if contract is deployed
            ensure!(ContractClassHashes::<T>::contains_key(transaction.sender_address), Error::<T>::AccountNotDeployed);

            // Get current block
            let block = Self::current_block();
            // Get fee token address
            let fee_token_address = Self::fee_token_address();
            let call_info = transaction.execute(
                &mut BlockifierStateAdapter::<T>::default(),
                block,
                TxType::InvokeTx,
                None,
                fee_token_address,
            );
            let receipt;
            match call_info {
                Ok(Some(mut v)) => {
                    let events = Self::emit_events(&mut v).map_err(|_| Error::<T>::EmitEventError)?;
                    receipt = TransactionReceiptWrapper {
                        events: BoundedVec::try_from(events).unwrap(),
                        transaction_hash: transaction.hash,
                        tx_type: TxType::InvokeTx,
                        actual_fee: U256::zero(), // TODO: switch to actual fee (#251)
                    };
                    log!(debug, "Transaction executed successfully: {:?}", v);
                }
                Ok(None) => {
                    log!(error, "Transaction execution failed: no call info while it was expected");
                    return Err(Error::<T>::TransactionExecutionFailed.into());
                }
                Err(e) => {
                    log!(error, "Transaction execution failed: {:?}", e);
                    return Err(Error::<T>::TransactionExecutionFailed.into());
                }
            }
            FeeInformation::<T>::put(FeeTransferInformation::new(U256::one(), transaction.sender_address));
            // TODO: Compute real fee value
            // FIXME: https://github.com/keep-starknet-strange/madara/issues/281

            // Append the transaction to the pending transactions.
            Pending::<T>::try_append((transaction, receipt)).map_err(|_| Error::<T>::TooManyPendingTransactions)?;

            Ok(())
        }

        /// The declare transaction is used to introduce new classes into the state of Starknet,
        /// enabling other contracts to deploy instances of those classes or using them in a library
        /// call. See `https://docs.starknet.io/documentation/architecture_and_concepts/Blocks/transactions/#declare_transaction`.
        /// # Arguments
        ///
        /// * `origin` - The origin of the transaction.
        /// * `transaction` - The Starknet transaction.
        ///
        ///  # Returns
        ///
        /// * `DispatchResult` - The result of the transaction.
        ///
        /// # TODO
        /// * Compute weight
        #[pallet::call_index(2)]
        #[pallet::weight(0)]
        pub fn declare(origin: OriginFor<T>, transaction: Transaction) -> DispatchResult {
            // This ensures that the function can only be called via unsigned transaction.
            ensure_none(origin)?;

            // Check if contract is deployed
            ensure!(ContractClassHashes::<T>::contains_key(transaction.sender_address), Error::<T>::AccountNotDeployed);

            // Check that class hash is not None
            ensure!(transaction.call_entrypoint.class_hash.is_some(), Error::<T>::ClassHashMustBeSpecified);

            let class_hash = transaction.call_entrypoint.class_hash.unwrap();

            // Check class hash is not already declared
            ensure!(!ContractClasses::<T>::contains_key(class_hash), Error::<T>::ClassHashAlreadyDeclared);

            // Check that contract class is not None
            ensure!(transaction.contract_class.is_some(), Error::<T>::ContractClassMustBeSpecified);

            // Get current block
            let block = Self::current_block();
            // Get fee token address
            let fee_token_address = Self::fee_token_address();

            // Parse contract class
            let contract_class = transaction
                .clone()
                .contract_class
                .unwrap()
                .to_starknet_contract_class()
                .or(Err(Error::<T>::InvalidContractClass))?;

            // Execute transaction
            match transaction.execute(
                &mut BlockifierStateAdapter::<T>::default(),
                block,
                TxType::DeclareTx,
                Some(contract_class),
                fee_token_address,
            ) {
                Ok(_) => {
                    log!(debug, "Declare Transaction executed successfully.");
                }
                Err(e) => {
                    log!(error, "Transaction execution failed: {:?}", e);
                    return Err(Error::<T>::TransactionExecutionFailed.into());
                }
            }
            // TODO: Compute real fee value
            FeeInformation::<T>::put(FeeTransferInformation::new(U256::one(), transaction.sender_address));

            // Append the transaction to the pending transactions.
            Pending::<T>::try_append((transaction.clone(), TransactionReceiptWrapper::default()))
                .or(Err(Error::<T>::TooManyPendingTransactions))?;

            // FIXME: https://github.com/keep-starknet-strange/madara/issues/281
            // TODO: Update class hashes root

            Ok(())
        }

        /// Since StarkNet v0.10.1 the deploy_account transaction replaces the deploy transaction
        /// for deploying account contracts. To use it, you should first pre-fund your
        /// would-be account address so that you could pay the transaction fee (see here for more
        /// details) . You can then send the deploy_account transaction. See `https://docs.starknet.io/documentation/architecture_and_concepts/Blocks/transactions/#deploy_account_transaction`.
        /// # Arguments
        ///
        /// * `origin` - The origin of the transaction.
        /// * `transaction` - The Starknet transaction.
        ///
        ///  # Returns
        ///
        /// * `DispatchResult` - The result of the transaction.
        ///
        /// # TODO
        /// * Compute weight
        #[pallet::call_index(3)]
        #[pallet::weight(0)]
        pub fn deploy_account(origin: OriginFor<T>, transaction: Transaction) -> DispatchResult {
            // This ensures that the function can only be called via unsigned transaction.
            ensure_none(origin)?;

            // Check if contract is deployed
            ensure!(
                !ContractClassHashes::<T>::contains_key(transaction.sender_address),
                Error::<T>::AccountAlreadyDeployed
            );

            // Get current block
            let block = Self::current_block();
            // Get fee token address
            let fee_token_address = Self::fee_token_address();

            match transaction.execute(
                &mut BlockifierStateAdapter::<T>::default(),
                block,
                TxType::DeployAccountTx,
                None,
                fee_token_address,
            ) {
                Ok(v) => {
                    log!(debug, "Transaction executed successfully: {:?}", v.unwrap());
                }
                Err(e) => {
                    log!(error, "Transaction execution failed: {:?}", e);
                    return Err(Error::<T>::TransactionExecutionFailed.into());
                }
            }
            // Append the transaction to the pending transactions.
            Pending::<T>::try_append((transaction.clone(), TransactionReceiptWrapper::default()))
                .map_err(|_| Error::<T>::TooManyPendingTransactions)?;
            // TODO: Compute real fee value
            FeeInformation::<T>::put(FeeTransferInformation::new(U256::one(), transaction.sender_address));

            // FIXME: https://github.com/keep-starknet-strange/madara/issues/281
            // Associate contract class to class hash
            // TODO: update state root

            Ok(())
        }

        /// Consume a message from L1.
        ///
        /// # Arguments
        ///
        /// * `origin` - The origin of the transaction.
        /// * `transaction` - The Starknet transaction.
        ///
        /// # Returns
        ///
        /// * `DispatchResult` - The result of the transaction.
        ///
        /// # TODO
        /// * Compute weight
        #[pallet::call_index(4)]
        #[pallet::weight(0)]
        pub fn consume_l1_message(origin: OriginFor<T>, transaction: Transaction) -> DispatchResult {
            // This ensures that the function can only be called via unsigned transaction.
            ensure_none(origin)?;

            // Check if contract is deployed
            ensure!(ContractClassHashes::<T>::contains_key(transaction.sender_address), Error::<T>::AccountNotDeployed);

            let block = Self::current_block();
            let fee_token_address = Self::fee_token_address();
            match transaction.execute(
                &mut BlockifierStateAdapter::<T>::default(),
                block,
                TxType::L1HandlerTx,
                None,
                fee_token_address,
            ) {
                Ok(v) => {
                    log!(debug, "Transaction executed successfully: {:?}", v.unwrap());
                }
                Err(e) => {
                    log!(error, "Transaction execution failed: {:?}", e);
                    return Err(Error::<T>::TransactionExecutionFailed.into());
                }
            }

            // Append the transaction to the pending transactions.
            Pending::<T>::try_append((transaction.clone(), TransactionReceiptWrapper::default()))
                .or(Err(Error::<T>::TooManyPendingTransactions))?;
            // TODO: Compute real fee value (might be different for this)
            FeeInformation::<T>::put(FeeTransferInformation::new(U256::one(), transaction.sender_address));

            // FIXME: https://github.com/keep-starknet-strange/madara/issues/281
            Ok(())
        }

        /// Set the value of the fee token address.
        ///
        /// # Arguments
        ///
        /// * `origin` - The origin of the transaction.
        /// * `fee_token_address` - The value of the fee token address.
        ///
        /// # Returns
        ///
        /// * `DispatchResult` - The result of the transaction.
        ///
        /// # TODO
        /// * Add some limitations on how often this can be called.
        #[pallet::call_index(5)]
        #[pallet::weight(0)]
        pub fn set_fee_token_address(
            origin: OriginFor<T>,
            fee_token_address: ContractAddressWrapper,
        ) -> DispatchResult {
            // Only root can set the fee token address.
            ensure_root(origin)?;
            // Get current fee token address.
            let current_fee_token_address = Self::fee_token_address();
            // Update the fee token address.
            FeeTokenAddress::<T>::put(fee_token_address);
            // Emit event.
            Self::deposit_event(Event::FeeTokenAddressChanged {
                old_fee_token_address: current_fee_token_address,
                new_fee_token_address: fee_token_address,
            });
            Ok(())
        }
    }

    #[pallet::validate_unsigned]
    impl<T: Config> ValidateUnsigned for Pallet<T> {
        type Call = Call<T>;

        /// Validate unsigned call to this module.
        ///
        /// By default unsigned transactions are disallowed, but implementing the validator
        /// here we make sure that some particular calls (in this case all calls)
        /// are being whitelisted and marked as valid.
        fn validate_unsigned(_source: TransactionSource, call: &Self::Call) -> TransactionValidity {
            // TODO: Call `__validate__` entrypoint of the contract. #69

            match call {
                Call::invoke { transaction } => ValidTransaction::with_tag_prefix("starknet")
                    .priority(T::UnsignedPriority::get())
                    .and_provides((transaction.sender_address, transaction.nonce))
                    .longevity(64_u64)
                    .propagate(true)
                    .build(),
                Call::declare { transaction } => ValidTransaction::with_tag_prefix("starknet")
                    .priority(T::UnsignedPriority::get())
                    .and_provides((transaction.sender_address, transaction.nonce))
                    .longevity(64_u64)
                    .propagate(true)
                    .build(),
                Call::deploy_account { transaction } => ValidTransaction::with_tag_prefix("starknet")
                    .priority(T::UnsignedPriority::get())
                    .and_provides((transaction.sender_address, transaction.nonce))
                    .longevity(64_u64)
                    .propagate(true)
                    .build(),
                Call::consume_l1_message { transaction } => ValidTransaction::with_tag_prefix("starknet")
                    .priority(T::UnsignedPriority::get())
                    .and_provides((transaction.sender_address, transaction.nonce))
                    .longevity(64_u64)
                    .propagate(true)
                    .build(),
                _ => InvalidTransaction::Call.into(),
            }
        }
    }

    /// The Starknet pallet internal functions.
    impl<T: Config> Pallet<T> {
        /// Get current block hash.
        ///
        /// # Returns
        ///
        /// The current block hash.
        #[inline(always)]
        pub fn current_block_hash() -> H256 {
            Self::current_block().header().hash()
        }

        /// Get the block hash of the previous block.
        ///
        /// # Arguments
        ///
        /// * `current_block_number` - The number of the current block.
        ///
        /// # Returns
        ///
        /// The block hash of the parent (previous) block or 0 if the current block is 0.
        #[inline(always)]
        pub fn parent_block_hash(current_block_number: &U256) -> H256 {
            if current_block_number == &U256::zero() {
                H256::zero()
            } else {
                Self::block_hash(current_block_number - 1)
            }
        }

        /// Get the current block timestamp.
        ///
        /// # Returns
        ///
        /// The current block timestamp.
        #[inline(always)]
        pub fn block_timestamp() -> u64 {
            T::TimestampProvider::now().unique_saturated_into()
        }

        /// Get the number of transactions in the block.
        #[inline(always)]
        pub fn transaction_count() -> u128 {
            Self::pending().len() as u128
        }

        /// Get the number of events in the block.
        #[inline(always)]
        pub fn event_count() -> u128 {
            Self::pending_events().len() as u128
        }

        /// Call a smart contract function.
        pub fn call_contract(
            address: ContractAddressWrapper,
            function_selector: H256,
            calldata: Vec<U256>,
        ) -> Result<Vec<U256>, DispatchError> {
            // Get current block
            let block = Self::current_block();
            // Get fee token address
            let fee_token_address = Self::fee_token_address();
            // Get class hash
            let class_hash = ContractClassHashes::<T>::try_get(address).map_err(|_| Error::<T>::ContractNotFound)?;

            let entrypoint = CallEntryPointWrapper::new(
                Some(class_hash),
                EntryPointTypeWrapper::External,
                Some(function_selector),
                BoundedVec::try_from(calldata).unwrap_or_default(),
                address,
                ContractAddressWrapper::default(),
            );

            match entrypoint.execute(&mut BlockifierStateAdapter::<T>::default(), block, fee_token_address) {
                Ok(v) => {
                    // log!(debug, "Transaction executed successfully: {:?}", v.unwrap());
                    let result = v.execution.retdata.0.iter().map(|x| U256::from(x.0)).collect();
                    Ok(result)
                }
                Err(e) => {
                    log!(error, "Transaction execution failed: {:?}", e);
                    Err(Error::<T>::TransactionExecutionFailed.into())
                }
            }
        }

        /// Store a Starknet block in the blockchain.
        ///
        /// # Arguments
        ///
        /// * `block_number` - The block number.
        fn store_block(block_number: U256) {
            // TODO: Use actual values.
            let parent_block_hash = Self::parent_block_hash(&block_number);
            let pending = Self::pending();

            let global_state_root = U256::zero();
            // TODO: use the real sequencer address (our own address)
            // FIXME #243
            let sequencer_address = SEQUENCER_ADDRESS;
            let block_timestamp = Self::block_timestamp();
            let transaction_count = pending.len() as u128;
            let transactions: Vec<Transaction> = pending.into_iter().map(|(transaction, _)| transaction).collect();
            let events = Self::pending_events();
            let (transaction_commitment, event_commitment) =
                commitment::calculate_commitments::<PedersenHasher>(&transactions, &events);
            let protocol_version = None;
            let extra_data = None;

            let block = StarknetBlock::new(
                StarknetHeader::new(
                    parent_block_hash,
                    block_number,
                    global_state_root,
                    sequencer_address,
                    block_timestamp,
                    transaction_count,
                    transaction_commitment,
                    events.len() as u128,
                    event_commitment,
                    protocol_version,
                    extra_data,
                ),
                BlockTransactions::Full(BoundedVec::try_from(transactions).unwrap()),
            );
            // Save the current block.
            CurrentBlock::<T>::put(block.clone());
            // Save the block number <> hash mapping.
            BlockHash::<T>::insert(block_number, block.header().hash());
            Pending::<T>::kill();
            PendingEvents::<T>::kill();

            let digest = DigestItem::Consensus(MADARA_ENGINE_ID, mp_digest_log::Log::Block(block).encode());
            frame_system::Pallet::<T>::deposit_log(digest);
        }

        /// Emit events from the call info.
        ///
        /// # Arguments
        ///
        /// * `call_info` - The call info.
        ///
        /// # Returns
        ///
        /// The result of the operation.
        #[inline(always)]
        fn emit_events(call_info: &mut CallInfo) -> Result<Vec<StarknetEventType>, EventError> {
            let mut events = Vec::new();

            call_info.execution.events.sort_by_key(|ordered_event| ordered_event.order);
            for ordered_event in &call_info.execution.events {
                let event_type = Self::emit_event(&ordered_event.event, call_info.call.storage_address)?;
                events.push(event_type);
            }

            for inner_call in &mut call_info.inner_calls {
                inner_call.execution.events.sort_by_key(|ordered_event| ordered_event.order);
                for ordered_event in &inner_call.execution.events {
                    let event_type = Self::emit_event(&ordered_event.event, inner_call.call.storage_address)?;
                    events.push(event_type);
                }
            }

            Ok(events)
        }

        /// Emit an event from the call info in substrate.
        ///
        /// # Arguments
        ///
        /// * `event` - The Starknet event.
        /// * `from_address` - The contract address that emitted the event.
        ///
        /// # Error
        ///
        /// Returns an error if the event construction fails.
        #[inline(always)]
        fn emit_event(event: &EventContent, from_address: ContractAddress) -> Result<StarknetEventType, EventError> {
            log!(debug, "Transaction event: {:?}", event);
            let sn_event = StarknetEventType::builder()
                .with_event_content(event.clone())
                .with_from_address(from_address)
                .build()?;
            Self::deposit_event(Event::StarknetEvent(sn_event.clone()));

            PendingEvents::<T>::try_append(sn_event.clone()).map_err(|_| EventError::TooManyEvents)?;
            Ok(sn_event)
        }

<<<<<<< HEAD
        /// Apply the state diff returned by the starknet execution.
        ///
        /// # Argument
        ///
        /// * `state` - The state constructed for the starknet execution engine.
        ///
        /// # Error
        ///
        /// Returns an error if it fails to apply the state diff of newly deployed contracts.
        pub fn apply_state_diffs(state: &CachedState<DictStateReader>) -> Result<(), StateDiffError> {
            // Get all the state diffs
            let StateDiff { deployed_contracts, storage_diffs, declared_classes: _declared_classes, nonces, .. } =
                state.to_state_diff();
            // Store the newly deployed contracts in substrate storage.
            deployed_contracts.iter().try_for_each(|(address, class_hash)| {
                Self::set_class_hash_at(address.0.0.0, class_hash.0.0).map_err(|_| {
                    log!(
                        error,
                        "Failed to save newly deployed contract at address: {:?} with class hash: {:?}",
                        address.0.0.0,
                        class_hash.0.0
                    );
                    StateDiffError::DeployedContractError
                })
            })?;
            // Store the modifications of storage vars.
            storage_diffs.iter().for_each(|(address, diffs)| {
                diffs.iter().for_each(|(key, value)| {
                    StorageView::<T>::insert((address.0.0.0, H256::from_slice(&key.0.0.0)), U256::from(value.0))
                })
            });
            // Store the new nonces.
            nonces.iter().for_each(|(address, nonce)| Nonces::<T>::insert(address.0.0.0, U256::from(nonce.0.0)));
            Ok(())
        }

        /// Create a state reader.
        ///
        /// # Returns
        ///
        /// The state reader.
        pub fn create_state_reader() -> Result<CachedState<DictStateReader>, DispatchError> {
            // TODO: Handle errors and propagate them to the caller.

            let address_to_class_hash: HashMap<ContractAddress, ClassHash> = ContractClassHashes::<T>::iter()
                .map(|(key, value)| {
                    (
                        ContractAddress::try_from(StarkFelt::new(key).unwrap()).unwrap(),
                        ClassHash(StarkFelt::new(value).unwrap()),
                    )
                })
                .collect();

            let address_to_nonce: HashMap<ContractAddress, Nonce> = Nonces::<T>::iter()
                .map(|(key, value)| {
                    (
                        ContractAddress::try_from(StarkFelt::new(key).unwrap()).unwrap(),
                        Nonce(StarkFelt::new(value.into()).unwrap()),
                    )
                })
                .collect();

            let storage_view: HashMap<ContractStorageKey, StarkFelt> = StorageView::<T>::iter()
                .map(|(key, value)| {
                    (
                        (
                            ContractAddress::try_from(StarkFelt::new(key.0).unwrap()).unwrap(),
                            StorageKey::try_from(StarkFelt::new(key.1.into()).unwrap()).unwrap(),
                        ),
                        StarkFelt::new(value.into()).unwrap(),
                    )
                })
                .collect();

            let class_hash_to_class: ContractClassMapping = ContractClasses::<T>::iter()
                .map(|(key, value)| {
                    let class_hash = ClassHash(StarkFelt::new(key)?);
                    let contract_class = value.to_starknet_contract_class().unwrap();
                    Ok((class_hash, contract_class))
                })
                .collect::<Result<ContractClassMapping, StarknetApiError>>()
                .map_err(|_| Error::<T>::StateReaderError)?
                .into_iter()
                .collect();

            Ok(CachedState::new(DictStateReader {
                address_to_class_hash,
                address_to_nonce,
                storage_view,
                class_hash_to_class,
            }))
        }

=======
>>>>>>> f0848cbc
        /// Returns Ethereum RPC URL from Storage
        fn get_eth_rpc_url() -> Result<String, OffchainWorkerError> {
            let eth_execution_rpc_url = StorageValueRef::persistent(ETHEREUM_EXECUTION_RPC)
                .get::<Vec<u8>>()
                .map_err(|_| OffchainWorkerError::GetStorageFailed)?
                .ok_or(OffchainWorkerError::EthRpcNotSet)?;

            let endpoint: &str =
                core::str::from_utf8(&eth_execution_rpc_url).map_err(|_| OffchainWorkerError::FormatBytesFailed)?;

            if endpoint.is_empty() {
                return Err(OffchainWorkerError::EthRpcNotSet);
            }

            Ok(endpoint.to_string())
        }

        /// Queries an Eth json rpc node.
        ///
        /// # Arguments
        ///
        /// * `request` - The request to be sent.
        ///
        /// # Returns
        ///
        /// The result of the query formatted as a `String`.
        ///
        /// # Errors
        ///
        /// If and error happens during the query or deserialization.
        fn query_eth(request: &str) -> Result<String, OffchainWorkerError> {
            let res = http::Request::post(&Self::get_eth_rpc_url()?, vec![request])
                .add_header("content-type", "application/json")
                .send()
                .map_err(OffchainWorkerError::HttpError)?
                .wait()
                .map_err(OffchainWorkerError::RequestError)?;
            let body_bytes = res.body().collect::<Vec<u8>>();
            Ok(from_utf8(&body_bytes).map_err(OffchainWorkerError::ToBytesError)?.to_string())
        }

        /// Fetches L1 messages and execute them.
        /// This function is called by the offchain worker.
        /// It is executed in a separate thread.
        /// # Returns
        /// The result of the offchain worker execution.
        fn process_l1_messages() -> Result<(), OffchainWorkerError> {
            // Get the last known block from storage.
            let last_known_eth_block = Self::last_known_eth_block().ok_or(OffchainWorkerError::NoLastKnownEthBlock)?;
            // Query L1 for the last finalized block.
            let body_str = Self::query_eth(LAST_FINALIZED_BLOCK_QUERY)?;
            let res: EthBlockNumber = from_str(&body_str).map_err(|_| OffchainWorkerError::SerdeError)?;
            let last_finalized_block = u64::from_str_radix(&res.result.number[2..], 16).unwrap();
            // Check if there are new messages to be processed.
            if last_finalized_block > last_known_eth_block {
                // Read the new messages from L1.
                let body_str = Self::query_eth(&get_messages_events(last_known_eth_block, last_finalized_block))?;
                let res: EthLogs = from_str(&body_str).map_err(|_| OffchainWorkerError::SerdeError)?;
                // Iterate over the messages and execute them.
                res.result.iter().try_for_each(|message| {
                    // Execute the message.
                    Self::consume_l1_message(OriginFor::<T>::none(), message.try_into_transaction()?)
                        .map_err(OffchainWorkerError::ConsumeMessageError)
                })?;
            }
            Ok(())
        }

        /// Helper function that will transfer some fee token.
        ///
        /// # Arguments
        ///
        /// * `from` - the sender of the tokens
        /// * `to` - recipient of the tokens
        /// * `amount` - amount of the tokens
        ///
        /// # Error
        ///
        /// Returns an error if a step of the transfer fails
        pub fn transfer_fees(
            from: ContractAddressWrapper,
            to: ContractAddressWrapper,
            amount: <StarknetFee as OnChargeTransaction<T>>::Balance,
        ) -> Result<(), TransactionValidityError> {
            // Get current block.
            let block = Pallet::<T>::current_block();
            let fee_token_address =
                ContractAddress::try_from(StarkFelt::new(Pallet::<T>::fee_token_address()).map_err(|_| {
                    log!(error, "Couldn't convert fee_token_address to StarkFelt");
                    TransactionValidityError::Unknown(Custom(0_u8))
                })?)
                .map_err(|_| {
                    log!(error, "Couldn't convert StarkFelt to ContractAddress");
                    TransactionValidityError::Unknown(Custom(1_u8))
                })?;
            // Create fee transfer transaction.
            let fee_transfer_call = blockifier::execution::entry_point::CallEntryPoint {
                class_hash: None,
                entry_point_type: EntryPointType::External,
                entry_point_selector: abi_utils::selector_from_name(TRANSFER_ENTRY_POINT_NAME),
                calldata: starknet_api::calldata![
                    StarkFelt::new(to).map_err(|_| {
                        log!(error, "Couldn't convert sequencer address to StarkFelt");
                        TransactionValidityError::Unknown(Custom(0_u8))
                    })?, // Recipient.
                    StarkFelt::new([[0_u8; 16], amount.to_be_bytes()].concat()[..32].try_into().map_err(|_| {
                        log!(error, "Couldn't convert fees to StarkFelt");
                        TransactionValidityError::Unknown(Custom(0_u8))
                    })?)
                    .map_err(|_| {
                        log!(error, "Couldn't convert fees to StarkFelt");
                        TransactionValidityError::Unknown(Custom(0_u8))
                    })?, // low
                    StarkFelt::default() // high
                ],
                storage_address: fee_token_address,
                caller_address: ContractAddress::try_from(StarkFelt::new(from).map_err(|_| {
                    log!(error, "Couldn't convert StarkFelt to ContractAddress");
                    TransactionValidityError::Unknown(Custom(1_u8))
                })?)
                .map_err(|_| {
                    log!(error, "Couldn't convert StarkFelt to ContractAddress");
                    TransactionValidityError::Unknown(Custom(1_u8))
                })?,
                call_type: blockifier::execution::entry_point::CallType::Call,
            };
            // FIXME #245
            let mut execution_context = ExecutionContext::default(); // TODO: check if it needs a real value.
            let account_ctx = AccountTransactionContext::default(); // TODO: check if it needs a real value.
            // FIXME #256
            let block_ctx = BlockContext {
                chain_id: ChainId("SN_GOERLI".to_string()), // TODO: Make it configurable ?
                block_number: BlockNumber(block.header().block_number.as_u64()),
                block_timestamp: BlockTimestamp(block.header().block_timestamp),
                sequencer_address: ContractAddress::try_from(
                    StarkFelt::new(block.header().sequencer_address).map_err(|_| {
                        log!(error, "Couldn't convert sequencer address to StarkFelt");
                        TransactionValidityError::Unknown(Custom(0_u8))
                    })?,
                )
                .map_err(|_| {
                    log!(error, "Couldn't convert StarkFelt to ContractAddress");
                    TransactionValidityError::Unknown(Custom(1_u8))
                })?,
                cairo_resource_fee_weights: HashMap::default(), // TODO: Use real weights
                fee_token_address,
                invoke_tx_max_n_steps: 1000000, // TODO: Make it configurable
                validate_max_n_steps: 1000000,  // TODO: Make it configurable
                gas_price: 0,                   // TODO: Use block gas price
            };
            match fee_transfer_call.execute(
                &mut BlockifierStateAdapter::<T>::default(),
                &mut ExecutionResources::default(),
                &mut execution_context,
                &block_ctx,
                &account_ctx,
            ) {
                Ok(mut v) => {
                    log!(trace, "Fees executed successfully: {:?}", v.execution.events);
                    Self::emit_events(&mut v).map_err(|_| TransactionValidityError::Unknown(Custom(4_u8)))?;
                }
                Err(e) => {
                    log!(error, "Fees execution failed: {:?}", e);
                    return Err(TransactionValidityError::Invalid(Payment));
                }
            }

            Ok(())
        }
    }
}<|MERGE_RESOLUTION|>--- conflicted
+++ resolved
@@ -918,102 +918,6 @@
             Ok(sn_event)
         }
 
-<<<<<<< HEAD
-        /// Apply the state diff returned by the starknet execution.
-        ///
-        /// # Argument
-        ///
-        /// * `state` - The state constructed for the starknet execution engine.
-        ///
-        /// # Error
-        ///
-        /// Returns an error if it fails to apply the state diff of newly deployed contracts.
-        pub fn apply_state_diffs(state: &CachedState<DictStateReader>) -> Result<(), StateDiffError> {
-            // Get all the state diffs
-            let StateDiff { deployed_contracts, storage_diffs, declared_classes: _declared_classes, nonces, .. } =
-                state.to_state_diff();
-            // Store the newly deployed contracts in substrate storage.
-            deployed_contracts.iter().try_for_each(|(address, class_hash)| {
-                Self::set_class_hash_at(address.0.0.0, class_hash.0.0).map_err(|_| {
-                    log!(
-                        error,
-                        "Failed to save newly deployed contract at address: {:?} with class hash: {:?}",
-                        address.0.0.0,
-                        class_hash.0.0
-                    );
-                    StateDiffError::DeployedContractError
-                })
-            })?;
-            // Store the modifications of storage vars.
-            storage_diffs.iter().for_each(|(address, diffs)| {
-                diffs.iter().for_each(|(key, value)| {
-                    StorageView::<T>::insert((address.0.0.0, H256::from_slice(&key.0.0.0)), U256::from(value.0))
-                })
-            });
-            // Store the new nonces.
-            nonces.iter().for_each(|(address, nonce)| Nonces::<T>::insert(address.0.0.0, U256::from(nonce.0.0)));
-            Ok(())
-        }
-
-        /// Create a state reader.
-        ///
-        /// # Returns
-        ///
-        /// The state reader.
-        pub fn create_state_reader() -> Result<CachedState<DictStateReader>, DispatchError> {
-            // TODO: Handle errors and propagate them to the caller.
-
-            let address_to_class_hash: HashMap<ContractAddress, ClassHash> = ContractClassHashes::<T>::iter()
-                .map(|(key, value)| {
-                    (
-                        ContractAddress::try_from(StarkFelt::new(key).unwrap()).unwrap(),
-                        ClassHash(StarkFelt::new(value).unwrap()),
-                    )
-                })
-                .collect();
-
-            let address_to_nonce: HashMap<ContractAddress, Nonce> = Nonces::<T>::iter()
-                .map(|(key, value)| {
-                    (
-                        ContractAddress::try_from(StarkFelt::new(key).unwrap()).unwrap(),
-                        Nonce(StarkFelt::new(value.into()).unwrap()),
-                    )
-                })
-                .collect();
-
-            let storage_view: HashMap<ContractStorageKey, StarkFelt> = StorageView::<T>::iter()
-                .map(|(key, value)| {
-                    (
-                        (
-                            ContractAddress::try_from(StarkFelt::new(key.0).unwrap()).unwrap(),
-                            StorageKey::try_from(StarkFelt::new(key.1.into()).unwrap()).unwrap(),
-                        ),
-                        StarkFelt::new(value.into()).unwrap(),
-                    )
-                })
-                .collect();
-
-            let class_hash_to_class: ContractClassMapping = ContractClasses::<T>::iter()
-                .map(|(key, value)| {
-                    let class_hash = ClassHash(StarkFelt::new(key)?);
-                    let contract_class = value.to_starknet_contract_class().unwrap();
-                    Ok((class_hash, contract_class))
-                })
-                .collect::<Result<ContractClassMapping, StarknetApiError>>()
-                .map_err(|_| Error::<T>::StateReaderError)?
-                .into_iter()
-                .collect();
-
-            Ok(CachedState::new(DictStateReader {
-                address_to_class_hash,
-                address_to_nonce,
-                storage_view,
-                class_hash_to_class,
-            }))
-        }
-
-=======
->>>>>>> f0848cbc
         /// Returns Ethereum RPC URL from Storage
         fn get_eth_rpc_url() -> Result<String, OffchainWorkerError> {
             let eth_execution_rpc_url = StorageValueRef::persistent(ETHEREUM_EXECUTION_RPC)
