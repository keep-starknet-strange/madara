--- conflicted
+++ resolved
@@ -743,24 +743,6 @@
                     let sender_nonce: Felt252Wrapper = Pallet::<T>::nonce(sender_address).into();
                     let transaction_nonce = transaction.nonce();
 
-<<<<<<< HEAD
-                    // Reject transaction with an already used Nonce
-                    if sender_nonce > *transaction_nonce {
-                        Err(InvalidTransaction::Stale)?;
-                    }
-
-                    // A transaction with a nonce higher than the expected nonce is placed in
-                    // the future queue of the transaction pool.
-                    if sender_nonce < *transaction_nonce {
-                        log!(
-                            debug,
-                            "Nonce is too high. Expected: {:?}, got: {:?}. This transaction will be placed in the \
-                             transaction pool and executed in the future when the nonce is reached.",
-                            sender_nonce,
-                            transaction_nonce
-                        );
-                    }
-=======
                     // InvokeV0 does not have a nonce
                     if let Some(transaction_nonce) = transaction_nonce {
                         // Reject transaction with an already used Nonce
@@ -772,7 +754,7 @@
                         // the future queue of the transaction pool.
                         if sender_nonce < *transaction_nonce {
                             log!(
-                                info,
+                                debug,
                                 "Nonce is too high. Expected: {:?}, got: {:?}. This transaction will be placed in the \
                                  transaction pool and executed in the future when the nonce is reached.",
                                 sender_nonce,
@@ -780,7 +762,6 @@
                             );
                         }
                     };
->>>>>>> 645d9f0a
 
                     (transaction.sender_address(), sender_nonce, transaction_nonce.cloned())
                 } else {
