use core::str::FromStr;

<<<<<<< HEAD




use blockifier::test_utils::{get_contract_class, ERC20_CONTRACT_PATH, ACCOUNT_CONTRACT_PATH};
use blockifier::transaction::objects::AccountTransactionContext;
=======
use blockifier::test_utils::{get_contract_class, ACCOUNT_CONTRACT_PATH, ERC20_CONTRACT_PATH};
>>>>>>> 58cbac82
use frame_support::{assert_err, assert_ok, bounded_vec, BoundedVec};
use hex::FromHex;
use mp_starknet::block::Header as StarknetHeader;
use mp_starknet::crypto::commitment;
use mp_starknet::crypto::hash::pedersen::PedersenHasher;
use mp_starknet::execution::{CallEntryPointWrapper, ContractClassWrapper, EntryPointTypeWrapper};
<<<<<<< HEAD

use mp_starknet::transaction::types::{EventWrapper, Transaction};
use sp_core::{H256, U256};
// use mp_starknet::transaction::types::{TxType};
use starknet_api::api_core::{
    ContractAddress as StarknetContractAddress, Nonce,
};
use starknet_api::hash::{StarkFelt};
use starknet_api::transaction::{Fee, InvokeTransactionV1, TransactionHash, TransactionSignature, TransactionVersion};

=======
use mp_starknet::starknet_serde::transaction_from_json;
use mp_starknet::transaction::types::{EventWrapper, Transaction};
use sp_core::{H256, U256};
use sp_runtime::DispatchError;
>>>>>>> 58cbac82

use crate::mock::*;
use crate::types::Message;
use crate::{Error, Event};

#[test]
fn should_calculate_contract_addr_correct() {
    let (addr, _, _) = account_helper(TEST_ACCOUNT_SALT);
    let exp = <[u8; 32]>::from_hex("00b72536305f9a17ed8c0d9abe80e117164589331c3e9547942a830a99d3a5e9").unwrap();
    assert_eq!(addr, exp);
}

#[test]
fn given_salt_should_calculate_new_contract_addr() {
    let (addr, _, _) = account_helper("0x00000000000000000000000000000000000000000000000000000000DEADBEEF");
    let exp = <[u8; 32]>::from_hex("00b72536305f9a17ed8c0d9abe80e117164589331c3e9547942a830a99d3a5e9").unwrap();
    assert_ne!(addr, exp);
}

#[test]
fn given_normal_conditions_when_current_block_then_returns_correct_block() {
    new_test_ext().execute_with(|| {
        System::set_block_number(0);
        run_to_block(2);

        let current_block = Starknet::current_block();

        let expected_current_block = StarknetHeader {
            block_timestamp: 12_000,
            block_number: U256::from(2),
            parent_block_hash: H256::from_str("0x1c2b97b7b9ea91c2cde45bfb115058628c2e1c7aa3fecb51a0cdaf256dc8a310")
                .unwrap(),
            transaction_count: 1,
            // This expected value has been computed in the sequencer test (commitment on a tx hash 0 without
            // signature).
            transaction_commitment: H256::from_str(
                "0x039050b107da7374213fffb38becd5f2d76e51ffa0734bf5c7f8f0477a6f2c22",
            )
            .unwrap(),
            event_count: 2,
            event_commitment: H256::from_str("0x03ebee479332edbeecca7dee501cb507c69d51e0df116d28ae84cd2671dfef02")
                .unwrap(),
            ..StarknetHeader::default()
        };

        pretty_assertions::assert_eq!(*current_block.header(), expected_current_block)
    });
}

#[test]
fn given_hardcoded_contract_run_invoke_tx_fails_sender_not_deployed() {
    new_test_ext().execute_with(|| {
        System::set_block_number(0);
        run_to_block(2);

        let none_origin = RuntimeOrigin::none();

        // Wrong address (not deployed)
        let contract_address_str = "03e437FB56Bb213f5708Fcd6966502070e276c093ec271aA33433b89E21fd31f";
        let contract_address_bytes = <[u8; 32]>::from_hex(contract_address_str).unwrap();

        let transaction =
            Transaction { version: 1_u8, sender_address: contract_address_bytes, ..Transaction::default() };

        assert_err!(Starknet::invoke(none_origin, transaction), Error::<Test>::AccountNotDeployed);
    })
} 

#[test]
fn given_hardcoded_contract_run_invoke_tx_fails_invalid_tx_version() {
    new_test_ext().execute_with(|| {
        System::set_block_number(0);
        run_to_block(2);

        let none_origin = RuntimeOrigin::none();

        let json_content: &str = include_str!("../../../../ressources/transactions/invoke_invalid_version.json");
        let transaction = transaction_from_json(json_content, &[]).expect("Failed to create Transaction from JSON");

        assert_err!(Starknet::invoke(none_origin, transaction), Error::<Test>::TransactionExecutionFailed);
    });
}

#[test]
fn given_hardcoded_contract_run_invoke_tx_then_it_works() {
    new_test_ext().execute_with(|| {
        System::set_block_number(0);
        run_to_block(2);

        let none_origin = RuntimeOrigin::none();

        let json_content: &str = include_str!("../../../../ressources/transactions/invoke.json");
        let transaction = transaction_from_json(json_content, &[]).expect("Failed to create Transaction from JSON");

        let tx = Message {
            topics: vec![
                "0xdb80dd488acf86d17c747445b0eabb5d57c541d3bd7b6b87af987858e5066b2b".to_owned(),
                "0x0000000000000000000000000000000000000000000000000000000000000001".to_owned(),
                "0x0000000000000000000000000000000000000000000000000000000000000001".to_owned(),
                "0x01310e2c127c3b511c5ac0fd7949d544bb4d75b8bc83aaeb357e712ecf582771".to_owned(),
            ],
            data: "0x0000000000000000000000000000000000000000000000000000000000000001".to_owned(),
        }
        .try_into_transaction()
        .unwrap();

        assert_ok!(Starknet::invoke(none_origin.clone(), transaction));
        assert_ok!(Starknet::consume_l1_message(none_origin, tx));
    });
}

#[test]
fn given_hardcoded_contract_run_invoke_tx_then_event_is_emitted() {
    new_test_ext().execute_with(|| {
        System::set_block_number(0);
        run_to_block(2);

        let none_origin = RuntimeOrigin::none();

        let json_content: &str = include_str!("../../../../ressources/transactions/invoke_emit_event.json");
        let transaction = transaction_from_json(json_content, &[]).expect("Failed to create Transaction from JSON");

        assert_ok!(Starknet::invoke(none_origin, transaction));

        System::assert_last_event(
            Event::StarknetEvent(EventWrapper {
                keys: bounded_vec![
                    H256::from_str("0x02d4fbe4956fedf49b5892807e00e7e9eea4680becba55f9187684a69e9424fa").unwrap()
                ],
                data: bounded_vec!(
                    H256::from_str("0x0000000000000000000000000000000000000000000000000000000000000001").unwrap()
                ),
                from_address: H256::from_str("0x024d1e355f6b9d27a5a420c8f4b50cea9154a8e34ad30fc39d7c98d3c177d0d7")
                    .unwrap()
                    .to_fixed_bytes(),
            })
            .into(),
        );
        let pending = Starknet::pending();

        let (_transaction_commitment, (event_commitment, event_count)) =
            commitment::calculate_commitments::<PedersenHasher>(&pending);
        assert_eq!(
            event_commitment,
            H256::from_str("0x01e95b35377e090a7448a6d09f207557f5fcc962f128ad8416d41c387dda3ec3").unwrap()
        );
        assert_eq!(event_count, 1);
    });
}

#[test]
fn given_hardcoded_contract_run_storage_read_and_write_it_works() {
    new_test_ext().execute_with(|| {
        System::set_block_number(0);
        run_to_block(2);

        let none_origin = RuntimeOrigin::none();

        let json_content: &str = include_str!("../../../../ressources/transactions/storage_read_write.json");
        let transaction =
            transaction_from_json(json_content, ACCOUNT_CONTRACT_PATH).expect("Failed to create Transaction from JSON");

        let target_contract_address =
            U256::from_str("024d1e355f6b9d27a5a420c8f4b50cea9154a8e34ad30fc39d7c98d3c177d0d7").unwrap();
        let storage_var_selector = U256::from(25);

        let mut contract_address_bytes = [0_u8; 32];
        target_contract_address.to_big_endian(&mut contract_address_bytes);
        let mut storage_var_selector_bytes = [0_u8; 32];
        storage_var_selector.to_big_endian(&mut storage_var_selector_bytes);

        assert_ok!(Starknet::invoke(none_origin, transaction));
        assert_eq!(
            Starknet::storage((contract_address_bytes, H256::from_slice(&storage_var_selector_bytes))),
            U256::one()
        );
    });
}

#[test]
fn given_contract_run_deploy_account_tx_works() {
    new_test_ext().execute_with(|| {
        System::set_block_number(0);
        run_to_block(2);

        let none_origin = RuntimeOrigin::none();
        // TEST ACCOUNT CONTRACT
        // - ref testnet tx(0x0751b4b5b95652ad71b1721845882c3852af17e2ed0c8d93554b5b292abb9810)
        let salt = "0x03b37cbe4e9eac89d54c5f7cc6329a63a63e8c8db2bf936f981041e086752463";
        let (test_addr, account_class_hash, calldata) = account_helper(salt);

        let transaction = Transaction {
            sender_address: test_addr,
            call_entrypoint: CallEntryPointWrapper::new(
                Some(account_class_hash),
                EntryPointTypeWrapper::External,
                None,
                BoundedVec::try_from(calldata.clone().into_iter().map(|x| U256::from(x)).collect::<Vec<U256>>())
                    .unwrap(),
                test_addr,
                test_addr,
            ),
            contract_address_salt: Some(H256::from_str(salt).unwrap()),
            ..Transaction::default()
        };

        assert_ok!(Starknet::deploy_account(none_origin, transaction));
        assert_eq!(Starknet::contract_class_hash_by_address(test_addr), account_class_hash);
    });
}

#[test]
fn given_contract_run_deploy_account_tx_twice_fails() {
    new_test_ext().execute_with(|| {
        System::set_block_number(0);
        run_to_block(2);

        let none_origin = RuntimeOrigin::none();
        let salt = "0x03b37cbe4e9eac89d54c5f7cc6329a63a63e8c8db2bf936f981041e086752463";
        let (test_addr, account_class_hash, calldata) = account_helper(salt);

        // TEST ACCOUNT CONTRACT
        // - ref testnet tx(0x0751b4b5b95652ad71b1721845882c3852af17e2ed0c8d93554b5b292abb9810)
        let transaction = Transaction {
            sender_address: test_addr,
            call_entrypoint: CallEntryPointWrapper::new(
                Some(account_class_hash),
                EntryPointTypeWrapper::External,
                None,
                BoundedVec::try_from(calldata.clone().into_iter().map(|x| U256::from(x)).collect::<Vec<U256>>())
                    .unwrap(),
                test_addr,
                test_addr,
            ),
            contract_address_salt: Some(H256::from_str(salt).unwrap()),
            ..Transaction::default()
        };

        assert_ok!(Starknet::deploy_account(none_origin.clone(), transaction.clone()));
        // Check that the account was created
        assert_eq!(Starknet::contract_class_hash_by_address(test_addr), account_class_hash);
        assert_err!(Starknet::deploy_account(none_origin, transaction), Error::<Test>::AccountAlreadyDeployed);
    });
}

#[test]
fn given_contract_run_deploy_account_tx_undeclared_then_it_fails() {
    new_test_ext().execute_with(|| {
        System::set_block_number(0);
        run_to_block(2);

        let none_origin = RuntimeOrigin::none();
        let rand_address =
            <[u8; 32]>::from_hex("0000000000000000000000000000000000000000000000000000000000001234").unwrap();
        let undeclared_class_hash =
            <[u8; 32]>::from_hex("00000000000000000000000000000000000000000000000000000000BEEFDEAD").unwrap();

        let transaction = Transaction {
            sender_address: rand_address,
            call_entrypoint: CallEntryPointWrapper::new(
                Some(undeclared_class_hash),
                EntryPointTypeWrapper::External,
                None,
                bounded_vec![],
                rand_address,
                rand_address,
            ),
            ..Transaction::default()
        };

        assert_err!(Starknet::deploy_account(none_origin, transaction), Error::<Test>::TransactionExecutionFailed);
    });
}

#[test]
fn given_contract_declare_tx_works_once_not_twice() {
    new_test_ext().execute_with(|| {
        System::set_block_number(0);
        run_to_block(2);

        let none_origin = RuntimeOrigin::none();
        let (account_addr, _, _) = account_helper(TEST_ACCOUNT_SALT);

        let erc20_class = ContractClassWrapper::from(get_contract_class(ERC20_CONTRACT_PATH));
        let erc20_class_hash =
            <[u8; 32]>::from_hex("057eca87f4b19852cfd4551cf4706ababc6251a8781733a0a11cf8e94211da95").unwrap();

        let mut transaction = Transaction {
            sender_address: account_addr,
            call_entrypoint: CallEntryPointWrapper::new(
                Some(erc20_class_hash),
                EntryPointTypeWrapper::External,
                None,
                bounded_vec![],
                account_addr,
                account_addr,
            ),
            ..Transaction::default()
        };
        // Cannot declare a class with None
        assert_err!(
            Starknet::declare(none_origin.clone(), transaction.clone()),
            Error::<Test>::ContractClassMustBeSpecified
        );

        transaction.contract_class = Some(erc20_class.clone());

        assert_ok!(Starknet::declare(none_origin.clone(), transaction.clone()));
        // TODO: Uncomment once we have ABI support
        // assert_eq!(Starknet::contract_class_by_class_hash(erc20_class_hash), erc20_class);
        assert_err!(Starknet::declare(none_origin, transaction), Error::<Test>::ClassHashAlreadyDeclared);
    });
}

<<<<<<< HEAD


#[test]
fn test_verify_nonce() {
=======
#[test]
fn given_root_when_set_fee_token_address_then_fee_token_address_is_updated() {
>>>>>>> 58cbac82
    new_test_ext().execute_with(|| {
        System::set_block_number(0);
        run_to_block(2);

<<<<<<< HEAD

        let contract_address_str = "02356b628D108863BAf8644c945d97bAD70190AF5957031f4852d00D0F690a77";
        let contract_address_bytes = <[u8; 32]>::from_hex(contract_address_str).unwrap();

        let class_hash_str = "025ec026985a3bf9d0cc1fe17326b245dfdc3ff89b8fde106542a3ea56c5a918";
        let class_hash_bytes = <[u8; 32]>::from_hex(class_hash_str).unwrap();
        // Example tx : https://testnet.starkscan.co/tx/0x6fc3466f58b5c6aaa6633d48702e1f2048fb96b7de25f2bde0bce64dca1d212
        let tx = Transaction::new(
            1_u8,
            H256::from_str("0x06fc3466f58b5c6aaa6633d48702e1f2048fb96b7de25f2bde0bce64dca1d212").unwrap(),
            bounded_vec![
                H256::from_str("0x00f513fe663ffefb9ad30058bb2d2f7477022b149a0c02fb63072468d3406168").unwrap(),
                H256::from_str("0x02e29e92544d31c03e89ecb2005941c88c28b4803a3647a7834afda12c77f096").unwrap()
            ],
            bounded_vec!(),
            contract_address_bytes,
            U256::from(0),
            CallEntryPointWrapper::new(
                Some(class_hash_bytes),
                EntryPointTypeWrapper::External,
                None,
                bounded_vec![
                    U256::from_str("0x024d1e355f6b9d27a5a420c8f4b50cea9154a8e34ad30fc39d7c98d3c177d0d7").unwrap(), // Contract address
                    U256::from_str("0x00e7def693d16806ca2a2f398d8de5951344663ba77f340ed7a958da731872fc").unwrap(), // Selector
                    U256::from_str("0x0000000000000000000000000000000000000000000000000000000000000001").unwrap(), // Length
                    U256::from_str("0x0000000000000000000000000000000000000000000000000000000000000019").unwrap(), // Value
                ],
                contract_address_bytes,
                contract_address_bytes,
            ),
            None,
            None,
        ); 
        
        
        let state = &mut Starknet::create_state_reader().unwrap();
        let invoke_tx = InvokeTransactionV1 {
            transaction_hash: TransactionHash(StarkFelt::new(tx.hash.0).unwrap()),
            max_fee: Fee(2),
    
            signature: TransactionSignature(
                tx.signature.clone().into_inner().iter().map(|x| StarkFelt::new(x.0).unwrap()).collect(),
            ),
            nonce: Nonce(StarkFelt::new(tx.nonce.into()).unwrap()),
            sender_address: StarknetContractAddress::try_from(StarkFelt::new(tx.sender_address).unwrap()).unwrap(),
            calldata: tx.call_entrypoint.to_starknet_call_entry_point().calldata,
        };
        let account_tx_context = AccountTransactionContext {
            transaction_hash: invoke_tx.transaction_hash,
            max_fee: invoke_tx.max_fee,
            version: TransactionVersion(StarkFelt::from(1)),
            signature: invoke_tx.signature.clone(),
            nonce: invoke_tx.nonce,
            sender_address: invoke_tx.sender_address,
        };
        // Test for a valid nonce
        let result = tx.verify_nonce(&account_tx_context, state);
        assert!(result.is_ok());

        // Test for an invalid nonce
        let account_tx_context_invalid_nonce = AccountTransactionContext { nonce: Nonce(2.into()), ..account_tx_context };
        let result = tx.verify_nonce(&account_tx_context_invalid_nonce, state);
        assert!(result.is_err());
    });
=======
        let root_origin = RuntimeOrigin::root();
        let current_fee_token_address = Starknet::fee_token_address();
        let new_fee_token_address =
            <[u8; 32]>::from_hex("00000000000000000000000000000000000000000000000000000000000000ff").unwrap();

        assert_ok!(Starknet::set_fee_token_address(root_origin, new_fee_token_address));
        System::assert_last_event(
            Event::FeeTokenAddressChanged { old_fee_token_address: current_fee_token_address, new_fee_token_address }
                .into(),
        );
    })
}

#[test]
fn given_non_root_when_set_fee_token_address_then_it_fails() {
    new_test_ext().execute_with(|| {
        System::set_block_number(0);
        run_to_block(2);

        let non_root_origin = RuntimeOrigin::signed(1);
        let new_fee_token_address =
            <[u8; 32]>::from_hex("00000000000000000000000000000000000000000000000000000000000000ff").unwrap();
        assert_err!(Starknet::set_fee_token_address(non_root_origin, new_fee_token_address), DispatchError::BadOrigin);
    })
>>>>>>> 58cbac82
}<|MERGE_RESOLUTION|>--- conflicted
+++ resolved
@@ -1,22 +1,18 @@
 use core::str::FromStr;
 
-<<<<<<< HEAD
-
-
-
-
-use blockifier::test_utils::{get_contract_class, ERC20_CONTRACT_PATH, ACCOUNT_CONTRACT_PATH};
+
+
+
+
+use blockifier::test_utils::{get_contract_class, ACCOUNT_CONTRACT_PATH, ERC20_CONTRACT_PATH, ACCOUNT_CONTRACT_PATH};
 use blockifier::transaction::objects::AccountTransactionContext;
-=======
-use blockifier::test_utils::{get_contract_class, ACCOUNT_CONTRACT_PATH, ERC20_CONTRACT_PATH};
->>>>>>> 58cbac82
 use frame_support::{assert_err, assert_ok, bounded_vec, BoundedVec};
 use hex::FromHex;
 use mp_starknet::block::Header as StarknetHeader;
 use mp_starknet::crypto::commitment;
 use mp_starknet::crypto::hash::pedersen::PedersenHasher;
 use mp_starknet::execution::{CallEntryPointWrapper, ContractClassWrapper, EntryPointTypeWrapper};
-<<<<<<< HEAD
+use mp_starknet::starknet_serde::transaction_from_json;
 
 use mp_starknet::transaction::types::{EventWrapper, Transaction};
 use sp_core::{H256, U256};
@@ -27,12 +23,6 @@
 use starknet_api::hash::{StarkFelt};
 use starknet_api::transaction::{Fee, InvokeTransactionV1, TransactionHash, TransactionSignature, TransactionVersion};
 
-=======
-use mp_starknet::starknet_serde::transaction_from_json;
-use mp_starknet::transaction::types::{EventWrapper, Transaction};
-use sp_core::{H256, U256};
-use sp_runtime::DispatchError;
->>>>>>> 58cbac82
 
 use crate::mock::*;
 use crate::types::Message;
@@ -347,20 +337,78 @@
     });
 }
 
-<<<<<<< HEAD
+#[test]
+fn given_root_when_set_fee_token_address_then_fee_token_address_is_updated() {
+    new_test_ext().execute_with(|| {
+        System::set_block_number(0);
+        run_to_block(2);
+
+        let root_origin = RuntimeOrigin::root();
+        let current_fee_token_address = Starknet::fee_token_address();
+        let new_fee_token_address =
+            <[u8; 32]>::from_hex("00000000000000000000000000000000000000000000000000000000000000ff").unwrap();
+
+        assert_ok!(Starknet::set_fee_token_address(root_origin, new_fee_token_address));
+        System::assert_last_event(
+            Event::FeeTokenAddressChanged { old_fee_token_address: current_fee_token_address, new_fee_token_address }
+                .into(),
+        );
+    })
+}
+
+#[test]
+fn given_non_root_when_set_fee_token_address_then_it_fails() {
+    new_test_ext().execute_with(|| {
+        System::set_block_number(0);
+        run_to_block(2);
+
+        let non_root_origin = RuntimeOrigin::signed(1);
+        let new_fee_token_address =
+            <[u8; 32]>::from_hex("00000000000000000000000000000000000000000000000000000000000000ff").unwrap();
+        assert_err!(Starknet::set_fee_token_address(non_root_origin, new_fee_token_address), DispatchError::BadOrigin);
+    })
+}
+
+#[test]
+fn given_root_when_set_fee_token_address_then_fee_token_address_is_updated() {
+    new_test_ext().execute_with(|| {
+        System::set_block_number(0);
+        run_to_block(2);
+
+        let root_origin = RuntimeOrigin::root();
+        let current_fee_token_address = Starknet::fee_token_address();
+        let new_fee_token_address =
+            <[u8; 32]>::from_hex("00000000000000000000000000000000000000000000000000000000000000ff").unwrap();
+
+        assert_ok!(Starknet::set_fee_token_address(root_origin, new_fee_token_address));
+        System::assert_last_event(
+            Event::FeeTokenAddressChanged { old_fee_token_address: current_fee_token_address, new_fee_token_address }
+                .into(),
+        );
+    })
+}
+
+#[test]
+fn given_non_root_when_set_fee_token_address_then_it_fails() {
+    new_test_ext().execute_with(|| {
+        System::set_block_number(0);
+        run_to_block(2);
+
+        let non_root_origin = RuntimeOrigin::signed(1);
+        let new_fee_token_address =
+            <[u8; 32]>::from_hex("00000000000000000000000000000000000000000000000000000000000000ff").unwrap();
+        assert_err!(Starknet::set_fee_token_address(non_root_origin, new_fee_token_address), DispatchError::BadOrigin);
+    })
+}
+
 
 
 #[test]
 fn test_verify_nonce() {
-=======
-#[test]
-fn given_root_when_set_fee_token_address_then_fee_token_address_is_updated() {
->>>>>>> 58cbac82
-    new_test_ext().execute_with(|| {
-        System::set_block_number(0);
-        run_to_block(2);
-
-<<<<<<< HEAD
+    new_test_ext().execute_with(|| {
+        System::set_block_number(0);
+        run_to_block(2);
+
 
         let contract_address_str = "02356b628D108863BAf8644c945d97bAD70190AF5957031f4852d00D0F690a77";
         let contract_address_bytes = <[u8; 32]>::from_hex(contract_address_str).unwrap();
@@ -425,30 +473,4 @@
         let result = tx.verify_nonce(&account_tx_context_invalid_nonce, state);
         assert!(result.is_err());
     });
-=======
-        let root_origin = RuntimeOrigin::root();
-        let current_fee_token_address = Starknet::fee_token_address();
-        let new_fee_token_address =
-            <[u8; 32]>::from_hex("00000000000000000000000000000000000000000000000000000000000000ff").unwrap();
-
-        assert_ok!(Starknet::set_fee_token_address(root_origin, new_fee_token_address));
-        System::assert_last_event(
-            Event::FeeTokenAddressChanged { old_fee_token_address: current_fee_token_address, new_fee_token_address }
-                .into(),
-        );
-    })
-}
-
-#[test]
-fn given_non_root_when_set_fee_token_address_then_it_fails() {
-    new_test_ext().execute_with(|| {
-        System::set_block_number(0);
-        run_to_block(2);
-
-        let non_root_origin = RuntimeOrigin::signed(1);
-        let new_fee_token_address =
-            <[u8; 32]>::from_hex("00000000000000000000000000000000000000000000000000000000000000ff").unwrap();
-        assert_err!(Starknet::set_fee_token_address(non_root_origin, new_fee_token_address), DispatchError::BadOrigin);
-    })
->>>>>>> 58cbac82
 }