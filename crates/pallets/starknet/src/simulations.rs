use alloc::vec::Vec;

use blockifier::block_context::BlockContext;
use blockifier::state::cached_state::CommitmentStateDiff;
use blockifier::state::state_api::State;
use blockifier::transaction::errors::TransactionExecutionError;
use blockifier::transaction::objects::TransactionExecutionInfo;
use frame_support::storage;
use mp_felt::Felt252Wrapper;
use mp_simulations::{Error, SimulationFlags, TransactionSimulationResult};
use mp_transactions::execution::{Execute, ExecutionConfig};
use mp_transactions::{HandleL1MessageTransaction, UserOrL1HandlerTransaction, UserTransaction};
use sp_core::Get;
use sp_runtime::DispatchError;
use starknet_api::transaction::Fee;

use crate::blockifier_state_adapter::{BlockifierStateAdapter, CachedBlockifierStateAdapter};
use crate::execution_config::RuntimeExecutionConfigBuilder;
use crate::{Config, Pallet};

impl<T: Config> Pallet<T> {
    pub fn estimate_fee(transactions: Vec<UserTransaction>) -> Result<Vec<(u64, u64)>, Error> {
        let mut res = None;

        storage::transactional::with_transaction(|| {
            res = Some(Self::estimate_fee_inner(transactions));
            storage::TransactionOutcome::Rollback(Result::<_, DispatchError>::Ok(()))
        })
        .map_err(|_| Error::FailedToCreateATransactionalStorageExecution)?;

        res.expect("`res` should have been set to `Some` at this point")
    }

    fn estimate_fee_inner(transactions: Vec<UserTransaction>) -> Result<Vec<(u64, u64)>, Error> {
        let transactions_len = transactions.len();
        let chain_id = Self::chain_id();
        let block_context = Self::get_block_context();
        let mut execution_config = RuntimeExecutionConfigBuilder::new::<T>().with_query_mode().build();

        let fee_res_iterator = transactions
            .into_iter()
            .map(|tx| {
                execution_config.set_offset_version(tx.offset_version());

                match Self::execute_transaction_with_state_diff(tx, chain_id, &block_context, &execution_config) {
                    (Ok(execution_info), _) if !execution_info.is_reverted() => Ok(execution_info),
                    (Err(e), _) => {
                        log::error!("Transaction execution failed during fee estimation: {e}");
                        Err(Error::from(e))
                    }
                    (Ok(execution_info), _) => {
                        log::error!(
                            "Transaction execution reverted during fee estimation: {}",
<<<<<<< HEAD
                            // Safe due to the `match` branch order
                            &execution_info.revert_error.clone().unwrap()
=======
                            execution_info.revert_error.unwrap()
>>>>>>> b1ba579c
                        );
                        Err(Error::TransactionExecutionFailed(execution_info.revert_error.unwrap().to_string()))
                    }
                }
            })
            .map(|exec_info_res| {
                exec_info_res.map(|exec_info| {
                    exec_info
                        .actual_resources
                        .0
                        .get("l1_gas_usage")
                        .ok_or(Error::MissingL1GasUsage)
                        .map(|l1_gas_usage| (exec_info.actual_fee.0 as u64, *l1_gas_usage))
                })
            });

        let mut fees = Vec::with_capacity(transactions_len);
        for fee_res in fee_res_iterator {
            let res = fee_res??;
            fees.push(res);
        }

        Ok(fees)
    }
    pub fn simulate_transactions(
        transactions: Vec<UserTransaction>,
        simulation_flags: &SimulationFlags,
    ) -> Result<Vec<(CommitmentStateDiff, TransactionSimulationResult)>, Error> {
        let mut res = None;

        storage::transactional::with_transaction(|| {
            res = Some(Self::simulate_transactions_inner(transactions, simulation_flags));
            storage::TransactionOutcome::Rollback(Result::<_, DispatchError>::Ok(()))
        })
        .map_err(|_| Error::FailedToCreateATransactionalStorageExecution)?;

        Ok(res.expect("`res` should have been set to `Some` at this point"))
    }

    fn simulate_transactions_inner(
        transactions: Vec<UserTransaction>,
        simulation_flags: &SimulationFlags,
    ) -> Vec<(CommitmentStateDiff, TransactionSimulationResult)> {
        let chain_id = Self::chain_id();
        let block_context = Self::get_block_context();
        let mut execution_config =
            RuntimeExecutionConfigBuilder::new::<T>().with_simulation_mode(simulation_flags).build();

        let tx_execution_results: Vec<(CommitmentStateDiff, TransactionSimulationResult)> = transactions
            .into_iter()
            .map(|tx| {
                execution_config.set_offset_version(tx.offset_version());

                let res = Self::execute_transaction_with_state_diff(tx, chain_id, &block_context, &execution_config);
                let result = res.0.map_err(|e| {
                    log::error!("Transaction execution failed during simulation: {e}");
                    Error::from(e)
                });
                (res.1, result)
            })
            .collect();

        tx_execution_results
    }

    pub fn simulate_message(
        message: HandleL1MessageTransaction,
        simulation_flags: &SimulationFlags,
    ) -> Result<Result<TransactionExecutionInfo, Error>, Error> {
        let mut res = None;

        storage::transactional::with_transaction(|| {
            res = Some(Self::simulate_message_inner(message, simulation_flags));
            storage::TransactionOutcome::Rollback(Result::<_, DispatchError>::Ok(()))
        })
        .map_err(|_| Error::FailedToCreateATransactionalStorageExecution)?;

        Ok(res.expect("`res` should have been set to `Some` at this point"))
    }

    fn simulate_message_inner(
        message: HandleL1MessageTransaction,
        simulation_flags: &SimulationFlags,
    ) -> Result<TransactionExecutionInfo, Error> {
        let chain_id = Self::chain_id();
        let block_context = Self::get_block_context();
        let mut execution_config =
            RuntimeExecutionConfigBuilder::new::<T>().with_simulation_mode(simulation_flags).build();

        // Follow `offset` from Pallet Starknet where it is set to false
        execution_config.set_offset_version(false);
<<<<<<< HEAD
=======
        let (tx_execution_result, _state_diff) =
            Self::execute_message(message, chain_id, &block_context, &execution_config);

        let tx_execution_result = tx_execution_result.map_err(|e| {
            log::error!("Transaction execution failed during simulation: {e}");
            PlaceHolderErrorTypeForFailedStarknetExecution
        });
>>>>>>> b1ba579c

        Self::execute_message(message, chain_id, &block_context, &execution_config).map_err(|e| {
            log::error!("Transaction execution failed during simulation: {e}");
            Error::from(e)
        })
    }

    pub fn estimate_message_fee(message: HandleL1MessageTransaction) -> Result<(u128, u64, u64), Error> {
        let mut res = None;

        storage::transactional::with_transaction(|| {
            res = Some(Self::estimate_message_fee_inner(message));
            storage::TransactionOutcome::Rollback(Result::<_, DispatchError>::Ok(()))
        })
        .map_err(|_| Error::FailedToCreateATransactionalStorageExecution)?;

        res.expect("`res` should have been set to `Some` at this point")
    }

    fn estimate_message_fee_inner(message: HandleL1MessageTransaction) -> Result<(u128, u64, u64), Error> {
        let chain_id = Self::chain_id();

        // Follow `offset` from Pallet Starknet where it is set to false
        let tx_execution_infos =
            match message.into_executable::<T::SystemHash>(chain_id, Fee(u128::MAX), false).execute(
                &mut BlockifierStateAdapter::<T>::default(),
                &Self::get_block_context(),
                &RuntimeExecutionConfigBuilder::new::<T>().with_query_mode().with_disable_nonce_validation().build(),
            ) {
                Ok(execution_info) if !execution_info.is_reverted() => Ok(execution_info),
                Err(e) => {
                    log::error!(
                        "Transaction execution failed during fee estimation: {e} {:?}",
                        std::error::Error::source(&e)
                    );
                    Err(Error::from(e))
                }
                Ok(execution_info) => {
                    let revert_error = execution_info.revert_error;
                    log::error!(
                        "Transaction execution reverted during fee estimation: {}",
<<<<<<< HEAD
                        // Safe due to the `match` branch order
                        &revert_error.clone().unwrap()
=======
                        execution_info.revert_error.unwrap()
>>>>>>> b1ba579c
                    );
                    Err(Error::TransactionExecutionFailed(revert_error.unwrap().to_string()))
                }
            }?;

        if let Some(l1_gas_usage) = tx_execution_infos.actual_resources.0.get("l1_gas_usage") {
            Ok((T::L1GasPrice::get().price_in_wei, tx_execution_infos.actual_fee.0 as u64, *l1_gas_usage))
        } else {
            Err(Error::MissingL1GasUsage)
        }
    }

    pub fn re_execute_transactions(
<<<<<<< HEAD
        transactions: Vec<UserOrL1HandlerTransaction>,
    ) -> Result<Result<Vec<(TransactionExecutionInfo, CommitmentStateDiff)>, Error>, Error> {
        let mut res = None;

        storage::transactional::with_transaction(|| {
            res = Some(Self::re_execute_transactions_inner(transactions));
            storage::TransactionOutcome::Rollback(Result::<_, DispatchError>::Ok(()))
=======
        transactions_before: Vec<UserOrL1HandlerTransaction>,
        transactions_to_trace: Vec<UserOrL1HandlerTransaction>,
    ) -> Result<
        Result<Vec<(TransactionExecutionInfo, CommitmentStateDiff)>, PlaceHolderErrorTypeForFailedStarknetExecution>,
        DispatchError,
    > {
        storage::transactional::with_transaction(|| {
            storage::TransactionOutcome::Rollback(Result::<_, DispatchError>::Ok(Self::re_execute_transactions_inner(
                transactions_before,
                transactions_to_trace,
            )))
>>>>>>> b1ba579c
        })
        .map_err(|_| Error::FailedToCreateATransactionalStorageExecution)?;

        res.expect("`res` should have been set to `Some` at this point")
    }

    fn re_execute_transactions_inner(
<<<<<<< HEAD
        transactions: Vec<UserOrL1HandlerTransaction>,
    ) -> Result<Result<Vec<(TransactionExecutionInfo, CommitmentStateDiff)>, Error>, Error> {
=======
        transactions_before: Vec<UserOrL1HandlerTransaction>,
        transactions_to_trace: Vec<UserOrL1HandlerTransaction>,
    ) -> Result<
        Result<Vec<(TransactionExecutionInfo, CommitmentStateDiff)>, PlaceHolderErrorTypeForFailedStarknetExecution>,
        DispatchError,
    > {
>>>>>>> b1ba579c
        let chain_id = Self::chain_id();
        let block_context = Self::get_block_context();
        let execution_config = RuntimeExecutionConfigBuilder::new::<T>().build();

<<<<<<< HEAD
        let execution_infos = transactions
            .iter()
            .map(|user_or_l1_tx| {
                let mut cached_state = CachedBlockifierStateAdapter(BlockifierStateAdapter::<T>::default());
                let res = match user_or_l1_tx {
                    UserOrL1HandlerTransaction::User(tx) => match tx {
                        UserTransaction::Declare(tx, contract_class) => tx
                            .try_into_executable::<T::SystemHash>(chain_id, contract_class.clone(), false)
                            .map_err(|e| {
                                log::error!("Failed to reexecute a tx: {}", e);
                                Error::from(e)
                            })
                            .and_then(|executable| {
                                executable.execute(&mut cached_state, &block_context, &execution_config).map_err(|e| {
                                    log::error!("Failed to reexecute a tx: {}", e);
                                    Error::from(e)
                                })
                            }),
                        UserTransaction::DeployAccount(tx) => tx
                            .into_executable::<T::SystemHash>(chain_id, false)
                            .execute(&mut cached_state, &block_context, &execution_config)
                            .map_err(|e| {
                                log::error!("Failed to reexecute a tx: {}", e);
                                Error::from(e)
                            }),
                        UserTransaction::Invoke(tx) => tx
                            .into_executable::<T::SystemHash>(chain_id, false)
                            .execute(&mut cached_state, &block_context, &execution_config)
                            .map_err(|e| {
                                log::error!("Failed to reexecute a tx: {}", e);
                                Error::from(e)
                            }),
                    },
                    UserOrL1HandlerTransaction::L1Handler(tx, fee) => tx
                        .into_executable::<T::SystemHash>(chain_id, *fee, false)
                        .execute(&mut cached_state, &block_context, &execution_config)
                        .map_err(|e| {
                            log::error!("Failed to reexecute a tx: {}", e);
                            Error::from(e)
                        }),
                };
                res.map(|r| (r, cached_state.to_state_diff()))
            })
            .collect();
=======
        Self::execute_user_or_l1_handler_transactions(chain_id, &block_context, &execution_config, transactions_before)
            .map_err(|_| Error::<T>::FailedToCreateATransactionalStorageExecution)?;
>>>>>>> b1ba579c

        let transactions_exec_infos = Self::execute_user_or_l1_handler_transactions(
            chain_id,
            &block_context,
            &execution_config,
            transactions_to_trace,
        );

        Ok(transactions_exec_infos)
    }

    fn execute_transaction_with_state_diff(
        transaction: UserTransaction,
        chain_id: Felt252Wrapper,
        block_context: &BlockContext,
        execution_config: &ExecutionConfig,
    ) -> (Result<TransactionExecutionInfo, TransactionExecutionError>, CommitmentStateDiff) {
        let mut cached_state = CachedBlockifierStateAdapter(BlockifierStateAdapter::<T>::default());
        let result = match transaction {
            UserTransaction::Declare(tx, contract_class) => tx
                .try_into_executable::<T::SystemHash>(chain_id, contract_class.clone(), tx.offset_version())
                .and_then(|exec| exec.execute(&mut cached_state, block_context, execution_config)),
            UserTransaction::DeployAccount(tx) => {
                let executable = tx.into_executable::<T::SystemHash>(chain_id, tx.offset_version());
                executable.execute(&mut cached_state, block_context, execution_config)
            }
            UserTransaction::Invoke(tx) => {
                let executable = tx.into_executable::<T::SystemHash>(chain_id, tx.offset_version());
                executable.execute(&mut cached_state, block_context, execution_config)
            }
        };

        (result, cached_state.to_state_diff())
    }

    fn execute_message(
        message: HandleL1MessageTransaction,
        chain_id: Felt252Wrapper,
        block_context: &BlockContext,
        execution_config: &ExecutionConfig,
    ) -> (Result<TransactionExecutionInfo, TransactionExecutionError>, CommitmentStateDiff) {
        // Follow `offset` from Pallet Starknet where it is set to false
        let mut cached_state = CachedBlockifierStateAdapter(BlockifierStateAdapter::<T>::default());
        let fee = Fee(u128::MAX);
        let executable = message.into_executable::<T::SystemHash>(chain_id, fee, false);
        let result = executable.execute(&mut cached_state, block_context, execution_config);

        (result, cached_state.to_state_diff())
    }

    fn execute_user_or_l1_handler_transactions(
        chain_id: Felt252Wrapper,
        block_context: &BlockContext,
        execution_config: &ExecutionConfig,
        transactions: Vec<UserOrL1HandlerTransaction>,
    ) -> Result<Vec<(TransactionExecutionInfo, CommitmentStateDiff)>, PlaceHolderErrorTypeForFailedStarknetExecution>
    {
        let exec_transactions: Vec<_> = transactions
            .iter()
            .map(|user_or_l1_tx| match user_or_l1_tx {
                UserOrL1HandlerTransaction::User(tx) => {
                    Self::execute_transaction_with_state_diff(tx.clone(), chain_id, block_context, execution_config)
                }
                UserOrL1HandlerTransaction::L1Handler(tx, _fee) => {
                    Self::execute_message(tx.clone(), chain_id, block_context, execution_config)
                }
            })
            .collect();

        let mut execution_infos = Vec::with_capacity(exec_transactions.len());
        for (exec_result, state_diff) in exec_transactions {
            match exec_result {
                Ok(info) => execution_infos.push((info, state_diff)),
                Err(err) => {
                    log::error!("Transaction execution failed: {err}");
                    return Err(PlaceHolderErrorTypeForFailedStarknetExecution);
                }
            }
        }

        Ok(execution_infos)
    }
}<|MERGE_RESOLUTION|>--- conflicted
+++ resolved
@@ -51,12 +51,8 @@
                     (Ok(execution_info), _) => {
                         log::error!(
                             "Transaction execution reverted during fee estimation: {}",
-<<<<<<< HEAD
                             // Safe due to the `match` branch order
                             &execution_info.revert_error.clone().unwrap()
-=======
-                            execution_info.revert_error.unwrap()
->>>>>>> b1ba579c
                         );
                         Err(Error::TransactionExecutionFailed(execution_info.revert_error.unwrap().to_string()))
                     }
@@ -148,16 +144,13 @@
 
         // Follow `offset` from Pallet Starknet where it is set to false
         execution_config.set_offset_version(false);
-<<<<<<< HEAD
-=======
         let (tx_execution_result, _state_diff) =
             Self::execute_message(message, chain_id, &block_context, &execution_config);
 
         let tx_execution_result = tx_execution_result.map_err(|e| {
             log::error!("Transaction execution failed during simulation: {e}");
-            PlaceHolderErrorTypeForFailedStarknetExecution
+            Error::from(e)
         });
->>>>>>> b1ba579c
 
         Self::execute_message(message, chain_id, &block_context, &execution_config).map_err(|e| {
             log::error!("Transaction execution failed during simulation: {e}");
@@ -199,12 +192,8 @@
                     let revert_error = execution_info.revert_error;
                     log::error!(
                         "Transaction execution reverted during fee estimation: {}",
-<<<<<<< HEAD
                         // Safe due to the `match` branch order
                         &revert_error.clone().unwrap()
-=======
-                        execution_info.revert_error.unwrap()
->>>>>>> b1ba579c
                     );
                     Err(Error::TransactionExecutionFailed(revert_error.unwrap().to_string()))
                 }
@@ -218,27 +207,17 @@
     }
 
     pub fn re_execute_transactions(
-<<<<<<< HEAD
-        transactions: Vec<UserOrL1HandlerTransaction>,
-    ) -> Result<Result<Vec<(TransactionExecutionInfo, CommitmentStateDiff)>, Error>, Error> {
-        let mut res = None;
-
-        storage::transactional::with_transaction(|| {
-            res = Some(Self::re_execute_transactions_inner(transactions));
-            storage::TransactionOutcome::Rollback(Result::<_, DispatchError>::Ok(()))
-=======
         transactions_before: Vec<UserOrL1HandlerTransaction>,
         transactions_to_trace: Vec<UserOrL1HandlerTransaction>,
     ) -> Result<
-        Result<Vec<(TransactionExecutionInfo, CommitmentStateDiff)>, PlaceHolderErrorTypeForFailedStarknetExecution>,
-        DispatchError,
+        Result<Vec<(TransactionExecutionInfo, CommitmentStateDiff)>, Error>,
+        Error,
     > {
         storage::transactional::with_transaction(|| {
             storage::TransactionOutcome::Rollback(Result::<_, DispatchError>::Ok(Self::re_execute_transactions_inner(
                 transactions_before,
                 transactions_to_trace,
             )))
->>>>>>> b1ba579c
         })
         .map_err(|_| Error::FailedToCreateATransactionalStorageExecution)?;
 
@@ -246,71 +225,18 @@
     }
 
     fn re_execute_transactions_inner(
-<<<<<<< HEAD
-        transactions: Vec<UserOrL1HandlerTransaction>,
-    ) -> Result<Result<Vec<(TransactionExecutionInfo, CommitmentStateDiff)>, Error>, Error> {
-=======
         transactions_before: Vec<UserOrL1HandlerTransaction>,
         transactions_to_trace: Vec<UserOrL1HandlerTransaction>,
     ) -> Result<
-        Result<Vec<(TransactionExecutionInfo, CommitmentStateDiff)>, PlaceHolderErrorTypeForFailedStarknetExecution>,
-        DispatchError,
+        Result<Vec<(TransactionExecutionInfo, CommitmentStateDiff)>, Error>,
+        Error,
     > {
->>>>>>> b1ba579c
         let chain_id = Self::chain_id();
         let block_context = Self::get_block_context();
         let execution_config = RuntimeExecutionConfigBuilder::new::<T>().build();
 
-<<<<<<< HEAD
-        let execution_infos = transactions
-            .iter()
-            .map(|user_or_l1_tx| {
-                let mut cached_state = CachedBlockifierStateAdapter(BlockifierStateAdapter::<T>::default());
-                let res = match user_or_l1_tx {
-                    UserOrL1HandlerTransaction::User(tx) => match tx {
-                        UserTransaction::Declare(tx, contract_class) => tx
-                            .try_into_executable::<T::SystemHash>(chain_id, contract_class.clone(), false)
-                            .map_err(|e| {
-                                log::error!("Failed to reexecute a tx: {}", e);
-                                Error::from(e)
-                            })
-                            .and_then(|executable| {
-                                executable.execute(&mut cached_state, &block_context, &execution_config).map_err(|e| {
-                                    log::error!("Failed to reexecute a tx: {}", e);
-                                    Error::from(e)
-                                })
-                            }),
-                        UserTransaction::DeployAccount(tx) => tx
-                            .into_executable::<T::SystemHash>(chain_id, false)
-                            .execute(&mut cached_state, &block_context, &execution_config)
-                            .map_err(|e| {
-                                log::error!("Failed to reexecute a tx: {}", e);
-                                Error::from(e)
-                            }),
-                        UserTransaction::Invoke(tx) => tx
-                            .into_executable::<T::SystemHash>(chain_id, false)
-                            .execute(&mut cached_state, &block_context, &execution_config)
-                            .map_err(|e| {
-                                log::error!("Failed to reexecute a tx: {}", e);
-                                Error::from(e)
-                            }),
-                    },
-                    UserOrL1HandlerTransaction::L1Handler(tx, fee) => tx
-                        .into_executable::<T::SystemHash>(chain_id, *fee, false)
-                        .execute(&mut cached_state, &block_context, &execution_config)
-                        .map_err(|e| {
-                            log::error!("Failed to reexecute a tx: {}", e);
-                            Error::from(e)
-                        }),
-                };
-                res.map(|r| (r, cached_state.to_state_diff()))
-            })
-            .collect();
-=======
         Self::execute_user_or_l1_handler_transactions(chain_id, &block_context, &execution_config, transactions_before)
             .map_err(|_| Error::<T>::FailedToCreateATransactionalStorageExecution)?;
->>>>>>> b1ba579c
-
         let transactions_exec_infos = Self::execute_user_or_l1_handler_transactions(
             chain_id,
             &block_context,
