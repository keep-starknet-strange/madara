--- conflicted
+++ resolved
@@ -53,18 +53,6 @@
                     if !execution_info.is_reverted() {
                         Ok(execution_info)
                     } else {
-<<<<<<< HEAD
-                        log::error!(
-                            "Transaction execution reverted during fee estimation: {:?}",
-                            execution_info.revert_error
-                        );
-                        Err(Error::<T>::TransactionExecutionFailed)
-                    }
-                }
-                Err(e) => {
-                    log::error!("Transaction execution failed during fee estimation: {e}");
-                    Err(Error::<T>::TransactionExecutionFailed)
-=======
                         log!(
                             debug,
                             "Transaction execution reverted during fee estimation: {:?}",
@@ -78,7 +66,6 @@
                 Err(e) => {
                     log!(debug, "Transaction execution failed during fee estimation: {:?}", e);
                     Err(SimulationError::from(e))
->>>>>>> 674c97ba
                 }
             })
             .map(|exec_info_res| {
