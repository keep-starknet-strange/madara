--- conflicted
+++ resolved
@@ -101,12 +101,8 @@
             .map(|tx| {
                 execution_config.set_offset_version(tx.offset_version());
 
-<<<<<<< HEAD
                 let res = Self::execute_transaction_with_state_diff(tx, chain_id, &block_context, &execution_config);
                 let result = res.0.map_err(|e| {
-=======
-                Self::execute_user_transaction(tx, chain_id, &block_context, &execution_config).map_err(|e| {
->>>>>>> a3101a4e
                     log::error!("Transaction execution failed during simulation: {e}");
                     PlaceHolderErrorTypeForFailedStarknetExecution
                 });
