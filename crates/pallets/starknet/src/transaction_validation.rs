--- conflicted
+++ resolved
@@ -81,11 +81,7 @@
                 }
                 // TODO: have more granular error mapping
                 .map_err(|e| {
-<<<<<<< HEAD
-                    log::error!("Error in pre_validate_unsigned_tx: {:?}", e);
-=======
                     log!(debug, "Error in pre_validate_unsigned_tx: {:?}", e);
->>>>>>> 674c97ba
                     InvalidTransaction::BadProof
                 })
             }
@@ -149,11 +145,7 @@
             }
         }
         .map_err(|e| {
-<<<<<<< HEAD
-            log::error!("Error in validate_unsigned_tx: {:?}", e);
-=======
             log!(debug, "Error in validate_unsigned_tx: {:?}", e);
->>>>>>> 674c97ba
             InvalidTransaction::BadProof
         })?;
 
