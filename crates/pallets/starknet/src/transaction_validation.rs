//! Transaction validation logic.
use blockifier::transaction::account_transaction::AccountTransaction;
use blockifier::transaction::errors::{TransactionExecutionError, TransactionPreValidationError};
use blockifier::transaction::transaction_execution::Transaction;
use cairo_vm::vm::runners::cairo_runner::ExecutionResources;
use frame_support::traits::EnsureOrigin;
use mp_transactions::execution::Validate;

use super::*;

/// Representation of the origin of a Starknet transaction.
/// For now, we still don't know how to represent the origin of a Starknet transaction,
/// given that Starknet has native account abstraction.
/// For now, we just use a dummy origin.
/// See: `https://github.com/keep-starknet-strange/madara/issues/21`
pub enum RawOrigin {
    StarknetTransaction,
}

/// Ensure that the origin is a Starknet transaction.
/// See: `https://github.com/keep-starknet-strange/madara/issues/21`
/// # Arguments
/// * `o` - The origin to check.
/// # Returns
/// * `Result<(), &'static str>` - The result of the check.
pub fn ensure_starknet_transaction<OuterOrigin>(o: OuterOrigin) -> Result<(), &'static str>
where
    OuterOrigin: Into<Result<RawOrigin, OuterOrigin>>,
{
    match o.into() {
        Ok(RawOrigin::StarknetTransaction) => Ok(()),
        _ => Err("bad origin: expected to be an Starknet transaction"),
    }
}

/// Ensure that the origin is a Starknet transaction.
/// See: `https://github.com/keep-starknet-strange/madara/issues/21`
pub struct EnsureStarknetTransaction;
impl<OuterOrigin: Into<Result<RawOrigin, OuterOrigin>> + From<RawOrigin>> EnsureOrigin<OuterOrigin>
    for EnsureStarknetTransaction
{
    type Success = ();

    /// Try to convert the origin into a `RawOrigin::StarknetTransaction`.
    /// # Arguments
    /// * `o` - The origin to check.
    /// # Returns
    /// * `Result<Self::Success, O>` - The result of the check.
    fn try_origin(o: OuterOrigin) -> Result<Self::Success, OuterOrigin> {
        o.into().map(|o| match o {
            RawOrigin::StarknetTransaction => (),
        })
    }

    #[cfg(feature = "runtime-benchmarks")]
    fn try_successful_origin() -> Result<OuterOrigin, ()> {
        Ok(OuterOrigin::from(RawOrigin::StarknetTransaction))
    }
}

impl<T: Config> Pallet<T> {
    pub fn pre_validate_unsigned_tx(transaction: &Transaction) -> Result<(), InvalidTransaction> {
        match transaction {
            Transaction::AccountTransaction(transaction) => {
                let mut state = BlockifierStateAdapter::<T>::default();
                let block_context = Self::get_block_context();
                let charge_fee = !<T as Config>::DisableTransactionFee::get();
                let tx_context = Arc::new(block_context.to_tx_context(transaction));
                let string_nonce_checking = false;

                match transaction {
                    AccountTransaction::Declare(transaction) => {
                        Validate::perform_pre_validation_stage(transaction, &mut state, tx_context, string_nonce_checking, charge_fee)
                    }
                    AccountTransaction::DeployAccount(transaction) => {
                        Validate::perform_pre_validation_stage(transaction, &mut state, tx_context, string_nonce_checking, charge_fee)
                    }
                    AccountTransaction::Invoke(transaction) => {
                        Validate::perform_pre_validation_stage(transaction, &mut state, tx_context, string_nonce_checking, charge_fee)
                    }
                }
                // TODO: have more granular error mapping
                .map_err(|_| InvalidTransaction::BadProof)
            }
            Transaction::L1HandlerTransaction(transaction) => {
                Self::ensure_l1_message_not_executed(&transaction.tx.nonce)
            }
        }
    }

<<<<<<< HEAD
    pub fn validate_unsigned_tx(transaction: &UserOrL1HandlerTransaction) -> Result<(), InvalidTransaction> {
        let chain_id = Self::chain_id();
        let block_context = Self::get_block_context();
        let mut state: BlockifierStateAdapter<T> = BlockifierStateAdapter::<T>::default();
        let mut execution_resources = ExecutionResources::default();
        let mut initial_gas = blockifier::abi::constants::INITIAL_GAS_COST;

        match transaction {
            UserOrL1HandlerTransaction::User(transaction) => {
                let validation_result = match transaction {
                    // There is no way to validate it before the account is actuallly deployed
                    UserTransaction::DeployAccount(_) => Ok(None),
                    UserTransaction::Declare(tx, contract_class) => {
                        let whitelisted_class_hashes = Self::whitelisted_class_hashes();
                        let tx = tx
                            .try_into_executable::<T::SystemHash>(chain_id, contract_class.clone(), false)
                            .map_err(|_| InvalidTransaction::BadProof)?;
                        if !whitelisted_class_hashes.is_empty() && !whitelisted_class_hashes.contains(&tx.class_hash())
                        {
                            return Err(InvalidTransaction::BadProof);
                        }
                        tx.validate_tx(&mut state, &block_context, &mut execution_resources, &mut initial_gas, false)
                    }
                    UserTransaction::Invoke(tx) => tx.into_executable::<T::SystemHash>(chain_id, false).validate_tx(
                        &mut state,
                        &block_context,
                        &mut execution_resources,
                        &mut initial_gas,
                        false,
                    ),
=======
    pub fn validate_unsigned_tx(transaction: &Transaction) -> Result<(), InvalidTransaction> {
        let _call_info = match transaction {
            Transaction::AccountTransaction(transaction) => {
                let mut state: BlockifierStateAdapter<T> = BlockifierStateAdapter::<T>::default();
                let block_context = Self::get_block_context();
                let mut inital_gas = block_context.versioned_constants().tx_initial_gas();
                let mut resources = ExecutionResources::default();

                let validation_result = match transaction {
                    AccountTransaction::Declare(tx) => {
                        let tx_context = Arc::new(block_context.to_tx_context(tx));
                        tx.run_validate_entrypoint(&mut state, tx_context, &mut resources, &mut inital_gas, true)
                    }
                    AccountTransaction::DeployAccount(_) => return Ok(()),
                    AccountTransaction::Invoke(tx) => {
                        let tx_context = Arc::new(block_context.to_tx_context(tx));
                        tx.run_validate_entrypoint(&mut state, tx_context, &mut resources, &mut inital_gas, true)
                    }
>>>>>>> 38ef50e0
                };

                // handle the case where we the user sent both its deploy and first tx at the same time
                // we assume that the deploy tx is also in the pool and will therefore be executed before
                // a bit hacky but it is needed in order to be compatible with wallets
                if let Err(TransactionExecutionError::TransactionPreValidationError(
                    TransactionPreValidationError::InvalidNonce { address, account_nonce, incoming_tx_nonce },
                )) = validation_result
                {
                    let sender_address = match transaction {
                        AccountTransaction::Declare(tx) => tx.tx.sender_address(),
                        AccountTransaction::DeployAccount(tx) => tx.contract_address,
                        AccountTransaction::Invoke(tx) => tx.tx.sender_address(),
                    };
                    if address == sender_address
                        && account_nonce == Nonce(StarkFelt::ZERO)
                        && incoming_tx_nonce == Nonce(StarkFelt::ONE)
                    {
                        Ok(None)
                    } else {
                        validation_result
                    }
                } else {
                    validation_result
                }
            }
            Transaction::L1HandlerTransaction(tx) => {
                // The tx will fail if no fee have been paid
                if tx.paid_fee_on_l1 == Fee(0) {
                    return Err(InvalidTransaction::Payment);
                }

                Ok(None)
            }
        }
        .map_err(|_| InvalidTransaction::BadProof)?;

        Ok(())
    }

    pub fn ensure_l1_message_not_executed(nonce: &Nonce) -> Result<(), InvalidTransaction> {
        if L1Messages::<T>::get().contains(nonce) { Err(InvalidTransaction::Stale) } else { Ok(()) }
    }
}<|MERGE_RESOLUTION|>--- conflicted
+++ resolved
@@ -88,38 +88,6 @@
         }
     }
 
-<<<<<<< HEAD
-    pub fn validate_unsigned_tx(transaction: &UserOrL1HandlerTransaction) -> Result<(), InvalidTransaction> {
-        let chain_id = Self::chain_id();
-        let block_context = Self::get_block_context();
-        let mut state: BlockifierStateAdapter<T> = BlockifierStateAdapter::<T>::default();
-        let mut execution_resources = ExecutionResources::default();
-        let mut initial_gas = blockifier::abi::constants::INITIAL_GAS_COST;
-
-        match transaction {
-            UserOrL1HandlerTransaction::User(transaction) => {
-                let validation_result = match transaction {
-                    // There is no way to validate it before the account is actuallly deployed
-                    UserTransaction::DeployAccount(_) => Ok(None),
-                    UserTransaction::Declare(tx, contract_class) => {
-                        let whitelisted_class_hashes = Self::whitelisted_class_hashes();
-                        let tx = tx
-                            .try_into_executable::<T::SystemHash>(chain_id, contract_class.clone(), false)
-                            .map_err(|_| InvalidTransaction::BadProof)?;
-                        if !whitelisted_class_hashes.is_empty() && !whitelisted_class_hashes.contains(&tx.class_hash())
-                        {
-                            return Err(InvalidTransaction::BadProof);
-                        }
-                        tx.validate_tx(&mut state, &block_context, &mut execution_resources, &mut initial_gas, false)
-                    }
-                    UserTransaction::Invoke(tx) => tx.into_executable::<T::SystemHash>(chain_id, false).validate_tx(
-                        &mut state,
-                        &block_context,
-                        &mut execution_resources,
-                        &mut initial_gas,
-                        false,
-                    ),
-=======
     pub fn validate_unsigned_tx(transaction: &Transaction) -> Result<(), InvalidTransaction> {
         let _call_info = match transaction {
             Transaction::AccountTransaction(transaction) => {
@@ -131,6 +99,11 @@
                 let validation_result = match transaction {
                     AccountTransaction::Declare(tx) => {
                         let tx_context = Arc::new(block_context.to_tx_context(tx));
+                        let whitelisted_class_hashes = Self::whitelisted_class_hashes();
+                        if !whitelisted_class_hashes.is_empty() && !whitelisted_class_hashes.contains(&tx.class_hash())
+                        {
+                            return Err(InvalidTransaction::BadProof);
+                        }
                         tx.run_validate_entrypoint(&mut state, tx_context, &mut resources, &mut inital_gas, true)
                     }
                     AccountTransaction::DeployAccount(_) => return Ok(()),
@@ -138,7 +111,6 @@
                         let tx_context = Arc::new(block_context.to_tx_context(tx));
                         tx.run_validate_entrypoint(&mut state, tx_context, &mut resources, &mut inital_gas, true)
                     }
->>>>>>> 38ef50e0
                 };
 
                 // handle the case where we the user sent both its deploy and first tx at the same time
