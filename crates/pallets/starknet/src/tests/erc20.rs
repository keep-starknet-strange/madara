--- conflicted
+++ resolved
@@ -173,22 +173,6 @@
         // Check regular event.
         let expected_event = Event::StarknetEvent(StarknetEvent {
             content: EventContent {
-<<<<<<< HEAD
-            keys: vec![
-                EventKey(Felt252Wrapper::from(get_selector_from_name(mp_fee::TRANSFER_SELECTOR_NAME).unwrap()).into()),
-            ],
-            data: EventData(vec![
-                StarkFelt::try_from("0x01a3339ec92ac1061e3e0f8e704106286c642eaf302e94a582e5f95ef5e6b4d0").unwrap(), // From
-                StarkFelt::try_from("0x10").unwrap(), // To
-                StarkFelt::try_from("0xF").unwrap(),  // Amount low
-                StarkFelt::from(0u128),                         // Amount high
-            ]),
-        },
-            from_address: ContractAddress(PatriciaKey(StarkFelt::try_from(
-                "0x00dc58c1280862c95964106ef9eba5d9ed8c0c16d05883093e4540f22b829dff",
-            )
-            .unwrap())),
-=======
                 keys: vec![EventKey(
                     StarkFelt::try_from(get_selector_from_name(mp_fee::TRANSFER_SELECTOR_NAME).unwrap()).unwrap(),
                 )],
@@ -202,24 +186,12 @@
             from_address: ContractAddress(PatriciaKey(
                 StarkFelt::try_from("0x00dc58c1280862c95964106ef9eba5d9ed8c0c16d05883093e4540f22b829dff").unwrap(),
             )),
->>>>>>> d4886973
         });
 
         pretty_assertions::assert_eq!(expected_event, events[events.len() - 2].event.clone().try_into().unwrap());
         // Check fee transfer.
         let expected_fee_transfer_event = Event::StarknetEvent(StarknetEvent {
             content: EventContent {
-<<<<<<< HEAD
-            keys: vec![
-                EventKey(Felt252Wrapper::from(get_selector_from_name(mp_fee::TRANSFER_SELECTOR_NAME).unwrap()).into()),
-            ],
-            data: EventData(vec![
-                sender_account.0.0,                                  // From
-                StarkFelt::try_from("0xdead").unwrap(),  // Sequencer address
-                StarkFelt::try_from("0xf118").unwrap(), // Amount low
-                StarkFelt::from(0u128),                            // Amount high
-            ])},
-=======
                 keys: vec![EventKey(
                     StarkFelt::try_from(get_selector_from_name(mp_fee::TRANSFER_SELECTOR_NAME).unwrap()).unwrap(),
                 )],
@@ -230,7 +202,6 @@
                     StarkFelt::from(0u128),                 // Amount high
                 ]),
             },
->>>>>>> d4886973
             from_address: Starknet::fee_token_address(),
         });
         pretty_assertions::assert_eq!(
