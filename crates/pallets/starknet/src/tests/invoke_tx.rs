use blockifier::abi::abi_utils::get_storage_var_address;
use frame_support::{assert_err, assert_ok, bounded_vec};
use mp_starknet::crypto::commitment::{self, calculate_invoke_tx_hash};
use mp_starknet::execution::types::Felt252Wrapper;
use mp_starknet::starknet_serde::transaction_from_json;
use mp_starknet::transaction::types::{
    EventWrapper, InvokeTransaction, Transaction, TransactionReceiptWrapper, TxType,
};
use sp_runtime::traits::ValidateUnsigned;
use sp_runtime::transaction_validity::{TransactionSource, TransactionValidityError, ValidTransaction};
use starknet_core::utils::get_selector_from_name;
use starknet_crypto::FieldElement;

use super::constants::{BLOCKIFIER_ACCOUNT_ADDRESS, MULTIPLE_EVENT_EMITTING_CONTRACT_ADDRESS, TEST_CONTRACT_ADDRESS};
use super::mock::*;
use super::utils::sign_message_hash;
use crate::message::Message;
use crate::{Error, Event, StorageView};

#[test]
fn given_hardcoded_contract_run_invoke_tx_fails_sender_not_deployed() {
    new_test_ext().execute_with(|| {
        basic_test_setup(2);

        let none_origin = RuntimeOrigin::none();

        // Wrong address (not deployed)
        let contract_address =
            Felt252Wrapper::from_hex_be("0x03e437FB56Bb213f5708Fcd6966502070e276c093ec271aA33433b89E21fd31f").unwrap();

        let transaction = InvokeTransaction {
            version: 1_u8,
            sender_address: contract_address,
            calldata: bounded_vec!(),
            nonce: Felt252Wrapper::ZERO,
            max_fee: Felt252Wrapper::from(u128::MAX),
            signature: bounded_vec!(),
        };

        assert_err!(Starknet::invoke(none_origin, transaction), Error::<MockRuntime>::AccountNotDeployed);
    })
}

#[test]
fn given_hardcoded_contract_run_invoke_tx_fails_invalid_tx_version() {
    new_test_ext().execute_with(|| {
        basic_test_setup(2);
        let none_origin = RuntimeOrigin::none();

        let sender_add = get_account_address(AccountType::NoValidate);
        let transaction = InvokeTransaction { version: 3, sender_address: sender_add, ..InvokeTransaction::default() };

        assert_err!(Starknet::invoke(none_origin, transaction), Error::<MockRuntime>::TransactionExecutionFailed);
    });
}

#[test]
fn given_hardcoded_contract_run_invoke_tx_then_it_works() {
    new_test_ext().execute_with(|| {
        basic_test_setup(2);

        let none_origin = RuntimeOrigin::none();

        let json_content: &str = include_str!("../../../../../resources/transactions/invoke.json");
        let transaction: InvokeTransaction =
            transaction_from_json(json_content, &[]).expect("Failed to create Transaction from JSON").into();
        let chain_id = Starknet::chain_id();
        let transaction_hash = calculate_invoke_tx_hash(transaction.clone(), chain_id);

        let tx = Message {
            topics: vec![
                "0xdb80dd488acf86d17c747445b0eabb5d57c541d3bd7b6b87af987858e5066b2b".to_owned(),
                "0x0000000000000000000000000000000000000000000000000000000000000001".to_owned(),
                "0x0000000000000000000000000000000000000000000000000000000000000001".to_owned(),
                "0x01310e2c127c3b511c5ac0fd7949d544bb4d75b8bc83aaeb357e712ecf582771".to_owned(),
            ],
            data: "0x0000000000000000000000000000000000000000000000000000000000000001".to_owned(),
        }
        .try_into_transaction()
        .unwrap();

        assert_ok!(Starknet::invoke(none_origin.clone(), transaction));
        assert_ok!(Starknet::consume_l1_message(none_origin, tx));

        let pending = Starknet::pending();
        pretty_assertions::assert_eq!(pending.len(), 2);

        let receipt = &pending.get(0).unwrap().1;
        let expected_receipt = TransactionReceiptWrapper {
            transaction_hash: Felt252Wrapper::from_hex_be(
                "0x01b8ffedfb222c609b81f301df55c640225abaa6a0715437c89f8edc21bbe5e8",
            )
            .unwrap(),
            actual_fee: Felt252Wrapper::from(53510_u128),
            tx_type: TxType::Invoke,
            events: bounded_vec![EventWrapper {
                keys: bounded_vec!(
                    Felt252Wrapper::from_hex_be("0x0099cd8bde557814842a3121e8ddfd433a539b8c9f14bf31ebf108d12e6196e9")
                        .unwrap(),
                ),
                data: bounded_vec![
                    Felt252Wrapper::from_hex_be(BLOCKIFIER_ACCOUNT_ADDRESS).unwrap(),
                    Felt252Wrapper::from_hex_be("0x000000000000000000000000000000000000000000000000000000000000dead")
                        .unwrap(),
                    Felt252Wrapper::from_hex_be("0x000000000000000000000000000000000000000000000000000000000000d106")
                        .unwrap(),
                    Felt252Wrapper::ZERO,
                ],
                from_address: Starknet::fee_token_address(),
                transaction_hash
            },],
        };

        pretty_assertions::assert_eq!(*receipt, expected_receipt);
    });
}

#[test]
fn given_hardcoded_contract_run_invoke_tx_then_event_is_emitted() {
    new_test_ext().execute_with(|| {
        basic_test_setup(2);

        let none_origin = RuntimeOrigin::none();

        let json_content: &str = include_str!("../../../../../resources/transactions/invoke_emit_event.json");
        let transaction: InvokeTransaction =
            transaction_from_json(json_content, &[]).expect("Failed to create Transaction from JSON").into();
        let chain_id = Starknet::chain_id();
        let transaction_hash = calculate_invoke_tx_hash(transaction.clone(), chain_id);

        assert_ok!(Starknet::invoke(none_origin, transaction));

        let emitted_event = EventWrapper {
            keys: bounded_vec![
                Felt252Wrapper::from_hex_be("0x02d4fbe4956fedf49b5892807e00e7e9eea4680becba55f9187684a69e9424fa")
                    .unwrap()
            ],
            data: bounded_vec!(Felt252Wrapper::from_hex_be("0x1").unwrap()),
            from_address: Felt252Wrapper::from_hex_be(TEST_CONTRACT_ADDRESS).unwrap(),
            transaction_hash,
        };
        let expected_fee_transfer_event = EventWrapper {
            keys: bounded_vec![
                Felt252Wrapper::from_hex_be("0x0099cd8bde557814842a3121e8ddfd433a539b8c9f14bf31ebf108d12e6196e9")
                    .unwrap()
            ],
            data: bounded_vec!(
                Felt252Wrapper::from_hex_be("0x01a3339ec92ac1061e3e0f8e704106286c642eaf302e94a582e5f95ef5e6b4d0")
                    .unwrap(), // From
                Felt252Wrapper::from_hex_be("0xdead").unwrap(), // To
                Felt252Wrapper::from_hex_be("0xd304").unwrap(), // Amount low
                Felt252Wrapper::ZERO,                           // Amount high
            ),
            from_address: Starknet::fee_token_address(),
            transaction_hash,
        };
        let events = System::events();
        // Actual event.
        pretty_assertions::assert_eq!(
            Event::StarknetEvent(emitted_event.clone()),
            events[events.len() - 2].event.clone().try_into().unwrap()
        );
        // Fee transfer event.
        pretty_assertions::assert_eq!(
            Event::StarknetEvent(expected_fee_transfer_event.clone()),
            events.last().unwrap().event.clone().try_into().unwrap(),
        );

        let pending = Starknet::pending();
        let events = Starknet::pending_events();
        let transactions: Vec<Transaction> = pending.clone().into_iter().map(|(transaction, _)| transaction).collect();
        let (_transaction_commitment, event_commitment) =
            commitment::calculate_commitments::<<MockRuntime as crate::Config>::SystemHash>(&transactions, &events);

        assert_eq!(
            event_commitment,
<<<<<<< HEAD
            Felt252Wrapper::from_hex_be("0x0627b4c3f2b6b1d89df90492d1f98d4479d59e7e074496f893731cb79ea2f6ba").unwrap()
=======
            H256::from_str("0x0468e407007ee60120bcc127a9169e7a269f359434dc7585948dc9203dd3ef18").unwrap()
>>>>>>> 012e88bd
        );
        assert_eq!(events.len(), 2);
        assert_eq!(pending.len(), 1);

        let expected_receipt = TransactionReceiptWrapper {
            transaction_hash: Felt252Wrapper::from_hex_be(
                "0x0554f9443c06ce406badc7159f2c0da29eac095f8571fe1a6ce44a2076829a52",
            )
            .unwrap(),
            actual_fee: Felt252Wrapper::from(54020_u128),
            tx_type: TxType::Invoke,
            events: bounded_vec!(emitted_event, expected_fee_transfer_event),
        };
        let receipt = &pending.get(0).unwrap().1;
        pretty_assertions::assert_eq!(*receipt, expected_receipt);
    });
}

#[test]
fn given_hardcoded_contract_run_invoke_tx_then_multiple_events_is_emitted() {
    new_test_ext().execute_with(|| {
        basic_test_setup(2);

        let emit_contract_address = Felt252Wrapper::from_hex_be(MULTIPLE_EVENT_EMITTING_CONTRACT_ADDRESS).unwrap();

        let sender_account = get_account_address(AccountType::NoValidate);

        let emit_internal_selector = Felt252Wrapper::from(get_selector_from_name("emit_internal").unwrap());
        let emit_external_selector = Felt252Wrapper::from(get_selector_from_name("emit_external").unwrap());

        let expected_emitted_internal_event_hash = get_selector_from_name("internal").unwrap();
        let expected_emitted_external_event_hash = get_selector_from_name("external").unwrap();

        let emit_internal_event_transaction = InvokeTransaction {
            version: 1,
            sender_address: sender_account,
            calldata: bounded_vec![
                emit_contract_address, // Token address
                emit_internal_selector,
                Felt252Wrapper::ZERO, // Calldata len
            ],
            nonce: Felt252Wrapper::ZERO,
            max_fee: Felt252Wrapper::from(u128::MAX),
            signature: bounded_vec!(),
        };

        let none_origin = RuntimeOrigin::none();

        Starknet::invoke(none_origin, emit_internal_event_transaction).expect("emit internal event transaction failed");

        let pending = Starknet::pending();
        let one_receipt = &pending.get(0).unwrap().1;

        match one_receipt.events.get(0).and_then(|event| event.keys.get(0)) {
            Some(first_key) => assert_eq!(first_key.0, expected_emitted_internal_event_hash),
            None => panic!("no internal event!"),
        }

        let do_two_event_transaction = InvokeTransaction {
            version: 1,
            sender_address: sender_account,
            calldata: bounded_vec![
                emit_contract_address, // Token address
                emit_external_selector,
                Felt252Wrapper::ZERO, // Calldata len
            ],
            nonce: Felt252Wrapper::ONE,
            max_fee: Felt252Wrapper::from(u128::MAX),
            signature: bounded_vec!(),
        };

        let none_origin = RuntimeOrigin::none();

        Starknet::invoke(none_origin, do_two_event_transaction).expect("emit external transaction failed");

        let pending = Starknet::pending();
        let two_receipt = &pending.get(1).unwrap().1;

        match two_receipt.events.get(0).and_then(|event| event.keys.get(0)) {
            Some(first_key) => assert_eq!(first_key.0, expected_emitted_external_event_hash),
            None => panic!("no external event!"),
        }
    });
}

#[test]
fn given_hardcoded_contract_run_storage_read_and_write_it_works() {
    new_test_ext().execute_with(|| {
        basic_test_setup(2);

        let none_origin = RuntimeOrigin::none();

        let json_content: &str = include_str!("../../../../../resources/transactions/storage_read_write.json");
        let transaction = transaction_from_json(
            json_content,
            include_bytes!("../../../../../cairo-contracts/build/NoValidateAccount.json"),
        )
        .expect("Failed to create Transaction from JSON")
        .into();

        let target_contract_address =
            Felt252Wrapper::from_hex_be("024d1e355f6b9d27a5a420c8f4b50cea9154a8e34ad30fc39d7c98d3c177d0d7").unwrap();
        let storage_var_selector = Felt252Wrapper::from(25_u128);

        assert_ok!(Starknet::invoke(none_origin, transaction));
        assert_eq!(
            Starknet::storage((
                Into::<Felt252Wrapper>::into(target_contract_address),
                Into::<Felt252Wrapper>::into(storage_var_selector)
            )),
            Felt252Wrapper::ONE
        );
    });
}

#[test]
fn test_verify_nonce() {
    new_test_ext().execute_with(|| {
        basic_test_setup(2);

        let json_content: &str = include_str!("../../../../../resources/transactions/invoke.json");
        let tx = transaction_from_json(json_content, &[]).expect("Failed to create Transaction from JSON").into();

        // Test for a valid nonce (0)
        assert_ok!(Starknet::invoke(RuntimeOrigin::none(), tx));

        // Test for an invalid nonce (actual: 0, expected: 1)
        let json_content_2: &str = include_str!("../../../../../resources/transactions/invoke.json");
        let tx_2 = transaction_from_json(json_content_2, &[]).expect("Failed to create Transaction from JSON").into();

        assert_err!(Starknet::invoke(RuntimeOrigin::none(), tx_2), Error::<MockRuntime>::TransactionExecutionFailed);
    });
}

#[test]
fn given_hardcoded_contract_run_invoke_on_openzeppelin_account_then_it_works() {
    new_test_ext().execute_with(|| {
        basic_test_setup(2);
        let none_origin = RuntimeOrigin::none();

        let json_content: &str = include_str!("../../../../../resources/transactions/invoke_openzeppelin.json");
        let mut transaction = transaction_from_json(json_content, &[]).expect("Failed to create Transaction from JSON");
        transaction.signature = sign_message_hash(transaction.hash);

        let validate_result = Starknet::validate_unsigned(
            TransactionSource::InBlock,
            &crate::Call::invoke { transaction: transaction.clone().into() },
        );
        assert_ok!(validate_result);

        assert_ok!(Starknet::invoke(none_origin, transaction.into()));
    });
}

#[test]
fn given_hardcoded_contract_run_invoke_on_openzeppelin_account_with_incorrect_signature_then_it_fails() {
    new_test_ext().execute_with(|| {
        basic_test_setup(2);

        let none_origin = RuntimeOrigin::none();

        let json_content: &str = include_str!("../../../../../resources/transactions/invoke_openzeppelin.json");
        let mut transaction = transaction_from_json(json_content, &[]).expect("Failed to create Transaction from JSON");
        transaction.signature = bounded_vec!(Felt252Wrapper::ONE, Felt252Wrapper::ONE);

        let validate_result = Starknet::validate_unsigned(
            TransactionSource::InBlock,
            &crate::Call::invoke { transaction: transaction.clone().into() },
        );
        assert!(matches!(validate_result.unwrap_err(), TransactionValidityError::Invalid(_)));

        assert_err!(
            Starknet::invoke(none_origin, transaction.into()),
            Error::<MockRuntime>::TransactionExecutionFailed
        );
    });
}

#[test]
fn given_hardcoded_contract_run_invoke_on_argent_account_then_it_works() {
    new_test_ext().execute_with(|| {
        basic_test_setup(2);
        let none_origin = RuntimeOrigin::none();

        let json_content: &str = include_str!("../../../../../resources/transactions/invoke_argent.json");
        let mut transaction = transaction_from_json(json_content, &[]).expect("Failed to create Transaction from JSON");
        transaction.signature = sign_message_hash(transaction.hash);

        let validate_result = Starknet::validate_unsigned(
            TransactionSource::InBlock,
            &crate::Call::invoke { transaction: transaction.clone().into() },
        );
        assert_ok!(validate_result);

        assert_ok!(Starknet::invoke(none_origin, transaction.into()));
    });
}

#[test]
fn given_hardcoded_contract_run_invoke_on_argent_account_with_incorrect_signature_then_it_fails() {
    new_test_ext().execute_with(|| {
        basic_test_setup(2);
        let none_origin = RuntimeOrigin::none();

        let json_content: &str = include_str!("../../../../../resources/transactions/invoke_argent.json");
        let mut transaction = transaction_from_json(json_content, &[]).expect("Failed to create Transaction from JSON");
        transaction.signature = bounded_vec!(Felt252Wrapper::ONE, Felt252Wrapper::ONE);

        let validate_result = Starknet::validate_unsigned(
            TransactionSource::InBlock,
            &crate::Call::invoke { transaction: transaction.clone().into() },
        );
        assert!(matches!(validate_result.unwrap_err(), TransactionValidityError::Invalid(_)));

        assert_err!(
            Starknet::invoke(none_origin, transaction.into()),
            Error::<MockRuntime>::TransactionExecutionFailed
        );
    });
}

#[test]
fn given_hardcoded_contract_run_invoke_on_braavos_account_then_it_works() {
    new_test_ext().execute_with(|| {
        basic_test_setup(2);
        let none_origin = RuntimeOrigin::none();

        let json_content: &str = include_str!("../../../../../resources/transactions/invoke_braavos.json");
        let mut transaction = transaction_from_json(json_content, &[]).expect("Failed to create Transaction from JSON");
        transaction.signature = sign_message_hash(transaction.hash);

        let validate_result = Starknet::validate_unsigned(
            TransactionSource::InBlock,
            &crate::Call::invoke { transaction: transaction.clone().into() },
        );
        assert_ok!(validate_result);

        assert_ok!(Starknet::invoke(none_origin, transaction.into()));
    });
}

#[test]
fn given_hardcoded_contract_run_invoke_on_braavos_account_with_incorrect_signature_then_it_fails() {
    new_test_ext().execute_with(|| {
        basic_test_setup(2);
        let none_origin = RuntimeOrigin::none();

        let json_content: &str = include_str!("../../../../../resources/transactions/invoke_braavos.json");
        let mut transaction = transaction_from_json(json_content, &[]).expect("Failed to create Transaction from JSON");
        transaction.signature = bounded_vec!(Felt252Wrapper::ONE, Felt252Wrapper::ONE);

        let validate_result = Starknet::validate_unsigned(
            TransactionSource::InBlock,
            &crate::Call::invoke { transaction: transaction.clone().into() },
        );
        assert!(matches!(validate_result.unwrap_err(), TransactionValidityError::Invalid(_)));

        assert_err!(
            Starknet::invoke(none_origin, transaction.into()),
            Error::<MockRuntime>::TransactionExecutionFailed
        );
    });
}

#[test]
fn given_hardcoded_contract_run_invoke_with_inner_call_in_validate_then_it_fails() {
    new_test_ext().execute_with(|| {
        basic_test_setup(2);
        let none_origin = RuntimeOrigin::none();

        let json_content: &str = include_str!("../../../../../resources/transactions/invoke.json");
        let mut transaction = transaction_from_json(json_content, &[]).expect("Failed to create Transaction from JSON");
        transaction.signature = bounded_vec!(Felt252Wrapper::ONE, Felt252Wrapper::ONE);
        transaction.sender_address = get_account_address(AccountType::InnerCall);

        let storage_key = get_storage_var_address("destination", &[]).unwrap();
        let destination = Felt252Wrapper::from_hex_be(TEST_CONTRACT_ADDRESS).unwrap();
        StorageView::<MockRuntime>::insert(
            (transaction.sender_address, Felt252Wrapper::from(storage_key.0.0)),
            Into::<Felt252Wrapper>::into(destination),
        );

        let storage_key = get_storage_var_address("function_selector", &[]).unwrap();
        let selector = get_selector_from_name("without_arg").unwrap();
        StorageView::<MockRuntime>::insert(
            (transaction.sender_address, Felt252Wrapper::from(storage_key.0.0)),
            Felt252Wrapper::from(selector),
        );

        assert_err!(
            Starknet::invoke(none_origin, transaction.into()),
            Error::<MockRuntime>::TransactionExecutionFailed
        );
    });
}

#[test]
fn test_verify_tx_longevity() {
    new_test_ext().execute_with(|| {
        basic_test_setup(2);

        let json_content: &str = include_str!("../../../../../resources/transactions/invoke.json");
        let transaction: InvokeTransaction =
            transaction_from_json(json_content, &[]).expect("Failed to create Transaction from JSON").into();

        let validate_result =
            Starknet::validate_unsigned(TransactionSource::InBlock, &crate::Call::invoke { transaction });

        assert!(validate_result.unwrap().longevity == TransactionLongevity::get());
    });
}

#[test]
fn test_verify_no_require_tag() {
    new_test_ext().execute_with(|| {
        basic_test_setup(2);

        let json_content: &str = include_str!("../../../../../resources/transactions/invoke.json");
        let transaction: InvokeTransaction =
            transaction_from_json(json_content, &[]).expect("Failed to create Transaction from JSON").into();

        let validate_result = Starknet::validate_unsigned(
            TransactionSource::InBlock,
            &crate::Call::invoke { transaction: transaction.clone() },
        );

        let valid_transaction_expected = ValidTransaction::with_tag_prefix("starknet")
            .priority(u64::MAX - (TryInto::<u64>::try_into(transaction.nonce)).unwrap())
            .and_provides((transaction.sender_address, transaction.nonce))
            .longevity(TransactionLongevity::get())
            .propagate(true)
            .build();

        assert_eq!(validate_result.unwrap(), valid_transaction_expected.unwrap())
    });
}

#[test]
fn test_verify_require_tag() {
    new_test_ext().execute_with(|| {
        basic_test_setup(2);

        let json_content: &str = include_str!("../../../../../resources/transactions/invoke_nonce.json");
        let transaction: InvokeTransaction =
            transaction_from_json(json_content, &[]).expect("Failed to create Transaction from JSON").into();

        let validate_result = Starknet::validate_unsigned(
            TransactionSource::InBlock,
            &crate::Call::invoke { transaction: transaction.clone() },
        );

        let valid_transaction_expected = ValidTransaction::with_tag_prefix("starknet")
            .priority(u64::MAX - (TryInto::<u64>::try_into(transaction.nonce)).unwrap())
            .and_provides((transaction.sender_address, transaction.nonce))
            .longevity(TransactionLongevity::get())
            .propagate(true)
            .and_requires((transaction.sender_address, Felt252Wrapper(transaction.nonce.0 - FieldElement::ONE)))
            .build();

        assert_eq!(validate_result.unwrap(), valid_transaction_expected.unwrap())
    });
}<|MERGE_RESOLUTION|>--- conflicted
+++ resolved
@@ -174,11 +174,7 @@
 
         assert_eq!(
             event_commitment,
-<<<<<<< HEAD
-            Felt252Wrapper::from_hex_be("0x0627b4c3f2b6b1d89df90492d1f98d4479d59e7e074496f893731cb79ea2f6ba").unwrap()
-=======
-            H256::from_str("0x0468e407007ee60120bcc127a9169e7a269f359434dc7585948dc9203dd3ef18").unwrap()
->>>>>>> 012e88bd
+            Felt252Wrapper::from_hex_be("0x0468e407007ee60120bcc127a9169e7a269f359434dc7585948dc9203dd3ef18").unwrap()
         );
         assert_eq!(events.len(), 2);
         assert_eq!(pending.len(), 1);
