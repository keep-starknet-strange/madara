use std::sync::Arc;

use blockifier::abi::abi_utils::get_storage_var_address;
use blockifier::execution::contract_class::ClassInfo;
use blockifier::transaction::transactions::{DeclareTransaction, InvokeTransaction};
use frame_support::{assert_err, assert_ok};
use mp_felt::Felt252Wrapper;
use mp_transactions::compute_hash::ComputeTransactionHash;
use pretty_assertions::assert_eq;
use sp_runtime::traits::ValidateUnsigned;
use sp_runtime::transaction_validity::{
    InvalidTransaction, TransactionSource, TransactionValidityError, ValidTransaction,
};
use starknet_api::core::{ClassHash, CompiledClassHash, ContractAddress, Nonce, PatriciaKey};
use starknet_api::hash::StarkFelt;
use starknet_api::state::StorageKey;
use starknet_api::transaction::{
    Calldata, ContractAddressSalt, Event as StarknetEvent, EventContent, EventData, EventKey, Fee, TransactionHash,
    TransactionSignature,
};
use starknet_core::utils::{get_selector_from_name, get_udc_deployed_address, UdcUniqueSettings, UdcUniqueness};
use starknet_crypto::FieldElement;

use super::constants::{
    BLOCKIFIER_ACCOUNT_ADDRESS, ETH_FEE_TOKEN_ADDRESS, MULTIPLE_EVENT_EMITTING_CONTRACT_ADDRESS,
    STRK_FEE_TOKEN_ADDRESS, TEST_CONTRACT_ADDRESS, TRANSFER_SELECTOR_NAME,
};
use super::mock::default_mock::*;
use super::mock::*;
use super::utils::{
    get_balance_contract_call, get_contract_class, set_account_erc20_balance_to_zero, sign_message_hash,
};
use crate::tests::constants::{UDC_ADDRESS, UDC_SELECTOR};
use crate::tests::{
    get_invoke_argent_dummy, get_invoke_braavos_dummy, get_invoke_dummy, get_invoke_emit_event_dummy,
    get_invoke_nonce_dummy, get_invoke_openzeppelin_dummy, get_invoke_v3_dummy, get_storage_read_write_dummy,
    set_infinite_tokens, set_nonce,
};
use crate::{Call, Error, StorageView};

const NONCE_ZERO: Nonce = Nonce(StarkFelt::ZERO);

#[test]
fn given_hardcoded_contract_run_invoke_tx_fails_sender_not_deployed() {
    new_test_ext::<MockRuntime>().execute_with(|| {
        basic_test_setup(2);

        let none_origin = RuntimeOrigin::none();

        // Wrong address (not deployed)
        let contract_address = ContractAddress(PatriciaKey(
            StarkFelt::try_from("0x03e437FB56Bb213f5708Fcd6966502070e276c093ec271aA33433b89E21fd31f").unwrap(),
        ));

        let mut transaction = get_invoke_dummy(Starknet::chain_id(), NONCE_ZERO);
        if let starknet_api::transaction::InvokeTransaction::V1(tx) = &mut transaction.tx {
            tx.sender_address = contract_address;
        };

        assert_err!(Starknet::invoke(none_origin, transaction), Error::<MockRuntime>::AccountNotDeployed);
    })
}

fn get_invoke_dummy_v0(chain_id: u64, nonce: Nonce) -> InvokeTransaction {
    let contract_address = ContractAddress(PatriciaKey(
        StarkFelt::try_from("0x03e437FB56Bb213f5708Fcd6966502070e276c093ec271aA33433b89E21fd31f").unwrap(),
    ));
    let calldata = Calldata(Arc::new(vec![]));
    let value = Fee(0);
    let gas_limit = 1000;

    let invoke_tx_v0 = starknet_api::transaction::InvokeTransactionV0 {
        contract_address,
        calldata,
        value,
        gas_limit,
    };

    let tx_hash = invoke_tx_v0.compute_hash(chain_id, false);

    InvokeTransaction {
        tx: invoke_tx_v0.into(),
        tx_hash,
        only_query: false,
    }
}

#[test]
fn given_hardcoded_contract_run_invoke_tx_then_it_works() {
    new_test_ext::<MockRuntime>().execute_with(|| {
        basic_test_setup(2);

<<<<<<< HEAD
        let mut transaction = get_invoke_dummy_v0(Starknet::chain_id(), NONCE_ZERO);
        
=======
        let transaction = get_invoke_dummy_v0(Starknet::chain_id(), NONCE_ZERO);
>>>>>>> ebb6a382
        if let starknet_api::transaction::InvokeTransaction::V0(tx) = &mut transaction.tx {
            tx.contract_address = ContractAddress(PatriciaKey(
                StarkFelt::try_from("0x03e437FB56Bb213f5708Fcd6966502070e276c093ec271aA33433b89E21fd31f").unwrap(),
            ));
<<<<<<< HEAD
            tx.calldata = Calldata(Arc::new(vec![]));
            tx.value = Fee(0);
            tx.gas_limit = 1000;
        }
=======
            tx.calldata = Calldata(Arc::new(vec![])); // Empty calldata for simplicity
            tx.value = Fee(0);
            tx.gas_limit = 1000;
        };
>>>>>>> ebb6a382

        assert_ok!(Starknet::invoke(RuntimeOrigin::none(), transaction));

        let pending_txs = Starknet::pending();
        pretty_assertions::assert_eq!(pending_txs.len(), 1);
        let pending_hashes = Starknet::pending_hashes();
        pretty_assertions::assert_eq!(pending_hashes.len(), 1);
        let tx_hash = TransactionHash(
            StarkFelt::try_from("0x02dfd0ded452658d67535279591c1ed9898431e1eafad7896239f0bfa68493d6").unwrap(),
        );

        assert_eq!(pending_hashes[0], tx_hash);
        let events: Vec<StarknetEvent> = Starknet::tx_events(tx_hash);
        println!("events: {:?}", events);

        assert!(events.into_iter().any(|e| e == StarknetEvent {
            from_address: Starknet::fee_token_addresses().eth_fee_token_address,
            content: EventContent {
                keys: vec![EventKey(
                    Felt252Wrapper::from(get_selector_from_name(TRANSFER_SELECTOR_NAME).unwrap()).into()
                )],
                data: EventData(vec![
                    StarkFelt::try_from(BLOCKIFIER_ACCOUNT_ADDRESS).unwrap(),
                    StarkFelt::try_from("0xdead").unwrap(),
                    StarkFelt::try_from("0xb932").unwrap(),
                    StarkFelt::from(0u128),
                ]),
            },
        }));
    });
}


fn get_invoke_dummy_v0(chain_id: u64, nonce: Nonce) -> InvokeTransaction {
    let contract_address = ContractAddress(PatriciaKey(
        StarkFelt::try_from("0x03e437FB56Bb213f5708Fcd6966502070e276c093ec271aA33433b89E21fd31f").unwrap(),
    ));
    let calldata = Calldata(Arc::new(vec![]));
    let value = Fee(0);
    let gas_limit = 1000;

    let invoke_tx_v0 = starknet_api::transaction::InvokeTransactionV0 {
        contract_address,
        calldata,
        value,
        gas_limit,
    };

    let tx_hash = invoke_tx_v0.compute_hash(chain_id, false);

    InvokeTransaction {
        tx: invoke_tx_v0.into(),
        tx_hash,
        only_query: false,
    }
}


#[test]
fn given_hardcoded_contract_run_invoke_tx_then_event_is_emitted() {
    new_test_ext::<MockRuntime>().execute_with(|| {
        basic_test_setup(2);

        let none_origin = RuntimeOrigin::none();

        let transaction = get_invoke_emit_event_dummy(Starknet::chain_id());
        let tx_hash = transaction.tx_hash;

        assert_ok!(Starknet::invoke(none_origin, transaction));

        let emitted_event = StarknetEvent {
            from_address: ContractAddress(PatriciaKey(StarkFelt::try_from(TEST_CONTRACT_ADDRESS).unwrap())),
            content: EventContent {
                keys: vec![EventKey(
                    StarkFelt::try_from("0x02d4fbe4956fedf49b5892807e00e7e9eea4680becba55f9187684a69e9424fa").unwrap(),
                )],
                data: EventData(vec![
                    StarkFelt::from(1u128), // Amount high
                ]),
            },
        };
        let expected_fee_transfer_event = StarknetEvent {
            from_address: Starknet::fee_token_addresses().eth_fee_token_address,
            content: EventContent {
                keys: vec![EventKey(
                    StarkFelt::try_from(Felt252Wrapper::from(get_selector_from_name(TRANSFER_SELECTOR_NAME).unwrap())).unwrap(),
                )],
                data: EventData(vec![
                    StarkFelt::try_from("0x01a3339ec92ac1061e3e0f8e704106286c642eaf302e94a582e5f95ef5e6b4d0").unwrap(), // From
                    StarkFelt::try_from("0xdead").unwrap(), // To
                    StarkFelt::try_from("0xbc84").unwrap(),  // Amount low
                    StarkFelt::from(0u128),                 // Amount high
                ]),
            },
        };
        let events: Vec<StarknetEvent> = Starknet::tx_events(tx_hash);

        // Actual event.
        pretty_assertions::assert_eq!(
            emitted_event.clone(),
            events[events.len() - 2]
        );
        // Fee transfer event.
        pretty_assertions::assert_eq!(
            expected_fee_transfer_event.clone(),
            events.last().unwrap().clone()
        );
    });
}

#[test]
fn given_hardcoded_contract_run_invoke_tx_then_multiple_events_is_emitted() {
    new_test_ext::<MockRuntime>().execute_with(|| {
        basic_test_setup(2);

        let chain_id = Starknet::chain_id();
        let emit_contract_address =
            ContractAddress(PatriciaKey(StarkFelt::try_from(MULTIPLE_EVENT_EMITTING_CONTRACT_ADDRESS).unwrap()));

        let sender_address = get_account_address(None, AccountType::V0(AccountTypeV0Inner::NoValidate));

        let emit_internal_selector = Felt252Wrapper::from(get_selector_from_name("emit_internal").unwrap()).into();
        let emit_external_selector = Felt252Wrapper::from(get_selector_from_name("emit_external").unwrap()).into();

        let expected_emitted_internal_event_hash = get_selector_from_name("internal").unwrap();
        let expected_emitted_external_event_hash = get_selector_from_name("external").unwrap();

        let emit_internal_event_tx = starknet_api::transaction::InvokeTransactionV1 {
            sender_address,
            calldata: Calldata(Arc::new(vec![
                emit_contract_address.0.0, // Token address
                emit_internal_selector,
                StarkFelt::ZERO, // Calldata len
            ])),
            nonce: Nonce(StarkFelt::ZERO),
            max_fee: Fee(u128::MAX),
            signature: TransactionSignature::default(),
        };

        let none_origin = RuntimeOrigin::none();

        let tx_hash = emit_internal_event_tx.compute_hash(chain_id, false);
        let transaction = InvokeTransaction { tx: emit_internal_event_tx.into(), tx_hash, only_query: false };

        assert_ok!(Starknet::invoke(none_origin.clone(), transaction));

        let events: Vec<StarknetEvent> = Starknet::tx_events(tx_hash);
        let first_event = events.first();
        assert_eq!(
            first_event.and_then(|e| e.content.keys.get(0).cloned()).unwrap(),
            EventKey(Felt252Wrapper::from(expected_emitted_internal_event_hash).into())
        );

        let do_two_event_tx = starknet_api::transaction::InvokeTransactionV1 {
            sender_address,
            calldata: Calldata(Arc::new(vec![
                emit_contract_address.0.0, // Token address
                emit_external_selector,
                StarkFelt::ZERO, // Calldata len
            ])),
            nonce: Nonce(StarkFelt::ONE),
            max_fee: Fee(u128::MAX),
            signature: TransactionSignature::default(),
        };
        let tx_hash = do_two_event_tx.compute_hash(chain_id, false);
        let transaction = InvokeTransaction { tx: do_two_event_tx.into(), tx_hash, only_query: false };

        assert_ok!(Starknet::invoke(none_origin, transaction));

        let events = Starknet::tx_events(tx_hash);
        assert_eq!(
            events[0].content.keys[0],
            EventKey(Felt252Wrapper::from(expected_emitted_external_event_hash).into())
        );
    });
}

#[test]
fn given_hardcoded_contract_run_storage_read_and_write_it_works() {
    new_test_ext::<MockRuntime>().execute_with(|| {
        basic_test_setup(2);

        let none_origin = RuntimeOrigin::none();
        let transaction = get_storage_read_write_dummy(Starknet::chain_id());

        let target_contract_address = ContractAddress(PatriciaKey(
            StarkFelt::try_from("024d1e355f6b9d27a5a420c8f4b50cea9154a8e34ad30fc39d7c98d3c177d0d7").unwrap(),
        ));
        let storage_var_selector = StorageKey(PatriciaKey(StarkFelt::from(25_u128)));

        assert_ok!(Starknet::invoke(none_origin, transaction));
        assert_eq!(Starknet::storage((target_contract_address, storage_var_selector)), StarkFelt::from(1u128));
    });
}

#[test]
fn test_verify_nonce() {
    new_test_ext::<MockRuntime>().execute_with(|| {
        basic_test_setup(2);

        let tx = get_invoke_dummy(Starknet::chain_id(), NONCE_ZERO);

        // Test for a valid nonce (0)
        assert_ok!(Starknet::invoke(RuntimeOrigin::none(), tx));

        // Test for an invalid nonce (actual: 0, expected: 1)
        let tx_2 = get_invoke_dummy(Starknet::chain_id(), NONCE_ZERO);

        assert_err!(Starknet::invoke(RuntimeOrigin::none(), tx_2), Error::<MockRuntime>::TransactionExecutionFailed);
    });
}

#[test]
fn given_hardcoded_contract_run_invoke_on_openzeppelin_account_then_it_works() {
    new_test_ext::<MockRuntime>().execute_with(|| {
        basic_test_setup(2);
        let none_origin = RuntimeOrigin::none();

        let transaction = get_invoke_openzeppelin_dummy(Starknet::chain_id());

        assert_ok!(Starknet::invoke(none_origin, transaction));
    });
}

#[test]
fn given_hardcoded_contract_run_invoke_on_openzeppelin_account_with_incorrect_signature_then_it_fails() {
    new_test_ext::<MockRuntime>().execute_with(|| {
        basic_test_setup(2);

        let none_origin = RuntimeOrigin::none();

        let mut transaction = get_invoke_openzeppelin_dummy(Starknet::chain_id());
        // by default we get valid signature so set it to something invalid
        if let starknet_api::transaction::InvokeTransaction::V1(tx) = &mut transaction.tx {
            tx.signature = TransactionSignature(vec![StarkFelt::ONE, StarkFelt::ONE]);
        };

        let validate_result = Starknet::validate_unsigned(
            TransactionSource::InBlock,
            &crate::Call::invoke { transaction: transaction.clone() },
        );
        assert!(matches!(validate_result.unwrap_err(), TransactionValidityError::Invalid(_)));

        assert_err!(Starknet::invoke(none_origin, transaction), Error::<MockRuntime>::TransactionExecutionFailed);
    });
}

#[test]
fn given_hardcoded_contract_run_invoke_on_argent_account_then_it_works() {
    new_test_ext::<MockRuntime>().execute_with(|| {
        basic_test_setup(2);
        let none_origin = RuntimeOrigin::none();

        let chain_id = Starknet::chain_id();
        let mut transaction = get_invoke_argent_dummy(chain_id);
        if let starknet_api::transaction::InvokeTransaction::V1(tx) = &mut transaction.tx {
            tx.signature = sign_message_hash(transaction.tx_hash);
        };

        assert_ok!(Starknet::invoke(none_origin, transaction));
    });
}

#[test]
fn given_hardcoded_contract_run_invoke_on_argent_account_with_incorrect_signature_then_it_fails() {
    new_test_ext::<MockRuntime>().execute_with(|| {
        basic_test_setup(2);
        let none_origin = RuntimeOrigin::none();

        let mut transaction = get_invoke_argent_dummy(Starknet::chain_id());
        if let starknet_api::transaction::InvokeTransaction::V1(tx) = &mut transaction.tx {
            tx.signature = TransactionSignature(vec![StarkFelt::ONE, StarkFelt::ONE]);
        };

        let validate_result = Starknet::validate_unsigned(
            TransactionSource::InBlock,
            &crate::Call::invoke { transaction: transaction.clone() },
        );
        assert!(matches!(validate_result.unwrap_err(), TransactionValidityError::Invalid(_)));

        assert_err!(Starknet::invoke(none_origin, transaction), Error::<MockRuntime>::TransactionExecutionFailed);
    });
}

#[test]
fn given_hardcoded_contract_run_invoke_on_braavos_account_then_it_works() {
    new_test_ext::<MockRuntime>().execute_with(|| {
        basic_test_setup(2);
        let none_origin = RuntimeOrigin::none();

        let mut transaction = get_invoke_braavos_dummy(Starknet::chain_id());
        if let starknet_api::transaction::InvokeTransaction::V1(tx) = &mut transaction.tx {
            tx.signature = sign_message_hash(transaction.tx_hash);
        };

        assert_ok!(Starknet::invoke(none_origin, transaction));
    });
}

#[test]
fn given_hardcoded_contract_run_invoke_on_braavos_account_with_incorrect_signature_then_it_fails() {
    new_test_ext::<MockRuntime>().execute_with(|| {
        basic_test_setup(2);
        let none_origin = RuntimeOrigin::none();

        let mut transaction = get_invoke_braavos_dummy(Starknet::chain_id());
        if let starknet_api::transaction::InvokeTransaction::V1(tx) = &mut transaction.tx {
            tx.signature = TransactionSignature(vec![StarkFelt::ONE, StarkFelt::ONE]);
        };

        let validate_result = Starknet::validate_unsigned(
            TransactionSource::InBlock,
            &crate::Call::invoke { transaction: transaction.clone() },
        );
        assert!(matches!(validate_result.unwrap_err(), TransactionValidityError::Invalid(_)));

        assert_err!(Starknet::invoke(none_origin, transaction), Error::<MockRuntime>::TransactionExecutionFailed);
    });
}

#[test]
fn given_hardcoded_contract_run_invoke_with_inner_call_in_validate_then_it_fails() {
    new_test_ext::<MockRuntime>().execute_with(|| {
        basic_test_setup(2);
        let none_origin = RuntimeOrigin::none();

        let sender_address = get_account_address(None, AccountType::V0(AccountTypeV0Inner::InnerCall));
        let mut transaction = get_invoke_dummy(Starknet::chain_id(), NONCE_ZERO);
        if let starknet_api::transaction::InvokeTransaction::V1(tx) = &mut transaction.tx {
            tx.signature = TransactionSignature(vec![StarkFelt::ONE, StarkFelt::ONE]);
            tx.sender_address = sender_address;
        };

        let storage_key = get_storage_var_address("destination", &[]);
        let destination = StarkFelt::try_from(TEST_CONTRACT_ADDRESS).unwrap();
        StorageView::<MockRuntime>::insert((sender_address, storage_key), destination);

        let storage_key = get_storage_var_address("function_selector", &[]);
        let selector = get_selector_from_name("without_arg").unwrap();
        StorageView::<MockRuntime>::insert(
            (sender_address, storage_key),
            StarkFelt::from(Felt252Wrapper::from(selector)),
        );

        assert_err!(Starknet::invoke(none_origin, transaction), Error::<MockRuntime>::TransactionExecutionFailed);
    });
}

#[test]
fn given_account_not_deployed_invoke_tx_validate_works_for_nonce_one() {
    new_test_ext::<MockRuntime>().execute_with(|| {
        basic_test_setup(2);

        // Wrong address (not deployed)
        let contract_address = ContractAddress(PatriciaKey(StarkFelt::try_from("0x13123131").unwrap()));

        let transaction = starknet_api::transaction::InvokeTransactionV1 {
            sender_address: contract_address,
            calldata: Calldata::default(),
            nonce: Nonce(StarkFelt::ONE),
            max_fee: Fee(u128::MAX),
            signature: TransactionSignature::default(),
        };

        set_infinite_tokens::<MockRuntime>(&contract_address);
        assert_ok!(Starknet::validate_unsigned(
            TransactionSource::InBlock,
            &crate::Call::invoke { transaction: transaction.into() }
        ));
    })
}

#[test]
fn given_account_not_deployed_invoke_tx_fails_for_nonce_not_one() {
    new_test_ext::<MockRuntime>().execute_with(|| {
        basic_test_setup(2);

        // Wrong address (not deployed)
        let contract_address = ContractAddress(PatriciaKey(StarkFelt::try_from("0x13123131").unwrap()));

        let transaction = starknet_api::transaction::InvokeTransactionV1 {
            sender_address: contract_address,
            calldata: Calldata::default(),
            nonce: Nonce(StarkFelt::TWO),
            max_fee: Fee(u128::MAX),
            signature: TransactionSignature::default(),
        };

        assert_eq!(
            Starknet::validate_unsigned(
                TransactionSource::InBlock,
                &crate::Call::invoke { transaction: transaction.into() }
            ),
            Err(TransactionValidityError::Invalid(InvalidTransaction::BadProof))
        );
    })
}

#[test]
fn test_verify_tx_longevity() {
    new_test_ext::<MockRuntime>().execute_with(|| {
        basic_test_setup(2);

        let transaction = get_invoke_dummy(Starknet::chain_id(), NONCE_ZERO);

        let validate_result =
            Starknet::validate_unsigned(TransactionSource::InBlock, &crate::Call::invoke { transaction });

        assert!(validate_result.unwrap().longevity == TransactionLongevity::get());
    });
}

#[test]
fn test_verify_require_tag() {
    new_test_ext::<MockRuntime>().execute_with(|| {
        basic_test_setup(2);

        let transaction = get_invoke_nonce_dummy(Starknet::chain_id());

        let validate_result = Starknet::validate_unsigned(
            TransactionSource::InBlock,
            &crate::Call::invoke { transaction: transaction.clone() },
        );

        let valid_transaction_expected = ValidTransaction::with_tag_prefix("starknet")
            .priority(u64::MAX)
            .and_provides((transaction.tx.sender_address(), transaction.tx.nonce()))
            .longevity(TransactionLongevity::get())
            .propagate(true)
            .and_requires((
                transaction.tx.sender_address(),
                Nonce::from(Felt252Wrapper::from(Felt252Wrapper::from(transaction.tx.nonce()).0 - FieldElement::ONE)),
            ))
            .build();

        assert_eq!(validate_result.unwrap(), valid_transaction_expected.unwrap())
    });
}

#[test]
fn test_verify_nonce_in_unsigned_tx() {
    new_test_ext::<MockRuntime>().execute_with(|| {
        basic_test_setup(2);

        let transaction = get_invoke_dummy(Starknet::chain_id(), NONCE_ZERO);

        let tx_sender = transaction.tx.sender_address();
        let tx_source = TransactionSource::InBlock;
        let call = Call::invoke { transaction };

        assert!(Starknet::validate_unsigned(tx_source, &call).is_ok());

        set_nonce::<MockRuntime>(&tx_sender, &Nonce(StarkFelt::from(1u64)));

        assert_eq!(
            Starknet::validate_unsigned(tx_source, &call),
            Err(TransactionValidityError::Invalid(InvalidTransaction::BadProof))
        );
    });
}

#[test]
#[ignore]
fn storage_changes_should_revert_on_transaction_revert() {
    new_test_ext::<MockRuntime>().execute_with(|| {
        basic_test_setup(2);

        let chain_id = Starknet::chain_id();
        let none_origin = RuntimeOrigin::none();

        let account_addr = get_account_address(None, AccountType::V1(AccountTypeV1Inner::NoValidate));

        let transaction_revert_class = get_contract_class("TransactionRevert.casm.json", 1);
        let transaction_revert_class_hash = ClassHash(
            StarkFelt::try_from("0x7d2bcb1df4970245665a19b23a4d3877eb86a661e8d98b89afc4531134b99f6").unwrap(),
        );
        let transaction_revert_compiled_class_hash = CompiledClassHash(
            StarkFelt::try_from("0x1c02b663e928ed213d3a0fa206efb59182fa2ba41f5c204daa56c4a434b53e5").unwrap(),
        );

        let mut declare_tx = starknet_api::transaction::DeclareTransactionV2 {
            sender_address: account_addr,
            class_hash: transaction_revert_class_hash,
            compiled_class_hash: transaction_revert_compiled_class_hash,
            nonce: Nonce::default(),
            max_fee: Fee(u128::MAX),
            signature: TransactionSignature(vec![]),
        };

        let tx_hash = declare_tx.compute_hash(chain_id, false);
        declare_tx.signature = sign_message_hash(tx_hash);

        let transaction = DeclareTransaction::new(
            starknet_api::transaction::DeclareTransaction::V2(declare_tx),
            tx_hash,
            ClassInfo::new(&transaction_revert_class, 1, 1).unwrap(),
        )
        .unwrap();

        assert_ok!(Starknet::declare(none_origin, transaction));
        assert_eq!(
            Starknet::contract_class_by_class_hash(transaction_revert_class_hash.0).unwrap(),
            transaction_revert_class
        );

        let salt = ContractAddressSalt(StarkFelt::ZERO);

        let mut invoke_tx = starknet_api::transaction::InvokeTransactionV1 {
            sender_address: account_addr,
            signature: TransactionSignature(vec![]),
            nonce: Nonce(StarkFelt::ONE),
            calldata: Calldata(Arc::new(vec![
                StarkFelt::ONE,
                StarkFelt::try_from(UDC_ADDRESS).unwrap(),  // udc address
                StarkFelt::try_from(UDC_SELECTOR).unwrap(), // deployContract selector
                StarkFelt::try_from("0x4").unwrap(),        // calldata len
                transaction_revert_class_hash.0,            // contract class hash
                salt.0,                                     // salt
                StarkFelt::ONE,                             // unique
                StarkFelt::ZERO,                            // constructor calldata len
            ])),
            max_fee: Fee(u128::MAX),
        };

        let tx_hash = invoke_tx.compute_hash(chain_id, false);
        invoke_tx.signature = sign_message_hash(tx_hash);
        let transaction = InvokeTransaction {
            tx: starknet_api::transaction::InvokeTransaction::V1(invoke_tx),
            tx_hash,
            only_query: false,
        };
        let contract_address: FieldElement = get_udc_deployed_address(
            Felt252Wrapper::from(salt).into(),
            Felt252Wrapper::from(transaction_revert_class_hash).into(),
            &UdcUniqueness::Unique(UdcUniqueSettings {
                deployer_address: Felt252Wrapper::from(account_addr).into(),
                udc_contract_address: FieldElement::from_hex_be(UDC_ADDRESS).unwrap(),
            }),
            &[],
        );
        let contract_address: ContractAddress = Felt252Wrapper::from(contract_address).into();

        // deploy contract
        assert_ok!(Starknet::invoke(RuntimeOrigin::none(), transaction));

        let increase_balance_function_selector = get_selector_from_name("increase_balance").unwrap();

        // create increase balance transaction
        let increase_balance_tx = starknet_api::transaction::InvokeTransactionV1 {
            sender_address: account_addr,
            signature: TransactionSignature(vec![]),
            nonce: Nonce(StarkFelt::TWO),
            max_fee: Fee(u128::MAX),
            calldata: Calldata(Arc::new(vec![
                StarkFelt::ONE,
                contract_address.0.0,
                Felt252Wrapper::from(increase_balance_function_selector).into(),
                StarkFelt::try_from("0x1").unwrap(),
                StarkFelt::try_from("0xa").unwrap(),
            ])),
        };

        // the transaction reverts and returns Ok
        assert_ok!(Starknet::invoke(RuntimeOrigin::none(), increase_balance_tx.clone().into()));

        // the storage value should be 0 after the transaction reverts
        let get_balance_function_selector = get_selector_from_name("get_balance").unwrap();

        let get_balance_function_selector_entrypoint = Felt252Wrapper::from(get_balance_function_selector).into();

        let default_calldata = Calldata(Default::default());

        let balance_value =
            Starknet::call_contract(contract_address, get_balance_function_selector_entrypoint, default_calldata)
                .unwrap();
        assert_eq!(balance_value, vec![Felt252Wrapper::ZERO])
    })
}

#[test]
fn given_hardcoded_contract_run_invoke_v1_without_strk_with_eth_fee_token_it_works() {
    new_test_ext::<MockRuntime>().execute_with(|| {
        basic_test_setup(2);
        let none_origin = RuntimeOrigin::none();

        // Account that gonna make the transaction
        let sender_address = get_account_address(None, AccountType::V0(AccountTypeV0Inner::NoValidate));

        // Ethereum fee token contract address
        let eth_fee_contract_address =
            ContractAddress(PatriciaKey(StarkFelt::try_from(ETH_FEE_TOKEN_ADDRESS).unwrap()));

        // Starknet fee token contract address
        let strk_fee_contract_address =
            ContractAddress(PatriciaKey(StarkFelt::try_from(STRK_FEE_TOKEN_ADDRESS).unwrap()));

        let mut transaction = get_invoke_dummy(Starknet::chain_id(), NONCE_ZERO);

        if let starknet_api::transaction::InvokeTransaction::V1(tx) = &mut transaction.tx {
            tx.sender_address = sender_address;
        };

        set_account_erc20_balance_to_zero(sender_address, strk_fee_contract_address);

        let eth_initial_balance_vec = get_balance_contract_call(sender_address, eth_fee_contract_address);

        // Ensure that eth fee token balance is not empty
        assert_eq!(
            eth_initial_balance_vec,
            vec![
                Felt252Wrapper::from_hex_be("0xFFFFFFFFFFFFFFFFFFFFFFFFFFFFFFFF").unwrap(),
                Felt252Wrapper::from_hex_be("0xFFFFFFFFFFFFFFFFFFFFFFFFFFFFFFFF").unwrap()
            ]
        );

        assert_ok!(Starknet::invoke(none_origin, transaction));
        let eth_final_balance_vec = get_balance_contract_call(sender_address, eth_fee_contract_address);

        // Ensure ETH is consumed and STRK balance still the same
        assert!(eth_final_balance_vec[1] == eth_initial_balance_vec[1]);
        assert!(eth_final_balance_vec[0] < eth_initial_balance_vec[0]);
    });
}

#[test]
fn given_hardcoded_contract_run_invoke_v1_without_eth_with_strk_fee_token_it_fails() {
    new_test_ext::<MockRuntime>().execute_with(|| {
        basic_test_setup(2);
        let none_origin = RuntimeOrigin::none();

        // Account that gonna make the transaction
        let sender_address = get_account_address(None, AccountType::V0(AccountTypeV0Inner::NoValidate));

        // Ethereum fee token contract address
        let eth_fee_contract_address =
            ContractAddress(PatriciaKey(StarkFelt::try_from(ETH_FEE_TOKEN_ADDRESS).unwrap()));

        // Starknet fee token contract address
        let strk_fee_contract_address =
            ContractAddress(PatriciaKey(StarkFelt::try_from(STRK_FEE_TOKEN_ADDRESS).unwrap()));

        let mut transaction = get_invoke_dummy(Starknet::chain_id(), NONCE_ZERO);

        if let starknet_api::transaction::InvokeTransaction::V1(tx) = &mut transaction.tx {
            tx.sender_address = sender_address;
        };

        set_account_erc20_balance_to_zero(sender_address, eth_fee_contract_address);

        // Ensure that strk fee token balance is not empty
        assert_eq!(
            get_balance_contract_call(sender_address, strk_fee_contract_address),
            vec![
                Felt252Wrapper::from_hex_be("0xFFFFFFFFFFFFFFFFFFFFFFFFFFFFFFFF").unwrap(),
                Felt252Wrapper::from_hex_be("0xFFFFFFFFFFFFFFFFFFFFFFFFFFFFFFFF").unwrap()
            ]
        );

        assert_err!(Starknet::invoke(none_origin, transaction), Error::<MockRuntime>::TransactionExecutionFailed);
    });
}

#[test]
fn given_hardcoded_contract_run_invoke_v3_without_fees_token_it_fails() {
    new_test_ext::<MockRuntime>().execute_with(|| {
        basic_test_setup(2);
        let none_origin = RuntimeOrigin::none();

        // Account that gonna make the transaction
        let sender_address = get_account_address(None, AccountType::V0(AccountTypeV0Inner::NoValidate));

        // Ethereum fee token contract address
        let eth_fee_contract_address =
            ContractAddress(PatriciaKey(StarkFelt::try_from(ETH_FEE_TOKEN_ADDRESS).unwrap()));

        // Starknet fee token contract address
        let strk_fee_contract_address =
            ContractAddress(PatriciaKey(StarkFelt::try_from(STRK_FEE_TOKEN_ADDRESS).unwrap()));

        let mut transaction = get_invoke_v3_dummy(Starknet::chain_id(), NONCE_ZERO);

        if let starknet_api::transaction::InvokeTransaction::V3(tx) = &mut transaction.tx {
            tx.sender_address = sender_address;
        };

        set_account_erc20_balance_to_zero(sender_address, eth_fee_contract_address);
        set_account_erc20_balance_to_zero(sender_address, strk_fee_contract_address);

        assert_err!(Starknet::invoke(none_origin, transaction), Error::<MockRuntime>::TransactionExecutionFailed);
    });
}

#[test]
fn given_hardcoded_contract_run_invoke_v3_without_eth_with_strk_fee_token_it_works() {
    new_test_ext::<MockRuntime>().execute_with(|| {
        basic_test_setup(2);

        let none_origin = RuntimeOrigin::none();

        // Account that gonna make the transaction
        let sender_address = get_account_address(None, AccountType::V0(AccountTypeV0Inner::NoValidate));

        // Ethereum fee token contract address
        let eth_fee_contract_address =
            ContractAddress(PatriciaKey(StarkFelt::try_from(ETH_FEE_TOKEN_ADDRESS).unwrap()));

        // Starknet fee token contract address
        let strk_fee_contract_address =
            ContractAddress(PatriciaKey(StarkFelt::try_from(STRK_FEE_TOKEN_ADDRESS).unwrap()));

        let mut transaction = get_invoke_v3_dummy(Starknet::chain_id(), NONCE_ZERO);

        if let starknet_api::transaction::InvokeTransaction::V3(tx) = &mut transaction.tx {
            tx.sender_address = sender_address;
        };

        set_account_erc20_balance_to_zero(sender_address, eth_fee_contract_address);

        let initial_balance_vec = get_balance_contract_call(sender_address, strk_fee_contract_address);

        // Ensure that strk fee token balance is not empty
        assert_eq!(
            initial_balance_vec,
            vec![
                Felt252Wrapper::from_hex_be("0xFFFFFFFFFFFFFFFFFFFFFFFFFFFFFFFF").unwrap(),
                Felt252Wrapper::from_hex_be("0xFFFFFFFFFFFFFFFFFFFFFFFFFFFFFFFF").unwrap()
            ]
        );

        assert_ok!(Starknet::invoke(none_origin, transaction));
        let final_balance_vec = get_balance_contract_call(sender_address, strk_fee_contract_address);
        assert!(final_balance_vec[1] == initial_balance_vec[1]);
        assert!(final_balance_vec[0] < initial_balance_vec[0]);
    });
}

#[test]
fn given_hardcoded_contract_run_invoke_v3_without_strk_with_eth_fee_token_it_fails() {
    new_test_ext::<MockRuntime>().execute_with(|| {
        basic_test_setup(2);

        let none_origin = RuntimeOrigin::none();

        // Account that gonna make the transaction
        let sender_address = get_account_address(None, AccountType::V0(AccountTypeV0Inner::NoValidate));

        // Ethereum fee token contract address
        let eth_fee_contract_address =
            ContractAddress(PatriciaKey(StarkFelt::try_from(ETH_FEE_TOKEN_ADDRESS).unwrap()));

        // Starknet fee token contract address
        let strk_fee_contract_address =
            ContractAddress(PatriciaKey(StarkFelt::try_from(STRK_FEE_TOKEN_ADDRESS).unwrap()));

        let mut transaction = get_invoke_v3_dummy(Starknet::chain_id(), NONCE_ZERO);

        if let starknet_api::transaction::InvokeTransaction::V3(tx) = &mut transaction.tx {
            tx.sender_address = sender_address;
        };

        set_account_erc20_balance_to_zero(sender_address, strk_fee_contract_address);

        // Ensure that eth fee token balance is not empty
        assert_eq!(
            get_balance_contract_call(sender_address, eth_fee_contract_address),
            vec![
                Felt252Wrapper::from_hex_be("0xFFFFFFFFFFFFFFFFFFFFFFFFFFFFFFFF").unwrap(),
                Felt252Wrapper::from_hex_be("0xFFFFFFFFFFFFFFFFFFFFFFFFFFFFFFFF").unwrap()
            ]
        );

        assert_err!(Starknet::invoke(none_origin, transaction), Error::<MockRuntime>::TransactionExecutionFailed);
    });
}

#[test]
fn given_hardcoded_contract_run_invoke_v3_with_eth_with_strk_fees_token_it_works() {
    new_test_ext::<MockRuntime>().execute_with(|| {
        basic_test_setup(2);

        let none_origin = RuntimeOrigin::none();

        // Account that gonna make the transaction
        let sender_address = get_account_address(None, AccountType::V0(AccountTypeV0Inner::NoValidate));

        // Ethereum fee token contract address
        let eth_fee_contract_address =
            ContractAddress(PatriciaKey(StarkFelt::try_from(ETH_FEE_TOKEN_ADDRESS).unwrap()));

        // Starknet fee token contract address
        let strk_fee_contract_address =
            ContractAddress(PatriciaKey(StarkFelt::try_from(STRK_FEE_TOKEN_ADDRESS).unwrap()));

        let mut transaction = get_invoke_v3_dummy(Starknet::chain_id(), NONCE_ZERO);

        if let starknet_api::transaction::InvokeTransaction::V3(tx) = &mut transaction.tx {
            tx.sender_address = sender_address;
        };

        let strk_initial_balance_vec = get_balance_contract_call(sender_address, strk_fee_contract_address);
        let eth_initial_balance_vec = get_balance_contract_call(sender_address, eth_fee_contract_address);

        // Ensure that strk fee token balance is not empty
        assert_eq!(
            strk_initial_balance_vec,
            vec![
                Felt252Wrapper::from_hex_be("0xFFFFFFFFFFFFFFFFFFFFFFFFFFFFFFFF").unwrap(),
                Felt252Wrapper::from_hex_be("0xFFFFFFFFFFFFFFFFFFFFFFFFFFFFFFFF").unwrap()
            ]
        );

        assert_eq!(
            eth_initial_balance_vec,
            vec![
                Felt252Wrapper::from_hex_be("0xFFFFFFFFFFFFFFFFFFFFFFFFFFFFFFFF").unwrap(),
                Felt252Wrapper::from_hex_be("0xFFFFFFFFFFFFFFFFFFFFFFFFFFFFFFFF").unwrap()
            ]
        );

        assert_ok!(Starknet::invoke(none_origin, transaction));
        let strk_final_balance_vec = get_balance_contract_call(sender_address, strk_fee_contract_address);
        let eth_final_balance_vec = get_balance_contract_call(sender_address, eth_fee_contract_address);

        // Ensure STRK is consumed and ETH balance still the same
        assert!(strk_final_balance_vec[1] == strk_initial_balance_vec[1]);
        assert!(strk_final_balance_vec[0] < strk_initial_balance_vec[0]);
        assert!(eth_final_balance_vec[1] == eth_initial_balance_vec[1]);
        assert!(eth_final_balance_vec[0] == eth_initial_balance_vec[0]);
    });
}

#[test]
fn given_hardcoded_contract_set_erc20_balance_to_zero() {
    new_test_ext::<MockRuntime>().execute_with(|| {
        basic_test_setup(2);

        // Account that gonna make the transaction
        let account_address = get_account_address(None, AccountType::V0(AccountTypeV0Inner::NoValidate));

        // ERC20 contract address (ETH in this case)
        let erc20_contract_address = ContractAddress(PatriciaKey(StarkFelt::try_from(ETH_FEE_TOKEN_ADDRESS).unwrap()));

        let erc20_initial_balance_vec = get_balance_contract_call(account_address, erc20_contract_address);

        assert_eq!(
            erc20_initial_balance_vec,
            vec![
                Felt252Wrapper::from_hex_be("0xFFFFFFFFFFFFFFFFFFFFFFFFFFFFFFFF").unwrap(),
                Felt252Wrapper::from_hex_be("0xFFFFFFFFFFFFFFFFFFFFFFFFFFFFFFFF").unwrap()
            ]
        );

        set_account_erc20_balance_to_zero(account_address, erc20_contract_address);
        let erc20_final_balance_vec = get_balance_contract_call(account_address, erc20_contract_address);

        // Ensure ERC20 balance of account is zero
        assert_eq!(
            erc20_final_balance_vec,
            vec![Felt252Wrapper::from_hex_be("0x0").unwrap(), Felt252Wrapper::from_hex_be("0x0").unwrap()]
        );
    });
}<|MERGE_RESOLUTION|>--- conflicted
+++ resolved
@@ -61,56 +61,29 @@
     })
 }
 
-fn get_invoke_dummy_v0(chain_id: u64, nonce: Nonce) -> InvokeTransaction {
-    let contract_address = ContractAddress(PatriciaKey(
-        StarkFelt::try_from("0x03e437FB56Bb213f5708Fcd6966502070e276c093ec271aA33433b89E21fd31f").unwrap(),
-    ));
-    let calldata = Calldata(Arc::new(vec![]));
-    let value = Fee(0);
-    let gas_limit = 1000;
-
-    let invoke_tx_v0 = starknet_api::transaction::InvokeTransactionV0 {
-        contract_address,
-        calldata,
-        value,
-        gas_limit,
-    };
-
-    let tx_hash = invoke_tx_v0.compute_hash(chain_id, false);
-
-    InvokeTransaction {
-        tx: invoke_tx_v0.into(),
-        tx_hash,
-        only_query: false,
-    }
-}
-
 #[test]
 fn given_hardcoded_contract_run_invoke_tx_then_it_works() {
     new_test_ext::<MockRuntime>().execute_with(|| {
         basic_test_setup(2);
 
-<<<<<<< HEAD
-        let mut transaction = get_invoke_dummy_v0(Starknet::chain_id(), NONCE_ZERO);
-        
-=======
-        let transaction = get_invoke_dummy_v0(Starknet::chain_id(), NONCE_ZERO);
->>>>>>> ebb6a382
+        let mut transaction = get_invoke_dummy_v0_v0(Starknet::chain_id(), NONCE_ZERO);
         if let starknet_api::transaction::InvokeTransaction::V0(tx) = &mut transaction.tx {
             tx.contract_address = ContractAddress(PatriciaKey(
                 StarkFelt::try_from("0x03e437FB56Bb213f5708Fcd6966502070e276c093ec271aA33433b89E21fd31f").unwrap(),
             ));
-<<<<<<< HEAD
+            tx.calldata = Calldata(Arc::new(vec![])); // Empty calldata for simplicity
+            tx.value = Fee(0);
+            tx.gas_limit = 1000;
+        };
+        
+        if let starknet_api::transaction::InvokeTransaction::V0(tx) = &mut transaction.tx {
+            tx.contract_address = ContractAddress(PatriciaKey(
+                StarkFelt::try_from("0x03e437FB56Bb213f5708Fcd6966502070e276c093ec271aA33433b89E21fd31f").unwrap(),
+            ));
             tx.calldata = Calldata(Arc::new(vec![]));
             tx.value = Fee(0);
             tx.gas_limit = 1000;
         }
-=======
-            tx.calldata = Calldata(Arc::new(vec![])); // Empty calldata for simplicity
-            tx.value = Fee(0);
-            tx.gas_limit = 1000;
-        };
->>>>>>> ebb6a382
 
         assert_ok!(Starknet::invoke(RuntimeOrigin::none(), transaction));
 
@@ -142,7 +115,6 @@
         }));
     });
 }
-
 
 fn get_invoke_dummy_v0(chain_id: u64, nonce: Nonce) -> InvokeTransaction {
     let contract_address = ContractAddress(PatriciaKey(
