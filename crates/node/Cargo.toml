--- conflicted
+++ resolved
@@ -46,11 +46,8 @@
 sp-core = { workspace = true }
 sp-inherents = { workspace = true }
 sp-keyring = { workspace = true }
-<<<<<<< HEAD
 sp-offchain = { workspace = true }
-=======
 sp-runtime = { workspace = true }
->>>>>>> 6ccd8023
 sp-state-machine = { workspace = true }
 sp-timestamp = { workspace = true }
 sp-trie = { workspace = true, features = ["default"] }
