[package]
name = "madara"
version.workspace = true
edition.workspace = true
description = "Madara node."
authors = [
  "Abdelhamid Bakhta <@keep-starknet-strange>",
  "Substrate DevHub <https://github.com/substrate-developer-hub>",
]
homepage = "https://github.com/keep-starknet-strange/madara"
license = "MIT"
publish = false
repository = "https://github.com/keep-starknet-strange/madara"
build = "build.rs"

[package.metadata.docs.rs]
targets = ["x86_64-unknown-linux-gnu"]

[[bin]]
name = "madara"

[dependencies]
# Ethereum
ethers = { workspace = true, features = ["openssl"] }

async-trait = "0.1"
clap = { workspace = true, features = ["derive"] }
futures = { workspace = true, features = ["thread-pool"] }
log = { workspace = true }
md5 = { workspace = true }
serde = { workspace = true }

frame-system = { workspace = true }
sc-basic-authorship = { workspace = true }
sc-cli = { workspace = true }
sc-client-api = { workspace = true }
sc-consensus = { workspace = true }
sc-consensus-aura = { workspace = true }
sc-consensus-grandpa = { workspace = true }
sc-consensus-manual-seal = { workspace = true }
sc-executor = { workspace = true }
sc-keystore = { workspace = true }
sc-network = { workspace = true }
sc-network-sync = { workspace = true }
sc-offchain = { workspace = true }
sc-service = { workspace = true }
sc-telemetry = { workspace = true }
sc-transaction-pool = { workspace = true }
sc-transaction-pool-api = { workspace = true }
sp-consensus-aura = { workspace = true }
sp-consensus-grandpa = { workspace = true }
sp-core = { workspace = true }
sp-inherents = { workspace = true }
sp-keyring = { workspace = true }
sp-offchain = { workspace = true }
sp-runtime = { workspace = true }
sp-state-machine = { workspace = true }
sp-statement-store = { workspace = true }
sp-timestamp = { workspace = true }
sp-trie = { workspace = true, features = ["default"] }

# These dependencies are used for the node template's RPCs
jsonrpsee = { workspace = true, features = ["server"] }

# Substrate primitives dependencies
sp-api = { workspace = true }
sp-block-builder = { workspace = true }
sp-blockchain = { workspace = true }
# Substrate client dependencies
prometheus-endpoint = { workspace = true }
sc-rpc-api = { workspace = true }
# Substrate frame dependencies
# no substrate frame pallet dependencies for now

# Substrate tools dependencies
substrate-frame-rpc-system = { workspace = true }
# These dependencies are used for runtime benchmarking
frame-benchmarking = { workspace = true }
frame-benchmarking-cli = { workspace = true }

# Starknet
blockifier = { workspace = true }
hex = { workspace = true }
madara-runtime = { workspace = true }
mc-commitment-state-diff = { workspace = true }
mc-data-availability = { workspace = true, features = ["clap"] }
mc-db = { workspace = true }
mc-l1-messages = { workspace = true }
mc-mapping-sync = { workspace = true }
mc-rpc = { workspace = true }
<<<<<<< HEAD
mc-state-sync = { workspace = true }
=======
mc-settlement = { workspace = true, features = ["clap"] }
>>>>>>> 78bbebca
mc-storage = { workspace = true }
pallet-starknet = { workspace = true }
pallet-starknet-runtime-api = { workspace = true }
starknet-core = { workspace = true }
starknet_api = { workspace = true, features = [
  "scale-info",
  "parity-scale-codec",
] }

# Madara utils
mc-genesis-data-provider = { workspace = true }

# Primitives
mp-block = { workspace = true }
mp-digest-log = { workspace = true }
mp-felt = { workspace = true }
mp-sequencer-address = { workspace = true, features = ["client"] }
mp-transactions = { workspace = true, features = ["scale-info"] }


# CLI-specific dependencies
try-runtime-cli = { optional = true, git = "https://github.com/paritytech/polkadot-sdk", branch = "release-polkadot-v1.3.0" }

parity-scale-codec = { workspace = true, features = ["derive"] }
reqwest = { workspace = true }
serde_json = { workspace = true }
url = { workspace = true }

[build-dependencies]
substrate-build-script-utils = { workspace = true }

[features]
default = []
# Dependencies that are only required if runtime benchmarking should be build.
runtime-benchmarks = [
  "madara-runtime/runtime-benchmarks",
  "frame-benchmarking/runtime-benchmarks",
  "frame-benchmarking-cli/runtime-benchmarks",
]
# Enable features that allow the runtime to be tried and debugged. Name might be subject to change
# in the near future.
try-runtime = ["madara-runtime/try-runtime", "try-runtime-cli/try-runtime"]
disable-transaction-fee = ["madara-runtime/disable-transaction-fee"]
# Load sharingan chain-specs during the compilation
# This is the way to run a sharingan chain
sharingan = []<|MERGE_RESOLUTION|>--- conflicted
+++ resolved
@@ -88,11 +88,8 @@
 mc-l1-messages = { workspace = true }
 mc-mapping-sync = { workspace = true }
 mc-rpc = { workspace = true }
-<<<<<<< HEAD
+mc-settlement = { workspace = true, features = ["clap"] }
 mc-state-sync = { workspace = true }
-=======
-mc-settlement = { workspace = true, features = ["clap"] }
->>>>>>> 78bbebca
 mc-storage = { workspace = true }
 pallet-starknet = { workspace = true }
 pallet-starknet-runtime-api = { workspace = true }
