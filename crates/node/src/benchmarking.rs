--- conflicted
+++ resolved
@@ -68,7 +68,6 @@
     }
 }
 
-<<<<<<< HEAD
 /// Generates `Balances::TransferKeepAlive` extrinsics for the benchmarks.
 ///
 /// Note: Should only be used for benchmarking.
@@ -112,8 +111,6 @@
     }
 }
 
-=======
->>>>>>> de627585
 /// Create a transaction using the given `call`.
 ///
 /// Note: Should only be used for benchmarking.
