--- conflicted
+++ resolved
@@ -104,15 +104,13 @@
     #[clap(long)]
     pub cache: bool,
 
-<<<<<<< HEAD
+    /// Configuration for L1 Messages (Syncing) Worker
+    #[clap(flatten)]
+    pub l1_messages_worker: L1Messages,
+
     /// When enable, the node will sync state from l1,
     #[clap(long)]
     pub sync_from_l1: Option<String>,
-=======
-    /// Configuration for L1 Messages (Syncing) Worker
-    #[clap(flatten)]
-    pub l1_messages_worker: L1Messages,
->>>>>>> 78bbebca
 }
 
 impl ExtendedRunCmd {
@@ -147,9 +145,6 @@
         }
     };
 
-<<<<<<< HEAD
-    let sync_from_l1_config = cli.run.sync_from_l1.clone().map(PathBuf::from);
-=======
     let l1_messages_worker_config = extract_l1_messages_worker_config(&cli.run.l1_messages_worker)
         .map_err(|e| sc_cli::Error::Input(e.to_string()))?;
 
@@ -169,17 +164,15 @@
             None
         }
     };
->>>>>>> 78bbebca
+
+
+    let sync_from_l1_config = cli.run.sync_from_l1.clone().map(PathBuf::from);
 
     runner.run_node_until_exit(|config| async move {
         let sealing = cli.run.sealing.map(Into::into).unwrap_or_default();
         let cache = cli.run.cache;
-<<<<<<< HEAD
-        service::new_full(config, sealing, da_config, sync_from_l1_config, cache).map_err(sc_cli::Error::Service)
-=======
-        service::new_full(config, sealing, da_config, cache, l1_messages_worker_config, settlement_config)
+        service::new_full(config, sealing, da_config, sync_from_l1_config, cache, l1_messages_worker_config, settlement_config)
             .map_err(sc_cli::Error::Service)
->>>>>>> 78bbebca
     })
 }
 
