use std::fs::File;
use std::path::{Path, PathBuf};

use clap::ValueHint::FilePath;
use madara_runtime::SealingMode;
#[cfg(feature = "avail")]
use mc_data_availability::avail::{config::AvailConfig, AvailClient};
#[cfg(feature = "celestia")]
use mc_data_availability::celestia::{config::CelestiaConfig, CelestiaClient};
use mc_data_availability::ethereum::config::EthereumConfig;
use mc_data_availability::ethereum::EthereumClient;
use mc_data_availability::{DaClient, DaLayer};
use mc_l1_messages::config::{L1MessagesWorkerConfig, L1MessagesWorkerConfigError};
use mc_settlement::SettlementLayer;
use sc_cli::{Result, RpcMethods, RunCmd, SubstrateCli};
use sc_service::BasePath;
use serde::{Deserialize, Serialize};

use crate::cli::Cli;
use crate::service;

#[derive(Debug, Clone, clap::Args)]
#[group(multiple = true)]
pub struct L1MessagesParams {
    /// Ethereum Provider (Node) Url
    #[clap(
        long,
        value_hint=clap::ValueHint::Url,
        conflicts_with="l1_messages_config",
        requires="l1_contract_address",
    )]
    pub provider_url: Option<String>,

    /// L1 Contract Address
    #[clap(
        long,
        value_hint=clap::ValueHint::Other,
        conflicts_with="l1_messages_config",
        requires="provider_url",
    )]
    pub l1_contract_address: Option<String>,
}

#[derive(Debug, Clone, clap::Args)]
pub struct L1Messages {
    /// Path to configuration file for Ethereum Core Contract Events Listener
    #[clap(
        long,
        conflicts_with_all=["provider_url", "l1_contract_address"],
        value_hint=clap::ValueHint::FilePath,
    )]
    pub l1_messages_config: Option<PathBuf>,

    #[clap(flatten)]
    pub config_params: L1MessagesParams,
}

/// Available Sealing methods.
#[derive(Debug, Copy, Clone, clap::ValueEnum, Default, Serialize, Deserialize)]
pub enum Sealing {
    /// Seal using rpc method.
    #[default]
    Manual,
    /// Seal when transaction is executed. This mode does not finalize blocks, if you want to
    /// finalize blocks use `--sealing=instant-finality`.
    Instant,
    /// Seal when transaction is executed with finalization.
    InstantFinality,
}

impl From<Sealing> for SealingMode {
    fn from(value: Sealing) -> Self {
        match value {
            Sealing::Manual => SealingMode::Manual,
            Sealing::Instant => SealingMode::Instant { finalize: false },
            Sealing::InstantFinality => SealingMode::Instant { finalize: true },
        }
    }
}

#[derive(Clone, Debug, clap::Args)]
pub struct ExtendedRunCmd {
    #[clap(flatten)]
    pub base: RunCmd,

    /// Choose sealing method.
    #[clap(long, value_enum, ignore_case = true)]
    pub sealing: Option<Sealing>,

    /// Choose a supported DA Layer
    #[clap(long, ignore_case = true)]
    pub da_layer: Option<DaLayer>,

    /// Path to a file containing the DA configuration
    ///
    /// If `da_layer` is `Some` and `da_conf` is `None` we will try to read one at
    /// `<chain_config_directory>/<da_layer_name>.json`. If it's not there, an error will be
    /// returned.
    #[clap(long, value_hint = FilePath, requires = "da_layer")]
    pub da_conf: Option<PathBuf>,

    /// Choose a supported settlement layer
    #[clap(long, ignore_case = true)]
    pub settlement: Option<SettlementLayer>,

    /// Path to a file containing the settlement configuration
    ///
    /// If `settlement` is `Some` and `settlement_conf` is `None` we will try to read one at
    /// `<chain_config_directory>/settlement_conf.json`. If it's not there, an error will be
    /// returned.
    #[clap(long, value_hint = FilePath, requires = "settlement")]
    pub settlement_conf: Option<PathBuf>,

    /// When enabled, more information about the blocks and their transaction is cached and stored
    /// in the database.
    ///
    /// This may improve response times for RPCs that require that information, but it also
    /// increases the memory footprint of the node.
    #[clap(long)]
    pub cache: bool,

    /// Configuration for L1 Messages (Syncing) Worker
    #[clap(flatten)]
    pub l1_messages_worker: L1Messages,
}

impl ExtendedRunCmd {
    /// The substrate base directory on your machine
    ///
    /// Will be different depending on your OS
    pub fn base_path(&self) -> Result<BasePath> {
        Ok(self
            .base
            .shared_params
            .base_path()?
            .unwrap_or_else(|| BasePath::from_project("", "", &<Cli as SubstrateCli>::executable_name())))
    }

    /// The chain name
    ///
    /// Will use `""` (empty sting) if none is provided
    fn chain_id(&self) -> &str {
        match &self.base.shared_params.chain {
            Some(s) => s,
            None => "",
        }
    }

    /// The path of the configuration folder of your chain
    ///
    /// "<base_path>/chains/<my_chain_id>"
    fn chain_config_dir(&self) -> Result<PathBuf> {
        let chain_id = self.chain_id();
        let chain_config_dir = self.base_path()?.config_dir(chain_id);
        Ok(chain_config_dir)
    }
}

fn init_da_client(da_layer: DaLayer, da_path: &Path) -> Result<Box<dyn DaClient + Send + Sync>> {
    let file = File::open(da_path)?;

    let da_client: Box<dyn DaClient + Send + Sync> = match da_layer {
        #[cfg(feature = "celestia")]
        DaLayer::Celestia => {
            let celestia_conf: CelestiaConfig =
                serde_json::from_reader(file).map_err(|e| sc_cli::Error::Input(e.to_string()))?;
            Box::new(CelestiaClient::try_from(celestia_conf).map_err(|e| sc_cli::Error::Input(e.to_string()))?)
        }
        DaLayer::Ethereum => {
<<<<<<< HEAD
            let ethereum_conf = EthereumConfig::try_from(&da_path).map_err(|e| sc_cli::Error::Input(e.to_string()))?;
            Box::new(EthereumClient::try_from(ethereum_conf).map_err(|e| sc_cli::Error::Input(e.to_string()))?)
=======
            let ethereum_conf: EthereumConfig =
                serde_json::from_reader(file).map_err(|e| sc_cli::Error::Input(e.to_string()))?;
            Box::new(EthereumClient::try_from(ethereum_conf)?)
>>>>>>> 75498077
        }
        #[cfg(feature = "avail")]
        DaLayer::Avail => {
            let avail_conf: AvailConfig =
                serde_json::from_reader(file).map_err(|e| sc_cli::Error::Input(e.to_string()))?;
            Box::new(AvailClient::try_from(avail_conf).map_err(|e| sc_cli::Error::Input(e.to_string()))?)
        }
    };

    Ok(da_client)
}

pub fn run_node(mut cli: Cli) -> Result<()> {
    if cli.run.base.shared_params.dev {
        override_dev_environment(&mut cli.run);
    }
    let runner = cli.create_runner(&cli.run.base)?;

    let chain_config_dir = cli.run.chain_config_dir()?;

    let da_client = match cli.run.da_layer {
        Some(da_layer) => {
            let da_conf = match cli.run.clone().da_conf {
                Some(da_conf) => da_conf,
                None => {
                    let path_da_conf_json = chain_config_dir.join(format!("{}.json", da_layer));
                    if !path_da_conf_json.exists() {
                        return Err(sc_cli::Error::Input(format!(
                            "no file {} in base_path",
                            path_da_conf_json.to_string_lossy()
                        )));
                    }
                    path_da_conf_json
                }
            };

            log::info!("Initializing DA client with layer: {:?}", da_layer);
            Some(init_da_client(da_layer, &da_conf)?)
        }
        None => {
            log::info!("Madara initialized w/o DA layer");
            None
        }
    };

    let l1_messages_worker_config = extract_l1_messages_worker_config(&cli.run.l1_messages_worker)
        .map_err(|e| sc_cli::Error::Input(e.to_string()))?;

    let settlement_config: Option<(SettlementLayer, PathBuf)> = match cli.run.settlement {
        Some(SettlementLayer::Ethereum) => {
            let settlement_conf = match cli.run.clone().settlement_conf {
                Some(settlement_conf) => settlement_conf,
                None => {
                    let path_settlement_conf_json = chain_config_dir.join("settlement_conf.json");
                    if !path_settlement_conf_json.exists() {
                        return Err(sc_cli::Error::Input(format!(
                            "no file {} in base_path",
                            path_settlement_conf_json.to_string_lossy()
                        )));
                    }
                    path_settlement_conf_json
                }
            };

            log::info!("Initializing settlement client with layer: {:?}", SettlementLayer::Ethereum);
            Some((SettlementLayer::Ethereum, settlement_conf))
        }

        None => {
            log::info!("Madara initialized w/o settlement layer");
            None
        }
    };

    runner.run_node_until_exit(|config| async move {
        let sealing = cli.run.sealing.map(Into::into).unwrap_or_default();
        let cache = cli.run.cache;
        service::new_full(config, sealing, da_client, cache, l1_messages_worker_config, settlement_config)
            .map_err(sc_cli::Error::Service)
    })
}

fn extract_l1_messages_worker_config(
    run_cmd: &L1Messages,
) -> std::result::Result<Option<L1MessagesWorkerConfig>, L1MessagesWorkerConfigError> {
    if let Some(ref config_path) = run_cmd.l1_messages_config {
        let config = L1MessagesWorkerConfig::new_from_file(config_path)?;
        return Ok(Some(config));
    }

    if let L1MessagesParams { provider_url: Some(url), l1_contract_address: Some(address) } = &run_cmd.config_params {
        let config = L1MessagesWorkerConfig::new_from_params(url, address)?;
        return Ok(Some(config));
    }

    Ok(None)
}

fn override_dev_environment(cmd: &mut ExtendedRunCmd) {
    // create a reproducible dev environment
    // by disabling the default substrate `dev` behaviour
    cmd.base.shared_params.dev = false;
    cmd.base.shared_params.chain = Some("dev".to_string());

    cmd.base.force_authoring = true;
    cmd.base.alice = true;
    cmd.base.tmp = true;

    // we can't set `--rpc-cors=all`, so it needs to be set manually if we want to connect with external
    // hosts
    cmd.base.rpc_external = true;
    cmd.base.rpc_methods = RpcMethods::Unsafe;
}<|MERGE_RESOLUTION|>--- conflicted
+++ resolved
@@ -167,14 +167,8 @@
             Box::new(CelestiaClient::try_from(celestia_conf).map_err(|e| sc_cli::Error::Input(e.to_string()))?)
         }
         DaLayer::Ethereum => {
-<<<<<<< HEAD
             let ethereum_conf = EthereumConfig::try_from(&da_path).map_err(|e| sc_cli::Error::Input(e.to_string()))?;
             Box::new(EthereumClient::try_from(ethereum_conf).map_err(|e| sc_cli::Error::Input(e.to_string()))?)
-=======
-            let ethereum_conf: EthereumConfig =
-                serde_json::from_reader(file).map_err(|e| sc_cli::Error::Input(e.to_string()))?;
-            Box::new(EthereumClient::try_from(ethereum_conf)?)
->>>>>>> 75498077
         }
         #[cfg(feature = "avail")]
         DaLayer::Avail => {
