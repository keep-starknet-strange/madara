use std::path::PathBuf;

use madara_runtime::SealingMode;
use mc_data_availability::DaLayer;
use sc_cli::{Result, RpcMethods, RunCmd, SubstrateCli};
use sc_service::BasePath;
use serde::{Deserialize, Serialize};

use crate::cli::Cli;
use crate::service;

/// Available Sealing methods.
#[derive(Debug, Copy, Clone, clap::ValueEnum, Default, Serialize, Deserialize)]
pub enum Sealing {
    /// Seal using rpc method.
    #[default]
    Manual,
    /// Seal when transaction is executed. This mode does not finalize blocks, if you want to
    /// finalize blocks use `--sealing=instant-finality`.
    Instant,
    /// Seal when transaction is executed with finalization.
    InstantFinality,
}

impl From<Sealing> for SealingMode {
    fn from(value: Sealing) -> Self {
        match value {
            Sealing::Manual => SealingMode::Manual,
            Sealing::Instant => SealingMode::Instant { finalize: false },
            Sealing::InstantFinality => SealingMode::Instant { finalize: true },
        }
    }
}

#[derive(Clone, Debug, clap::Args)]
pub struct ExtendedRunCmd {
    #[clap(flatten)]
    pub base: RunCmd,

    /// Choose sealing method.
    #[clap(long, value_enum, ignore_case = true)]
    pub sealing: Option<Sealing>,

    /// Choose a supported DA Layer
    #[clap(long)]
    pub da_layer: Option<DaLayer>,

    /// When enabled, more information about the blocks and their transaction is cached and stored
    /// in the database.
    ///
    /// This may improve response times for RPCs that require that information, but it also
    /// increases the memory footprint of the node.
    #[clap(long, action)]
    pub cache: bool,
}

impl ExtendedRunCmd {
    pub fn base_path(&self) -> Result<BasePath> {
        Ok(self
            .base
            .shared_params
            .base_path()?
            .unwrap_or_else(|| BasePath::from_project("", "", &<Cli as SubstrateCli>::executable_name())))
    }
}

pub fn run_node(mut cli: Cli) -> Result<()> {
    if cli.run.base.shared_params.dev {
        override_dev_environment(&mut cli.run);
    }
    let runner = cli.create_runner(&cli.run.base)?;
    let data_path = &runner.config().data_path;

    let da_config: Option<(DaLayer, PathBuf)> = match cli.run.da_layer {
        Some(da_layer) => {
            let da_path = data_path.join("da-config.json");
            if !da_path.exists() {
                log::info!("{} does not contain DA config", da_path.display());
                return Err("DA config not available".into());
            }

            Some((da_layer, da_path))
        }
        None => {
            log::info!("Madara initialized w/o DA layer");
            None
        }
    };
<<<<<<< HEAD
    let sealing = cli.run.sealing;
    let cache = cli.run.cache;

    runner.run_node_until_exit(|config| async move {
        service::new_full(config, sealing, da_config, cache).map_err(sc_cli::Error::Service)
=======

    runner.run_node_until_exit(|config| async move {
        let sealing = cli.run.sealing.map(Into::into).unwrap_or_default();
        service::new_full(config, sealing, da_config).map_err(sc_cli::Error::Service)
>>>>>>> 02ebc515
    })
}

fn override_dev_environment(cmd: &mut ExtendedRunCmd) {
    // create a reproducible dev environment
    // by disabling the default substrate `dev` behaviour
    cmd.base.shared_params.dev = false;
    cmd.base.shared_params.chain = Some("dev".to_string());

    cmd.base.force_authoring = true;
    cmd.base.alice = true;
    cmd.base.tmp = true;

    // we can't set `--rpc-cors=all`, so it needs to be set manually if we want to connect with external
    // hosts
    cmd.base.rpc_external = true;
    cmd.base.rpc_methods = RpcMethods::Unsafe;
}<|MERGE_RESOLUTION|>--- conflicted
+++ resolved
@@ -86,18 +86,10 @@
             None
         }
     };
-<<<<<<< HEAD
-    let sealing = cli.run.sealing;
-    let cache = cli.run.cache;
-
-    runner.run_node_until_exit(|config| async move {
-        service::new_full(config, sealing, da_config, cache).map_err(sc_cli::Error::Service)
-=======
-
     runner.run_node_until_exit(|config| async move {
         let sealing = cli.run.sealing.map(Into::into).unwrap_or_default();
-        service::new_full(config, sealing, da_config).map_err(sc_cli::Error::Service)
->>>>>>> 02ebc515
+        let cache = cli.run.cache;
+        service::new_full(config, sealing, da_config, cache).map_err(sc_cli::Error::Service)
     })
 }
 
