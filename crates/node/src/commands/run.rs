--- conflicted
+++ resolved
@@ -50,11 +50,7 @@
     ///
     /// This may improve response times for RPCs that require that information, but it also
     /// increases the memory footprint of the node.
-<<<<<<< HEAD
-    #[clap(long, action)]
-=======
     #[clap(long)]
->>>>>>> 7210c6db
     pub cache: bool,
 }
 
