--- conflicted
+++ resolved
@@ -7,23 +7,8 @@
 use sc_cli::{ChainSpec, RpcMethods, RuntimeVersion, SubstrateCli};
 
 use crate::benchmarking::{inherent_benchmark_data, RemarkBuilder};
-<<<<<<< HEAD
 use crate::cli::{Cli, Subcommand, Testnet, DA_CONFIG_NAME};
-use crate::{chain_spec, service};
-
-fn copy_chain_spec(madara_path: String) {
-    let mut src = std::path::PathBuf::from(env!("CARGO_MANIFEST_DIR"));
-    src.push("chain-specs");
-    let mut dst = std::path::PathBuf::from(madara_path);
-    dst.push("chain-specs");
-    std::fs::create_dir_all(&dst).unwrap();
-    for file in std::fs::read_dir(src).unwrap() {
-        let file = file.unwrap();
-        let mut dst = dst.clone();
-        dst.push(file.file_name());
-        std::fs::copy(file.path(), dst).unwrap();
-    }
-}
+use crate::{chain_spec, constants, service};
 
 fn copy_da_config(da_config_path: String, madara_path: String) {
     let src = std::path::PathBuf::from(da_config_path);
@@ -58,10 +43,6 @@
     }
 }
 
-=======
-use crate::cli::{Cli, Subcommand, Testnet};
-use crate::{chain_spec, constants, service};
->>>>>>> 1833549b
 impl SubstrateCli for Cli {
     fn impl_name() -> String {
         "Madara Node".into()
@@ -269,13 +250,6 @@
             cli.run.run_cmd.network_params.node_key_params.node_key_file =
                 Some((madara_path.clone() + "/p2p-key.ed25519").into());
 
-<<<<<<< HEAD
-            if cli.run.testnet.is_some() {
-                if let Some(Testnet::Sharingan) = cli.run.testnet {
-                    copy_chain_spec(madara_path.clone());
-                    cli.run.run_cmd.shared_params.chain =
-                        Some(madara_path.clone() + "/chain-specs/testnet-sharingan-raw.json");
-=======
             if let Some(genesis_url) = cli.run.genesis_url.clone() {
                 // can't copy extra genesis-assets atm
                 // we can reuse #982 to create the standard to fetch relevant files
@@ -309,7 +283,6 @@
                         constants::CAIRO_CONTRACTS_URL.to_string() + file,
                         madara_path.clone() + "/cairo-contracts",
                     )?;
->>>>>>> 1833549b
                 }
             }
 
@@ -329,7 +302,7 @@
                     )?;
                 }
 
-                cli.run.run_cmd.shared_params.chain = Some(madara_path + "/chain-specs/testnet-sharingan-raw.json");
+                cli.run.run_cmd.shared_params.chain = Some(madara_path.clone() + "/chain-specs/testnet-sharingan-raw.json");
 
                 // This should go apply to all testnets when applying a match pattern
                 cli.run.run_cmd.rpc_external = true;
