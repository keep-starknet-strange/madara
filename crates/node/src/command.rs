use std::path::PathBuf;

use frame_benchmarking_cli::{BenchmarkCmd, ExtrinsicFactory, SUBSTRATE_REFERENCE_HARDWARE};
use madara_runtime::Block;
use mc_data_availability::DaLayer;
use pallet_starknet::utils;
use sc_cli::{ChainSpec, RpcMethods, RuntimeVersion, SubstrateCli};

use crate::benchmarking::{inherent_benchmark_data, RemarkBuilder};
use crate::cli::{Cli, Subcommand, Testnet};
use crate::{chain_spec, configs, constants, service};
impl SubstrateCli for Cli {
    fn impl_name() -> String {
        "Madara Node".into()
    }

    fn impl_version() -> String {
        env!("SUBSTRATE_CLI_IMPL_VERSION").into()
    }

    fn description() -> String {
        env!("CARGO_PKG_DESCRIPTION").into()
    }

    fn author() -> String {
        env!("CARGO_PKG_AUTHORS").into()
    }

    fn support_url() -> String {
        "madara.zone".into()
    }

    fn copyright_start_year() -> i32 {
        2017
    }

    fn load_spec(&self, id: &str) -> Result<Box<dyn sc_service::ChainSpec>, String> {
        Ok(match id {
            "dev" => {
                let enable_manual_seal = self.sealing.map(|_| true);
                Box::new(chain_spec::development_config(
                    enable_manual_seal,
                    self.run.madara_path.clone().expect("Failed retrieving madara_path"),
                )?)
            }
            "" | "local" | "madara-local" => Box::new(chain_spec::local_testnet_config(
                self.run.madara_path.clone().expect("Failed retrieving madara_path"),
            )?),
            path => Box::new(chain_spec::ChainSpec::from_json_file(std::path::PathBuf::from(path))?),
        })
    }

    fn native_runtime_version(_: &Box<dyn ChainSpec>) -> &'static RuntimeVersion {
        &madara_runtime::VERSION
    }
}

fn set_dev_environment(cli: &mut Cli) {
    // create a reproducible dev environment
    cli.run.run_cmd.shared_params.dev = false;
    cli.run.run_cmd.shared_params.chain = Some("dev".to_string());

    cli.run.run_cmd.force_authoring = true;
    cli.run.run_cmd.alice = true;

    // we can't set `--rpc-cors=all`, so it needs to be set manually if we want to connect with external
    // hosts
    cli.run.run_cmd.rpc_external = true;
    cli.run.run_cmd.rpc_methods = RpcMethods::Unsafe;
}

fn set_testnet(cli: &mut Cli, testnet: Testnet) -> Result<(), String> {
    // checks if it should retrieve and enable a specific chain-spec
    let madara_path = cli.run.madara_path.clone().expect("Failed retrieving madara_path").to_str().unwrap().to_string();
    let local_path = utils::get_project_path();

    match (testnet, local_path) {
        (Testnet::Sharingan, Ok(ref src_path)) => {
            let src_path = src_path.clone() + "/configs/chain-specs/testnet-sharingan-raw.json";
            utils::copy_from_filesystem(src_path, madara_path.clone() + "/chain-specs")?;
            cli.run.run_cmd.shared_params.chain = Some(madara_path + "/chain-specs/testnet-sharingan-raw.json");
        }
        (Testnet::Sharingan, _) => {
            utils::fetch_from_url(
                constants::SHARINGAN_CHAIN_SPEC_URL.to_string(),
                madara_path.clone() + "/configs/chain-specs/",
            )?;
            cli.run.run_cmd.shared_params.chain = Some(madara_path + "/chain-specs/testnet-sharingan-raw.json");
        }
    }

    if cli.run.run_cmd.shared_params.chain.is_some() {
        cli.run.run_cmd.rpc_external = true;
        cli.run.run_cmd.rpc_methods = RpcMethods::Unsafe;
    }

    Ok(())
}

fn set_chain_spec(cli: &mut Cli, chain_spec_url: String) -> Result<(), String> {
    let madara_path = cli.run.madara_path.clone().expect("Failed retrieving madara_path").to_str().unwrap().to_string();

    utils::fetch_from_url(chain_spec_url.clone(), madara_path.clone() + "/chain-specs")?;
    let chain_spec = chain_spec_url.split('/').last().expect("Chain spec file name not found");
    cli.run.run_cmd.shared_params.chain = Some(madara_path + "/chain-specs/" + chain_spec);

    Ok(())
}

fn fetch_madara_configs(cli: &mut Cli) -> Result<(), String> {
    let madara_path = cli.run.madara_path.clone().expect("Failed retrieving madara_path").to_str().unwrap().to_string();
    let local_path = utils::get_project_path();

    match (cli.setup.fetch_madara_configs.clone(), local_path) {
        // TODO match string for default configs value
        (_, Ok(ref src_path)) => {
            let index_path = src_path.clone() + "/configs/index.json";
            utils::copy_from_filesystem(index_path, madara_path.clone() + "/configs")?;

            let madara_configs: configs::Configs =
                serde_json::from_str(&utils::read_file_to_string(madara_path.clone() + "/configs/index.json")?)
                    .expect("Failed to load madara configs");
            for asset in madara_configs.genesis_assets {
                let src_path = src_path.clone() + "/configs/genesis-assets/" + &asset.name;
                utils::copy_from_filesystem(src_path, madara_path.clone() + "/configs/genesis-assets")?;
            }
        }
        (Some(configs_url), _) => {
            utils::fetch_from_url(configs_url, madara_path.clone() + "/configs")?;

            let madara_configs: configs::Configs =
                serde_json::from_str(&utils::read_file_to_string(madara_path.clone() + "/configs/index.json")?)
                    .expect("Failed to load madara configs");

            for asset in madara_configs.genesis_assets {
                configs::fetch_and_validate_file(
                    madara_configs.remote_base_path.clone(),
                    asset,
                    madara_path.clone() + "/configs/genesis-assets/",
                )?;
            }
        }
        _ => {}
    }

    Ok(())
}

/// Parse and run command line arguments
pub fn run() -> sc_cli::Result<()> {
    let mut cli = Cli::from_args();

    cli.run.run_cmd.shared_params.base_path = cli.run.madara_path.clone();

    match &cli.subcommand {
        Some(Subcommand::Key(cmd)) => cmd.run(&cli),
        Some(Subcommand::BuildSpec(cmd)) => {
            let runner = cli.create_runner(cmd)?;
            runner.sync_run(|config| cmd.run(config.chain_spec, config.network))
        }
        Some(Subcommand::CheckBlock(cmd)) => {
            let runner = cli.create_runner(cmd)?;
            runner.async_run(|mut config| {
                let (client, _, import_queue, task_manager, _) = service::new_chain_ops(&mut config)?;
                Ok((cmd.run(client, import_queue), task_manager))
            })
        }
        Some(Subcommand::ExportBlocks(cmd)) => {
            let runner = cli.create_runner(cmd)?;
            runner.async_run(|mut config| {
                let (client, _, _, task_manager, _) = service::new_chain_ops(&mut config)?;
                Ok((cmd.run(client, config.database), task_manager))
            })
        }
        Some(Subcommand::ExportState(cmd)) => {
            let runner = cli.create_runner(cmd)?;
            runner.async_run(|mut config| {
                let (client, _, _, task_manager, _) = service::new_chain_ops(&mut config)?;
                Ok((cmd.run(client, config.chain_spec), task_manager))
            })
        }
        Some(Subcommand::ImportBlocks(cmd)) => {
            let runner = cli.create_runner(cmd)?;
            runner.async_run(|mut config| {
                let (client, _, import_queue, task_manager, _) = service::new_chain_ops(&mut config)?;
                Ok((cmd.run(client, import_queue), task_manager))
            })
        }
        Some(Subcommand::PurgeChain(cmd)) => {
            let runner = cli.create_runner(cmd)?;
            runner.sync_run(|config| cmd.run(config.database))
        }
        Some(Subcommand::Revert(cmd)) => {
            let runner = cli.create_runner(cmd)?;
            runner.async_run(|mut config| {
                let (client, backend, _, task_manager, _) = service::new_chain_ops(&mut config)?;
                let aux_revert = Box::new(|client, _, blocks| {
                    sc_consensus_grandpa::revert(client, blocks)?;
                    Ok(())
                });
                Ok((cmd.run(client, backend, Some(aux_revert)), task_manager))
            })
        }
        Some(Subcommand::Benchmark(cmd)) => {
            let runner = cli.create_runner(cmd)?;

            runner.sync_run(|mut config| {
                // This switch needs to be in the client, since the client decides
                // which sub-commands it wants to support.
                match cmd {
                    BenchmarkCmd::Pallet(cmd) => {
                        if !cfg!(feature = "runtime-benchmarks") {
                            return Err("Runtime benchmarking wasn't enabled when building the node. You can enable \
                                        it with `--features runtime-benchmarks`."
                                .into());
                        }

                        cmd.run::<Block, service::ExecutorDispatch>(config)
                    }
                    BenchmarkCmd::Block(cmd) => {
                        let (client, _, _, _, _) = service::new_chain_ops(&mut config)?;
                        cmd.run(client)
                    }
                    #[cfg(not(feature = "runtime-benchmarks"))]
                    BenchmarkCmd::Storage(_) => {
                        Err("Storage benchmarking can be enabled with `--features runtime-benchmarks`.".into())
                    }
                    #[cfg(feature = "runtime-benchmarks")]
                    BenchmarkCmd::Storage(cmd) => {
                        let (client, backend, _, _, _) = service::new_chain_ops(&mut config)?;
                        let db = backend.expose_db();
                        let storage = backend.expose_storage();

                        cmd.run(config, client, db, storage)
                    }
                    BenchmarkCmd::Overhead(cmd) => {
                        let (client, _, _, _, _) = service::new_chain_ops(&mut config)?;
                        let ext_builder = RemarkBuilder::new(client.clone());

                        cmd.run(config, client, inherent_benchmark_data()?, Vec::new(), &ext_builder)
                    }
                    BenchmarkCmd::Extrinsic(cmd) => {
                        let (client, _, _, _, _) = service::new_chain_ops(&mut config)?;
                        // Register the *Remark* builder.
                        let ext_factory = ExtrinsicFactory(vec![Box::new(RemarkBuilder::new(client.clone()))]);

                        cmd.run(client, inherent_benchmark_data()?, Vec::new(), &ext_factory)
                    }
                    BenchmarkCmd::Machine(cmd) => cmd.run(&config, SUBSTRATE_REFERENCE_HARDWARE.clone()),
                }
            })
        }
        #[cfg(feature = "try-runtime")]
        Some(Subcommand::TryRuntime(cmd)) => {
            let runner = cli.create_runner(cmd)?;
            runner.async_run(|config| {
                // we don't need any of the components of new_partial, just a runtime, or a task
                // manager to do `async_run`.
                let registry = config.prometheus_config.as_ref().map(|cfg| &cfg.registry);
                let task_manager = sc_service::TaskManager::new(config.tokio_handle.clone(), registry)
                    .map_err(|e| sc_cli::Error::Service(sc_service::Error::Prometheus(e)))?;
                Ok((cmd.run::<Block, service::ExecutorDispatch>(config), task_manager))
            })
        }
        #[cfg(not(feature = "try-runtime"))]
        Some(Subcommand::TryRuntime) => Err("TryRuntime wasn't enabled when building the node. You can enable it \
                                             with `--features try-runtime`."
            .into()),
        Some(Subcommand::ChainInfo(cmd)) => {
            let runner = cli.create_runner(cmd)?;
            runner.sync_run(|config| cmd.run::<Block>(&config))
        }
        Some(Subcommand::Run(_)) => {
            let madara_path =
                cli.run.madara_path.clone().expect("Failed retrieving madara_path").to_str().unwrap().to_string();

            // Set the node_key_file for substrate in the case that it was not manually setted
            if cli.run.run_cmd.network_params.node_key_params.node_key_file.is_none() {
                cli.run.run_cmd.network_params.node_key_params.node_key_file =
                    Some((madara_path + "/p2p-key.ed25519").into());
            }

            if cli.run.run_cmd.shared_params.dev {
                set_dev_environment(&mut cli);
            }

<<<<<<< HEAD
            if let Some(chain_spec_url) = cli.run.fetch_chain_spec.clone() {
                set_chain_spec(&mut cli, chain_spec_url)?;
            }
=======
                cli.run.run_cmd.shared_params.chain =
                    Some(madara_path.clone() + "/chain-specs/testnet-sharingan-raw.json");
>>>>>>> 5e24abaf

            if let Some(testnet) = cli.run.testnet {
                set_testnet(&mut cli, testnet)?;
            }

            let da_config: Option<(DaLayer, PathBuf)> = match cli.run.da_layer {
                Some(da_layer) => {
                    let da_path = std::path::PathBuf::from(madara_path.clone() + "/da-config.json");
                    if !da_path.exists() {
                        log::info!("{} does not contain DA config", madara_path);
                        return Err("DA config not available".into());
                    }

                    Some((da_layer, da_path))
                }
                None => {
                    log::info!("madara initialized w/o da layer");
                    None
                }
            };

            let runner = cli.create_runner(&cli.run.run_cmd)?;
            runner.run_node_until_exit(|config| async move {
                service::new_full(config, cli.sealing, da_config).map_err(sc_cli::Error::Service)
            })
        }
        Some(Subcommand::Setup(_)) => {
            fetch_madara_configs(&mut cli)?;
            Ok(())
        }
        _ => Err("You need to specify some subcommand. E.g. `madara run`".into()),
    }
}<|MERGE_RESOLUTION|>--- conflicted
+++ resolved
@@ -284,14 +284,9 @@
                 set_dev_environment(&mut cli);
             }
 
-<<<<<<< HEAD
             if let Some(chain_spec_url) = cli.run.fetch_chain_spec.clone() {
                 set_chain_spec(&mut cli, chain_spec_url)?;
             }
-=======
-                cli.run.run_cmd.shared_params.chain =
-                    Some(madara_path.clone() + "/chain-specs/testnet-sharingan-raw.json");
->>>>>>> 5e24abaf
 
             if let Some(testnet) = cli.run.testnet {
                 set_testnet(&mut cli, testnet)?;
