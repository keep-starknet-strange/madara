--- conflicted
+++ resolved
@@ -294,12 +294,8 @@
 
             let runner = cli.create_runner(&cli.run.run_cmd)?;
             runner.run_node_until_exit(|config| async move {
-<<<<<<< HEAD
-                service::new_full(config, cli.run.starknet_log_block_cache_size, cli.sealing)
+                service::new_full(config, cli.sealing, da_config, cli.run.starknet_log_block_cache_size)
                     .map_err(sc_cli::Error::Service)
-=======
-                service::new_full(config, cli.sealing, da_config).map_err(sc_cli::Error::Service)
->>>>>>> a6f6554e
             })
         }
     }
