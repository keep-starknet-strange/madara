--- conflicted
+++ resolved
@@ -49,13 +49,11 @@
     #[clap(long)]
     pub genesis_url: Option<String>,
 
-<<<<<<< HEAD
     #[clap(long, default_value = "200")]
     pub starknet_log_block_cache_size: usize,
-=======
+
     #[clap(long)]
     pub da_layer: Option<DaLayer>,
->>>>>>> a6f6554e
 }
 
 #[allow(clippy::large_enum_variant)]
