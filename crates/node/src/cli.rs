use std::path::PathBuf;

use sc_cli::RunCmd;

/// Available Sealing methods.
#[derive(Debug, Copy, Clone, clap::ValueEnum, Default)]
pub enum Sealing {
    // Seal using rpc method.
    #[default]
    Manual,
    // Seal when transaction is executed.
    Instant,
}

/// Available testnets.
#[derive(Debug, Copy, Clone, PartialEq, clap::ValueEnum)]
pub enum Testnet {
    Sharingan,
}

pub const DA_CONFIG_NAME: &str = "da-config";

#[derive(Debug, clap::Parser)]
pub struct Cli {
    #[command(subcommand)]
    pub subcommand: Option<Subcommand>,

    #[clap(flatten)]
    pub run: ExtendedRunCmd,

    /// Choose sealing method.
    #[arg(long, value_enum, ignore_case = true)]
    pub sealing: Option<Sealing>,
}

#[derive(Debug, clap::Args)]
pub struct ExtendedRunCmd {
    #[clap(flatten)]
    pub run_cmd: RunCmd,

    #[clap(long)]
    pub testnet: Option<Testnet>,

    #[clap(long)]
    pub madara_path: Option<PathBuf>,

    #[clap(long)]
<<<<<<< HEAD
    pub da_config_path: Option<String>,
=======
    pub chain_spec_url: Option<String>,

    #[clap(long)]
    pub genesis_url: Option<String>,
>>>>>>> 1833549b
}

#[allow(clippy::large_enum_variant)]
#[derive(Debug, clap::Subcommand)]
pub enum Subcommand {
    /// Key management cli utilities
    #[command(subcommand)]
    Key(sc_cli::KeySubcommand),

    /// Build a chain specification.
    BuildSpec(sc_cli::BuildSpecCmd),

    /// Validate blocks.
    CheckBlock(sc_cli::CheckBlockCmd),

    /// Export blocks.
    ExportBlocks(sc_cli::ExportBlocksCmd),

    /// Export the state of a given block into a chain spec.
    ExportState(sc_cli::ExportStateCmd),

    /// Import blocks.
    ImportBlocks(sc_cli::ImportBlocksCmd),

    /// Remove the whole chain.
    PurgeChain(sc_cli::PurgeChainCmd),

    /// Revert the chain to a previous state.
    Revert(sc_cli::RevertCmd),

    /// Sub-commands concerned with benchmarking.
    #[command(subcommand)]
    Benchmark(frame_benchmarking_cli::BenchmarkCmd),

    /// Try some command against runtime state.
    #[cfg(feature = "try-runtime")]
    TryRuntime(try_runtime_cli::TryRuntimeCmd),

    /// Try some command against runtime state. Note: `try-runtime` feature must be enabled.
    #[cfg(not(feature = "try-runtime"))]
    TryRuntime,

    /// Db meta columns information.
    ChainInfo(sc_cli::ChainInfoCmd),
}<|MERGE_RESOLUTION|>--- conflicted
+++ resolved
@@ -45,14 +45,13 @@
     pub madara_path: Option<PathBuf>,
 
     #[clap(long)]
-<<<<<<< HEAD
-    pub da_config_path: Option<String>,
-=======
     pub chain_spec_url: Option<String>,
 
     #[clap(long)]
     pub genesis_url: Option<String>,
->>>>>>> 1833549b
+
+    #[clap(long)]
+    pub da_config_path: Option<String>,
 }
 
 #[allow(clippy::large_enum_variant)]
