//! Service and ServiceFactory implementation. Specialized wrapper over substrate service.

use std::cell::RefCell;
use std::path::PathBuf;
use std::sync::Arc;
use std::time::Duration;

use futures::channel::mpsc;
use futures::future;
use futures::future::BoxFuture;
use futures::prelude::*;
use madara_runtime::opaque::Block;
use madara_runtime::{self, Hash, RuntimeApi, SealingMode, StarknetHasher};
use mc_commitment_state_diff::CommitmentStateDiffWorker;
use mc_data_availability::{DaClient, DataAvailabilityWorker};
use mc_eth_client::config::EthereumClientConfig;
use mc_genesis_data_provider::OnDiskGenesisConfig;
use mc_mapping_sync::MappingSyncWorker;
use mc_settlement::errors::RetryOnRecoverableErrors;
use mc_settlement::ethereum::StarknetContractClient;
use mc_settlement::{SettlementLayer, SettlementProvider, SettlementWorker};
use mc_storage::overrides_handle;
use mp_sequencer_address::{
    InherentDataProvider as SeqAddrInherentDataProvider, DEFAULT_SEQUENCER_ADDRESS, SEQ_ADDR_STORAGE_KEY,
};
use prometheus_endpoint::Registry;
use sc_basic_authorship::ProposerFactory;
use sc_client_api::{Backend, BlockBackend, BlockchainEvents, HeaderBackend};
use sc_consensus::BasicQueue;
use sc_consensus_aura::{SlotProportion, StartAuraParams};
use sc_consensus_grandpa::SharedVoterState;
pub use sc_executor::NativeElseWasmExecutor;
use sc_service::error::Error as ServiceError;
use sc_service::{new_db_backend, Configuration, TaskManager, WarpSyncParams};
use sc_telemetry::{Telemetry, TelemetryWorker};
use sc_transaction_pool::FullPool;
use sc_transaction_pool_api::OffchainTransactionPoolFactory;
use sp_api::offchain::OffchainStorage;
use sp_api::ConstructRuntimeApi;
use sp_consensus_aura::sr25519::AuthorityPair as AuraPair;
use sp_offchain::STORAGE_PREFIX;

use crate::genesis_block::MadaraGenesisBlockBuilder;
use crate::import_queue::{
    build_aura_queue_grandpa_pipeline, build_manual_seal_queue_pipeline, BlockImportPipeline,
    GRANDPA_JUSTIFICATION_PERIOD,
};
use crate::rpc::StarknetDeps;
use crate::starknet::{db_config_dir, MadaraBackend};
// Our native executor instance.
pub struct ExecutorDispatch;

const MADARA_TASK_GROUP: &str = "madara";
const DEFAULT_SETTLEMENT_RETRY_INTERVAL: Duration = Duration::from_millis(100);

impl sc_executor::NativeExecutionDispatch for ExecutorDispatch {
    /// Only enable the benchmarking host functions when we actually want to benchmark.
    #[cfg(feature = "runtime-benchmarks")]
    type ExtendHostFunctions = frame_benchmarking::benchmarking::HostFunctions;
    /// Otherwise we only use the default Substrate host functions.
    #[cfg(not(feature = "runtime-benchmarks"))]
    type ExtendHostFunctions = ();

    fn dispatch(method: &str, data: &[u8]) -> Option<Vec<u8>> {
        madara_runtime::api::dispatch(method, data)
    }

    fn native_version() -> sc_executor::NativeVersion {
        madara_runtime::native_version()
    }
}

pub(crate) type FullClient = sc_service::TFullClient<Block, RuntimeApi, NativeElseWasmExecutor<ExecutorDispatch>>;
pub(crate) type FullBackend = sc_service::TFullBackend<Block>;
pub(crate) type FullSelectChain = sc_consensus::LongestChain<FullBackend, Block>;

pub(crate) type BasicImportQueue = sc_consensus::DefaultImportQueue<Block>;
type BoxBlockImport = sc_consensus::BoxBlockImport<Block>;

#[allow(clippy::type_complexity)]
pub fn new_partial(
    config: &Configuration,
<<<<<<< HEAD
    cache_more_things: bool,
    manual_sealing: bool,
=======
    build_import_queue: BIQ,
>>>>>>> d8a44416
) -> Result<
    sc_service::PartialComponents<
        FullClient,
        FullBackend,
        FullSelectChain,
        BasicImportQueue,
        sc_transaction_pool::FullPool<Block, FullClient>,
        (Arc<MadaraBackend>, BlockImportPipeline, Option<Telemetry>),
    >,
    ServiceError,
>
where
    RuntimeApi: ConstructRuntimeApi<Block, FullClient>,
    RuntimeApi: Send + Sync + 'static,
{
    let telemetry = config
        .telemetry_endpoints
        .clone()
        .filter(|x| !x.is_empty())
        .map(|endpoints| -> Result<_, sc_telemetry::Error> {
            let worker = TelemetryWorker::new(16)?;
            let telemetry = worker.handle().new_telemetry(endpoints);
            Ok((worker, telemetry))
        })
        .transpose()?;

    let executor = sc_service::new_native_or_wasm_executor(config);

    let backend = new_db_backend(config.db_config())?;

    let genesis_block_builder = MadaraGenesisBlockBuilder::<Block, _, _>::new(
        config.chain_spec.as_storage_builder(),
        true,
        backend.clone(),
        executor.clone(),
    )
    .unwrap();

    let (client, backend, keystore_container, task_manager) = sc_service::new_full_parts_with_genesis_builder::<
        Block,
        RuntimeApi,
        _,
        MadaraGenesisBlockBuilder<Block, FullBackend, NativeElseWasmExecutor<ExecutorDispatch>>,
    >(
        config,
        telemetry.as_ref().map(|(_, telemetry)| telemetry.handle()),
        executor,
        backend,
        genesis_block_builder,
    )?;

    let client = Arc::new(client);

    let telemetry = telemetry.map(|(worker, telemetry)| {
        task_manager.spawn_handle().spawn("telemetry", None, worker.run());
        telemetry
    });

    let select_chain = sc_consensus::LongestChain::new(backend.clone());

    let transaction_pool = sc_transaction_pool::BasicPool::new_full(
        config.transaction_pool.clone(),
        config.role.is_authority().into(),
        config.prometheus_registry(),
        task_manager.spawn_essential_handle(),
        client.clone(),
    );

<<<<<<< HEAD
    let madara_backend = Arc::new(MadaraBackend::open(&config.database, &db_config_dir(config), cache_more_things)?);
=======
    let (grandpa_block_import, grandpa_link) = sc_consensus_grandpa::block_import(
        client.clone(),
        GRANDPA_JUSTIFICATION_PERIOD,
        &client as &Arc<_>,
        select_chain.clone(),
        telemetry.as_ref().map(|x| x.handle()),
    )?;

    let madara_backend = Arc::new(MadaraBackend::open(&config.database, &db_config_dir(config))?);
>>>>>>> d8a44416

    let (import_queue, import_pipeline) = if manual_sealing {
        build_manual_seal_queue_pipeline(client.clone(), config, &task_manager, madara_backend.clone())
    } else {
        build_aura_queue_grandpa_pipeline(
            client.clone(),
            config,
            &task_manager,
            &telemetry,
            select_chain.clone(),
            madara_backend.clone(),
        )?
    };

    Ok(sc_service::PartialComponents {
        client,
        backend,
        task_manager,
        import_queue,
        keystore_container,
        select_chain,
        transaction_pool,
        other: (madara_backend, import_pipeline, telemetry),
    })
}

/// Builds a new service for a full client.
///
/// # Arguments
///
/// - `cache`: whether more information should be cached when storing the block in the database.
pub fn new_full(
    config: Configuration,
    sealing: SealingMode,
    da_client: Option<Box<dyn DaClient + Send + Sync>>,
    settlement_config: Option<(SettlementLayer, PathBuf)>,
) -> Result<TaskManager, ServiceError> {
    let sc_service::PartialComponents {
        client,
        backend,
        mut task_manager,
        import_queue,
        keystore_container,
        select_chain,
        transaction_pool,
<<<<<<< HEAD
        other: (madara_backend, BlockImportPipeline { block_import, grandpa_link }, mut telemetry),
    } = new_partial(&config, cache_more_things, !sealing.is_default())?;
=======
        other: (block_import, grandpa_link, mut telemetry, madara_backend),
    } = new_partial(&config, build_import_queue)?;
>>>>>>> d8a44416

    let mut net_config = sc_network::config::FullNetworkConfiguration::new(&config.network);

    let grandpa_protocol_name = sc_consensus_grandpa::protocol_standard_name(
        &client.block_hash(0).ok().flatten().expect("Genesis block exists; qed"),
        &config.chain_spec,
    );

    let warp_sync_params = if let Some(link) = &grandpa_link {
        net_config
            .add_notification_protocol(sc_consensus_grandpa::grandpa_peers_set_config(grandpa_protocol_name.clone()));
        let warp_sync = Arc::new(sc_consensus_grandpa::warp_proof::NetworkProvider::new(
            backend.clone(),
            link.shared_authority_set().clone(),
            Vec::default(),
        ));
        Some(WarpSyncParams::WithProvider(warp_sync))
    } else {
        None
    };

    let (network, system_rpc_tx, tx_handler_controller, network_starter, sync_service) =
        sc_service::build_network(sc_service::BuildNetworkParams {
            config: &config,
            net_config,
            client: client.clone(),
            transaction_pool: transaction_pool.clone(),
            spawn_handle: task_manager.spawn_handle(),
            import_queue,
            block_announce_validator_builder: None,
            warp_sync_params,
            block_relay: None,
        })?;

    if config.offchain_worker.enabled {
        task_manager.spawn_handle().spawn(
            "offchain-workers-runner",
            "offchain-worker",
            sc_offchain::OffchainWorkers::new(sc_offchain::OffchainWorkerOptions {
                runtime_api_provider: client.clone(),
                is_validator: config.role.is_authority(),
                keystore: Some(keystore_container.keystore()),
                offchain_db: backend.offchain_storage(),
                transaction_pool: Some(OffchainTransactionPoolFactory::new(transaction_pool.clone())),
                network_provider: network.clone(),
                enable_http_requests: true,
                custom_extensions: |_| vec![],
            })
            .run(client.clone(), task_manager.spawn_handle())
            .boxed(),
        );
    }

    let role = config.role.clone();
    let force_authoring = config.force_authoring;
    let backoff_authoring_blocks: Option<()> = None;
    let name = config.network.node_name.clone();
    let prometheus_registry = config.prometheus_registry().cloned();
    let starting_block = client.info().best_number;

    // Channel for the rpc handler to communicate with the authorship task.
    let (command_sink, commands_stream) = match sealing {
        SealingMode::Manual => {
            let (sender, receiver) = mpsc::channel(1000);
            (Some(sender), Some(receiver))
        }
        _ => (None, None),
    };

    let overrides = overrides_handle(client.clone());
    let config_dir: PathBuf = config.data_path.clone();
    let genesis_data = OnDiskGenesisConfig(config_dir);
    let starknet_rpc_params = StarknetDeps {
        client: client.clone(),
        madara_backend: madara_backend.clone(),
        overrides,
        sync_service: sync_service.clone(),
        starting_block,
        genesis_provider: genesis_data.into(),
    };

    let rpc_extensions_builder = {
        let client = client.clone();
        let pool = transaction_pool.clone();
        let graph = transaction_pool.pool().clone();

        Box::new(move |deny_unsafe, _| {
            let deps = crate::rpc::FullDeps {
                client: client.clone(),
                pool: pool.clone(),
                graph: graph.clone(),
                deny_unsafe,
                starknet: starknet_rpc_params.clone(),
                command_sink: command_sink.clone(),
            };
            crate::rpc::create_full(deps).map_err(Into::into)
        })
    };

    let _rpc_handlers = sc_service::spawn_tasks(sc_service::SpawnTasksParams {
        network: network.clone(),
        client: client.clone(),
        keystore: keystore_container.keystore(),
        task_manager: &mut task_manager,
        transaction_pool: transaction_pool.clone(),
        rpc_builder: rpc_extensions_builder,
        backend: backend.clone(),
        system_rpc_tx,
        tx_handler_controller,
        sync_service: sync_service.clone(),
        config,
        telemetry: telemetry.as_mut(),
    })?;

    task_manager.spawn_essential_handle().spawn(
        "mc-mapping-sync-worker",
        Some(MADARA_TASK_GROUP),
        MappingSyncWorker::<_, _, _, StarknetHasher>::new(
            client.import_notification_stream(),
            Duration::new(6, 0),
            client.clone(),
            backend.clone(),
            madara_backend.clone(),
            3,
            0,
            prometheus_registry.clone(),
        )
        .for_each(|()| future::ready(())),
    );

    let (commitment_state_diff_tx, commitment_state_diff_rx) = mpsc::channel(5);

    // initialize data availability worker
    if let Some(da_client) = da_client {
        task_manager.spawn_essential_handle().spawn(
            "commitment-state-diff",
            Some("madara"),
            CommitmentStateDiffWorker::<_, _, StarknetHasher>::new(
                client.clone(),
                madara_backend.clone(),
                commitment_state_diff_tx,
            )
            .for_each(|()| future::ready(())),
        );
        task_manager.spawn_essential_handle().spawn(
            "da-worker",
            Some(MADARA_TASK_GROUP),
            DataAvailabilityWorker::<_, StarknetHasher>::prove_current_block(
                da_client.into(),
                prometheus_registry.clone(),
                commitment_state_diff_rx,
                madara_backend.clone(),
            ),
        );
    }

    // initialize settlement workers
    if let Some((layer_kind, config_path)) = settlement_config {
        let settlement_provider: Box<dyn SettlementProvider<_>> = match layer_kind {
            SettlementLayer::Ethereum => {
                let ethereum_conf = EthereumClientConfig::from_json_file(&config_path)
                    .map_err(|e| ServiceError::Other(e.to_string()))?;
                Box::new(
                    StarknetContractClient::try_from(ethereum_conf).map_err(|e| ServiceError::Other(e.to_string()))?,
                )
            }
        };
        let retry_strategy = Box::new(RetryOnRecoverableErrors { delay: DEFAULT_SETTLEMENT_RETRY_INTERVAL });

        task_manager.spawn_essential_handle().spawn(
            "settlement-worker-sync-state",
            Some(MADARA_TASK_GROUP),
            SettlementWorker::<_, StarknetHasher, _>::sync_state(
                client.clone(),
                settlement_provider,
                madara_backend.clone(),
                retry_strategy,
            ),
        );

        // TODO: make L1 message handling part of the SettlementProvider, support multiple layer options
        if layer_kind == SettlementLayer::Ethereum {
            let ethereum_conf =
                EthereumClientConfig::from_json_file(&config_path).map_err(|e| ServiceError::Other(e.to_string()))?;

            task_manager.spawn_handle().spawn(
                "settlement-worker-sync-l1-messages",
                Some(MADARA_TASK_GROUP),
                mc_l1_messages::worker::run_worker(
                    ethereum_conf,
                    client.clone(),
                    transaction_pool.clone(),
                    madara_backend.clone(),
                ),
            );
        }
    }

    if role.is_authority() {
        // manual-seal authorship
        if !sealing.is_default() {
            log::info!("{} sealing enabled.", sealing);

            run_manual_seal_authorship(
                sealing,
                client,
                transaction_pool,
                select_chain,
                block_import,
                &task_manager,
                prometheus_registry.as_ref(),
                commands_stream,
                telemetry,
            )?;

            network_starter.start_network();

            return Ok(task_manager);
        }

        let proposer_factory = ProposerFactory::new(
            task_manager.spawn_handle(),
            client.clone(),
            transaction_pool.clone(),
            prometheus_registry.as_ref(),
            telemetry.as_ref().map(|x| x.handle()),
        );

        let slot_duration = sc_consensus_aura::slot_duration(&*client)?;

        let aura = sc_consensus_aura::start_aura::<AuraPair, _, _, _, _, _, _, _, _, _, _>(StartAuraParams {
            slot_duration,
            client: client.clone(),
            select_chain,
            block_import,
            proposer_factory,
            create_inherent_data_providers: move |_, ()| {
                let offchain_storage = backend.offchain_storage();
                async move {
                    let timestamp = sp_timestamp::InherentDataProvider::from_system_time();

                    let slot = sp_consensus_aura::inherents::InherentDataProvider::from_timestamp_and_slot_duration(
                        *timestamp,
                        slot_duration,
                    );

                    let ocw_storage = offchain_storage.clone();
                    let prefix = &STORAGE_PREFIX;
                    let key = SEQ_ADDR_STORAGE_KEY;

                    let sequencer_address = if let Some(storage) = ocw_storage {
                        SeqAddrInherentDataProvider::try_from(
                            storage.get(prefix, key).unwrap_or(DEFAULT_SEQUENCER_ADDRESS.to_vec()),
                        )
                        .unwrap_or_default()
                    } else {
                        SeqAddrInherentDataProvider::default()
                    };

                    Ok((slot, timestamp, sequencer_address))
                }
            },
            force_authoring,
            backoff_authoring_blocks,
            keystore: keystore_container.keystore(),
            sync_oracle: sync_service.clone(),
            justification_sync_link: sync_service.clone(),
            block_proposal_slot_portion: SlotProportion::new(2f32 / 3f32),
            max_block_proposal_slot_portion: None,
            telemetry: telemetry.as_ref().map(|x| x.handle()),
            compatibility_mode: Default::default(),
        })?;

        // the AURA authoring task is considered essential, i.e. if it
        // fails we take down the service with it.
        task_manager.spawn_essential_handle().spawn_blocking("aura", Some("block-authoring"), aura);
    }

    if let Some(link) = grandpa_link {
        // if the node isn't actively participating in consensus then it doesn't
        // need a keystore, regardless of which protocol we use below.
        let keystore = if role.is_authority() { Some(keystore_container.keystore()) } else { None };

        let grandpa_config = sc_consensus_grandpa::Config {
            // FIXME #1578 make this available through chainspec
            gossip_duration: Duration::from_millis(333),
            justification_generation_period: GRANDPA_JUSTIFICATION_PERIOD,
            name: Some(name),
            observer_enabled: false,
            keystore,
            local_role: role,
            telemetry: telemetry.as_ref().map(|x| x.handle()),
            protocol_name: grandpa_protocol_name,
        };

        // start the full GRANDPA voter
        // NOTE: non-authorities could run the GRANDPA observer protocol, but at
        // this point the full voter should provide better guarantees of block
        // and vote data availability than the observer. The observer has not
        // been tested extensively yet and having most nodes in a network run it
        // could lead to finality stalls.
        let grandpa_config = sc_consensus_grandpa::GrandpaParams {
            config: grandpa_config,
            link,
            network,
            sync: Arc::new(sync_service),
            voting_rule: sc_consensus_grandpa::VotingRulesBuilder::default().build(),
            prometheus_registry,
            shared_voter_state: SharedVoterState::empty(),
            telemetry: telemetry.as_ref().map(|x| x.handle()),
            offchain_tx_pool_factory: OffchainTransactionPoolFactory::new(transaction_pool.clone()),
        };

        // the GRANDPA voter task is considered infallible, i.e.
        // if it fails we take down the service with it.
        task_manager.spawn_essential_handle().spawn_blocking(
            "grandpa-voter",
            None,
            sc_consensus_grandpa::run_grandpa_voter(grandpa_config)?,
        );
    }

    network_starter.start_network();
    Ok(task_manager)
}

#[allow(clippy::too_many_arguments)]
fn run_manual_seal_authorship(
    sealing: SealingMode,
    client: Arc<FullClient>,
    transaction_pool: Arc<FullPool<Block, FullClient>>,
    select_chain: FullSelectChain,
    block_import: BoxBlockImport,
    task_manager: &TaskManager,
    prometheus_registry: Option<&Registry>,
    commands_stream: Option<mpsc::Receiver<sc_consensus_manual_seal::rpc::EngineCommand<Hash>>>,
    telemetry: Option<Telemetry>,
) -> Result<(), ServiceError>
where
    RuntimeApi: ConstructRuntimeApi<Block, FullClient>,
    RuntimeApi: Send + Sync + 'static,
{
    let proposer_factory = ProposerFactory::new(
        task_manager.spawn_handle(),
        client.clone(),
        transaction_pool.clone(),
        prometheus_registry,
        telemetry.as_ref().map(|x| x.handle()),
    );

    thread_local!(static TIMESTAMP: RefCell<u64> = RefCell::new(0));

    /// Provide a mock duration starting at 0 in millisecond for timestamp inherent.
    /// Each call will increment timestamp by slot_duration making Aura think time has passed.
    struct MockTimestampInherentDataProvider;

    #[async_trait::async_trait]
    impl sp_inherents::InherentDataProvider for MockTimestampInherentDataProvider {
        async fn provide_inherent_data(
            &self,
            inherent_data: &mut sp_inherents::InherentData,
        ) -> Result<(), sp_inherents::Error> {
            TIMESTAMP.with(|x| {
                *x.borrow_mut() += madara_runtime::SLOT_DURATION;
                inherent_data.put_data(sp_timestamp::INHERENT_IDENTIFIER, &*x.borrow())
            })
        }

        async fn try_handle_error(
            &self,
            _identifier: &sp_inherents::InherentIdentifier,
            _error: &[u8],
        ) -> Option<Result<(), sp_inherents::Error>> {
            // The pallet never reports error.
            None
        }
    }

    let create_inherent_data_providers = move |_, ()| async move {
        let timestamp = MockTimestampInherentDataProvider;
        Ok(timestamp)
    };

    let manual_seal: BoxFuture<_> = match sealing {
        SealingMode::Manual => {
            Box::pin(sc_consensus_manual_seal::run_manual_seal(sc_consensus_manual_seal::ManualSealParams {
                block_import,
                env: proposer_factory,
                client,
                pool: transaction_pool,
                commands_stream: commands_stream.expect("Manual sealing requires a channel from RPC."),
                select_chain,
                consensus_data_provider: None,
                create_inherent_data_providers,
            }))
        }
        SealingMode::Instant { finalize } => {
            let instant_seal_params = sc_consensus_manual_seal::InstantSealParams {
                block_import,
                env: proposer_factory,
                client,
                pool: transaction_pool,
                select_chain,
                consensus_data_provider: None,
                create_inherent_data_providers,
            };
            if finalize {
                Box::pin(sc_consensus_manual_seal::run_instant_seal_and_finalize(instant_seal_params))
            } else {
                Box::pin(sc_consensus_manual_seal::run_instant_seal(instant_seal_params))
            }
        }
        _ => unreachable!("Other sealing modes are not expected in manual-seal."),
    };

    // we spawn the future on a background thread managed by service.
    task_manager.spawn_essential_handle().spawn_blocking("manual-seal", None, manual_seal);
    Ok(())
}

type ChainOpsResult =
    Result<(Arc<FullClient>, Arc<FullBackend>, BasicQueue<Block>, TaskManager, Arc<MadaraBackend>), ServiceError>;

pub fn new_chain_ops(config: &mut Configuration) -> ChainOpsResult {
    config.keystore = sc_service::config::KeystoreConfig::InMemory;
    let sc_service::PartialComponents { client, backend, import_queue, task_manager, other, .. } =
<<<<<<< HEAD
        new_partial(config, cache_more_things, false)?;
    Ok((client, backend, import_queue, task_manager, other.0))
=======
        new_partial::<_>(config, build_aura_grandpa_import_queue)?;
    Ok((client, backend, import_queue, task_manager, other.3))
>>>>>>> d8a44416
}<|MERGE_RESOLUTION|>--- conflicted
+++ resolved
@@ -80,12 +80,7 @@
 #[allow(clippy::type_complexity)]
 pub fn new_partial(
     config: &Configuration,
-<<<<<<< HEAD
-    cache_more_things: bool,
     manual_sealing: bool,
-=======
-    build_import_queue: BIQ,
->>>>>>> d8a44416
 ) -> Result<
     sc_service::PartialComponents<
         FullClient,
@@ -154,19 +149,7 @@
         client.clone(),
     );
 
-<<<<<<< HEAD
-    let madara_backend = Arc::new(MadaraBackend::open(&config.database, &db_config_dir(config), cache_more_things)?);
-=======
-    let (grandpa_block_import, grandpa_link) = sc_consensus_grandpa::block_import(
-        client.clone(),
-        GRANDPA_JUSTIFICATION_PERIOD,
-        &client as &Arc<_>,
-        select_chain.clone(),
-        telemetry.as_ref().map(|x| x.handle()),
-    )?;
-
     let madara_backend = Arc::new(MadaraBackend::open(&config.database, &db_config_dir(config))?);
->>>>>>> d8a44416
 
     let (import_queue, import_pipeline) = if manual_sealing {
         build_manual_seal_queue_pipeline(client.clone(), config, &task_manager, madara_backend.clone())
@@ -212,13 +195,8 @@
         keystore_container,
         select_chain,
         transaction_pool,
-<<<<<<< HEAD
         other: (madara_backend, BlockImportPipeline { block_import, grandpa_link }, mut telemetry),
-    } = new_partial(&config, cache_more_things, !sealing.is_default())?;
-=======
-        other: (block_import, grandpa_link, mut telemetry, madara_backend),
-    } = new_partial(&config, build_import_queue)?;
->>>>>>> d8a44416
+    } = new_partial(&config, !sealing.is_default())?;
 
     let mut net_config = sc_network::config::FullNetworkConfiguration::new(&config.network);
 
@@ -645,11 +623,6 @@
 pub fn new_chain_ops(config: &mut Configuration) -> ChainOpsResult {
     config.keystore = sc_service::config::KeystoreConfig::InMemory;
     let sc_service::PartialComponents { client, backend, import_queue, task_manager, other, .. } =
-<<<<<<< HEAD
-        new_partial(config, cache_more_things, false)?;
+        new_partial(config, false)?;
     Ok((client, backend, import_queue, task_manager, other.0))
-=======
-        new_partial::<_>(config, build_aura_grandpa_import_queue)?;
-    Ok((client, backend, import_queue, task_manager, other.3))
->>>>>>> d8a44416
 }