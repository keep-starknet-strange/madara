//! Service and ServiceFactory implementation. Specialized wrapper over substrate service.

use std::cell::RefCell;
use std::path::PathBuf;
use std::sync::Arc;
use std::time::Duration;

use futures::channel::mpsc;
use futures::future;
use futures::future::BoxFuture;
use futures::prelude::*;
use madara_runtime::opaque::Block;
use madara_runtime::{self, Hash, RuntimeApi, SealingMode, StarknetHasher};
use mc_commitment_state_diff::CommitmentStateDiffWorker;
use mc_data_availability::ethereum::config::EthereumConfig;
use mc_data_availability::{DaClient, DataAvailabilityWorker};
use mc_genesis_data_provider::OnDiskGenesisConfig;
use mc_l1_messages::config::L1MessagesWorkerConfig;
use mc_mapping_sync::MappingSyncWorker;
use mc_settlement::errors::RetryOnRecoverableErrors;
use mc_settlement::ethereum::StarknetContractClient;
use mc_settlement::{SettlementLayer, SettlementProvider, SettlementWorker};
use mc_storage::overrides_handle;
use mp_sequencer_address::{
    InherentDataProvider as SeqAddrInherentDataProvider, DEFAULT_SEQUENCER_ADDRESS, SEQ_ADDR_STORAGE_KEY,
};
use prometheus_endpoint::Registry;
use sc_basic_authorship::ProposerFactory;
use sc_client_api::{Backend, BlockBackend, BlockchainEvents, HeaderBackend};
use sc_consensus::BasicQueue;
use sc_consensus_aura::{SlotProportion, StartAuraParams};
use sc_consensus_grandpa::{GrandpaBlockImport, SharedVoterState};
pub use sc_executor::NativeElseWasmExecutor;
use sc_service::error::Error as ServiceError;
use sc_service::{new_db_backend, Configuration, TaskManager, WarpSyncParams};
use sc_telemetry::{Telemetry, TelemetryHandle, TelemetryWorker};
use sc_transaction_pool::FullPool;
use sc_transaction_pool_api::OffchainTransactionPoolFactory;
use sp_api::offchain::OffchainStorage;
use sp_api::ConstructRuntimeApi;
use sp_consensus_aura::sr25519::AuthorityPair as AuraPair;
use sp_offchain::STORAGE_PREFIX;

use crate::genesis_block::MadaraGenesisBlockBuilder;
use crate::rpc::StarknetDeps;
use crate::starknet::{db_config_dir, MadaraBackend};
// Our native executor instance.
pub struct ExecutorDispatch;

const MADARA_TASK_GROUP: &str = "madara";
const DEFAULT_SETTLEMENT_RETRY_INTERVAL: Duration = Duration::from_millis(100);

impl sc_executor::NativeExecutionDispatch for ExecutorDispatch {
    /// Only enable the benchmarking host functions when we actually want to benchmark.
    #[cfg(feature = "runtime-benchmarks")]
    type ExtendHostFunctions = frame_benchmarking::benchmarking::HostFunctions;
    /// Otherwise we only use the default Substrate host functions.
    #[cfg(not(feature = "runtime-benchmarks"))]
    type ExtendHostFunctions = ();

    fn dispatch(method: &str, data: &[u8]) -> Option<Vec<u8>> {
        madara_runtime::api::dispatch(method, data)
    }

    fn native_version() -> sc_executor::NativeVersion {
        madara_runtime::native_version()
    }
}

pub(crate) type FullClient = sc_service::TFullClient<Block, RuntimeApi, NativeElseWasmExecutor<ExecutorDispatch>>;
type FullBackend = sc_service::TFullBackend<Block>;
type FullSelectChain = sc_consensus::LongestChain<FullBackend, Block>;

type BasicImportQueue = sc_consensus::DefaultImportQueue<Block>;
type BoxBlockImport = sc_consensus::BoxBlockImport<Block>;

/// The minimum period of blocks on which justifications will be
/// imported and generated.
const GRANDPA_JUSTIFICATION_PERIOD: u32 = 512;

#[allow(clippy::type_complexity)]
pub fn new_partial<BIQ>(
    config: &Configuration,
    build_import_queue: BIQ,
    cache_more_things: bool,
) -> Result<
    sc_service::PartialComponents<
        FullClient,
        FullBackend,
        FullSelectChain,
        sc_consensus::DefaultImportQueue<Block>,
        sc_transaction_pool::FullPool<Block, FullClient>,
        (
            BoxBlockImport,
            sc_consensus_grandpa::LinkHalf<Block, FullClient, FullSelectChain>,
            Option<Telemetry>,
            Arc<MadaraBackend>,
        ),
    >,
    ServiceError,
>
where
    RuntimeApi: ConstructRuntimeApi<Block, FullClient>,
    RuntimeApi: Send + Sync + 'static,
    BIQ: FnOnce(
        Arc<FullClient>,
        &Configuration,
        &TaskManager,
        Option<TelemetryHandle>,
        GrandpaBlockImport<FullBackend, Block, FullClient, FullSelectChain>,
        Arc<MadaraBackend>,
    ) -> Result<(BasicImportQueue, BoxBlockImport), ServiceError>,
{
    let telemetry = config
        .telemetry_endpoints
        .clone()
        .filter(|x| !x.is_empty())
        .map(|endpoints| -> Result<_, sc_telemetry::Error> {
            let worker = TelemetryWorker::new(16)?;
            let telemetry = worker.handle().new_telemetry(endpoints);
            Ok((worker, telemetry))
        })
        .transpose()?;

    let executor = sc_service::new_native_or_wasm_executor(config);

    let backend = new_db_backend(config.db_config())?;

    let genesis_block_builder = MadaraGenesisBlockBuilder::<Block, _, _>::new(
        config.chain_spec.as_storage_builder(),
        true,
        backend.clone(),
        executor.clone(),
    )
    .unwrap();

    let (client, backend, keystore_container, task_manager) = sc_service::new_full_parts_with_genesis_builder::<
        Block,
        RuntimeApi,
        _,
        MadaraGenesisBlockBuilder<Block, FullBackend, NativeElseWasmExecutor<ExecutorDispatch>>,
    >(
        config,
        telemetry.as_ref().map(|(_, telemetry)| telemetry.handle()),
        executor,
        backend,
        genesis_block_builder,
    )?;

    let client = Arc::new(client);

    let telemetry = telemetry.map(|(worker, telemetry)| {
        task_manager.spawn_handle().spawn("telemetry", None, worker.run());
        telemetry
    });

    let select_chain = sc_consensus::LongestChain::new(backend.clone());

    let transaction_pool = sc_transaction_pool::BasicPool::new_full(
        config.transaction_pool.clone(),
        config.role.is_authority().into(),
        config.prometheus_registry(),
        task_manager.spawn_essential_handle(),
        client.clone(),
    );

    let (grandpa_block_import, grandpa_link) = sc_consensus_grandpa::block_import(
        client.clone(),
        GRANDPA_JUSTIFICATION_PERIOD,
        &client as &Arc<_>,
        select_chain.clone(),
        telemetry.as_ref().map(|x| x.handle()),
    )?;

    let madara_backend = Arc::new(MadaraBackend::open(&config.database, &db_config_dir(config), cache_more_things)?);

    let (import_queue, block_import) = build_import_queue(
        client.clone(),
        config,
        &task_manager,
        telemetry.as_ref().map(|x| x.handle()),
        grandpa_block_import,
        madara_backend.clone(),
    )?;

    Ok(sc_service::PartialComponents {
        client,
        backend,
        task_manager,
        import_queue,
        keystore_container,
        select_chain,
        transaction_pool,
        other: (block_import, grandpa_link, telemetry, madara_backend),
    })
}

/// Build the import queue for the template runtime (aura + grandpa).
pub fn build_aura_grandpa_import_queue(
    client: Arc<FullClient>,
    config: &Configuration,
    task_manager: &TaskManager,
    telemetry: Option<TelemetryHandle>,
    grandpa_block_import: GrandpaBlockImport<FullBackend, Block, FullClient, FullSelectChain>,
    _madara_backend: Arc<MadaraBackend>,
) -> Result<(BasicImportQueue, BoxBlockImport), ServiceError>
where
    RuntimeApi: ConstructRuntimeApi<Block, FullClient>,
    RuntimeApi: Send + Sync + 'static,
{
    let slot_duration = sc_consensus_aura::slot_duration(&*client)?;

    let create_inherent_data_providers = move |_, ()| async move {
        let timestamp = sp_timestamp::InherentDataProvider::from_system_time();
        let slot = sp_consensus_aura::inherents::InherentDataProvider::from_timestamp_and_slot_duration(
            *timestamp,
            slot_duration,
        );
        Ok((slot, timestamp))
    };

    let import_queue =
        sc_consensus_aura::import_queue::<AuraPair, _, _, _, _, _>(sc_consensus_aura::ImportQueueParams {
            block_import: grandpa_block_import.clone(),
            justification_import: Some(Box::new(grandpa_block_import.clone())),
            client,
            create_inherent_data_providers,
            spawner: &task_manager.spawn_essential_handle(),
            registry: config.prometheus_registry(),
            check_for_equivocation: Default::default(),
            telemetry,
            compatibility_mode: sc_consensus_aura::CompatibilityMode::None,
        })
        .map_err::<ServiceError, _>(Into::into)?;

    Ok((import_queue, Box::new(grandpa_block_import)))
}

/// Build the import queue for the template runtime (manual seal).
pub fn build_manual_seal_import_queue(
    client: Arc<FullClient>,
    config: &Configuration,
    task_manager: &TaskManager,
    _telemetry: Option<TelemetryHandle>,
    _grandpa_block_import: GrandpaBlockImport<FullBackend, Block, FullClient, FullSelectChain>,
    _madara_backend: Arc<MadaraBackend>,
) -> Result<(BasicImportQueue, BoxBlockImport), ServiceError>
where
    RuntimeApi: ConstructRuntimeApi<Block, FullClient>,
    RuntimeApi: Send + Sync + 'static,
{
    Ok((
        sc_consensus_manual_seal::import_queue(
            Box::new(client.clone()),
            &task_manager.spawn_essential_handle(),
            config.prometheus_registry(),
        ),
        Box::new(client),
    ))
}

/// Builds a new service for a full client.
///
/// # Arguments
///
/// - `cache`: whether more information should be cached when storing the block in the database.
pub fn new_full(
    config: Configuration,
    sealing: SealingMode,
    da_client: Option<Box<dyn DaClient + Send + Sync>>,
    cache_more_things: bool,
    l1_messages_worker_config: Option<L1MessagesWorkerConfig>,
    settlement_config: Option<(SettlementLayer, PathBuf)>,
) -> Result<TaskManager, ServiceError> {
    let build_import_queue =
        if sealing.is_default() { build_aura_grandpa_import_queue } else { build_manual_seal_import_queue };

    let sc_service::PartialComponents {
        client,
        backend,
        mut task_manager,
        import_queue,
        keystore_container,
        select_chain,
        transaction_pool,
        other: (block_import, grandpa_link, mut telemetry, madara_backend),
    } = new_partial(&config, build_import_queue, cache_more_things)?;

    let mut net_config = sc_network::config::FullNetworkConfiguration::new(&config.network);

    let grandpa_protocol_name = sc_consensus_grandpa::protocol_standard_name(
        &client.block_hash(0).ok().flatten().expect("Genesis block exists; qed"),
        &config.chain_spec,
    );

    let warp_sync_params = if sealing.is_default() {
        net_config
            .add_notification_protocol(sc_consensus_grandpa::grandpa_peers_set_config(grandpa_protocol_name.clone()));
        let warp_sync = Arc::new(sc_consensus_grandpa::warp_proof::NetworkProvider::new(
            backend.clone(),
            grandpa_link.shared_authority_set().clone(),
            Vec::default(),
        ));
        Some(WarpSyncParams::WithProvider(warp_sync))
    } else {
        None
    };

    let (network, system_rpc_tx, tx_handler_controller, network_starter, sync_service) =
        sc_service::build_network(sc_service::BuildNetworkParams {
            config: &config,
            net_config,
            client: client.clone(),
            transaction_pool: transaction_pool.clone(),
            spawn_handle: task_manager.spawn_handle(),
            import_queue,
            block_announce_validator_builder: None,
            warp_sync_params,
            block_relay: None,
        })?;

    if config.offchain_worker.enabled {
        task_manager.spawn_handle().spawn(
            "offchain-workers-runner",
            "offchain-worker",
            sc_offchain::OffchainWorkers::new(sc_offchain::OffchainWorkerOptions {
                runtime_api_provider: client.clone(),
                is_validator: config.role.is_authority(),
                keystore: Some(keystore_container.keystore()),
                offchain_db: backend.offchain_storage(),
                transaction_pool: Some(OffchainTransactionPoolFactory::new(transaction_pool.clone())),
                network_provider: network.clone(),
                enable_http_requests: true,
                custom_extensions: |_| vec![],
            })
            .run(client.clone(), task_manager.spawn_handle())
            .boxed(),
        );
    }

    let role = config.role.clone();
    let force_authoring = config.force_authoring;
    let backoff_authoring_blocks: Option<()> = None;
    let name = config.network.node_name.clone();
    let enable_grandpa = !config.disable_grandpa && sealing.is_default();
    let prometheus_registry = config.prometheus_registry().cloned();
    let starting_block = client.info().best_number;

    // Channel for the rpc handler to communicate with the authorship task.
    let (command_sink, commands_stream) = match sealing {
        SealingMode::Manual => {
            let (sender, receiver) = mpsc::channel(1000);
            (Some(sender), Some(receiver))
        }
        _ => (None, None),
    };

    let overrides = overrides_handle(client.clone());
    let config_dir: PathBuf = config.data_path.clone();
    let genesis_data = OnDiskGenesisConfig(config_dir);
    let starknet_rpc_params = StarknetDeps {
        client: client.clone(),
        madara_backend: madara_backend.clone(),
        overrides,
        sync_service: sync_service.clone(),
        starting_block,
        genesis_provider: genesis_data.into(),
    };

    let rpc_extensions_builder = {
        let client = client.clone();
        let pool = transaction_pool.clone();
        let graph = transaction_pool.pool().clone();

        Box::new(move |deny_unsafe, _| {
            let deps = crate::rpc::FullDeps {
                client: client.clone(),
                pool: pool.clone(),
                graph: graph.clone(),
                deny_unsafe,
                starknet: starknet_rpc_params.clone(),
                command_sink: command_sink.clone(),
            };
            crate::rpc::create_full(deps).map_err(Into::into)
        })
    };

    let _rpc_handlers = sc_service::spawn_tasks(sc_service::SpawnTasksParams {
        network: network.clone(),
        client: client.clone(),
        keystore: keystore_container.keystore(),
        task_manager: &mut task_manager,
        transaction_pool: transaction_pool.clone(),
        rpc_builder: rpc_extensions_builder,
        backend: backend.clone(),
        system_rpc_tx,
        tx_handler_controller,
        sync_service: sync_service.clone(),
        config,
        telemetry: telemetry.as_mut(),
    })?;

    task_manager.spawn_essential_handle().spawn(
        "mc-mapping-sync-worker",
        Some(MADARA_TASK_GROUP),
        MappingSyncWorker::<_, _, _, StarknetHasher>::new(
            client.import_notification_stream(),
            Duration::new(6, 0),
            client.clone(),
            backend.clone(),
            madara_backend.clone(),
            3,
            0,
        )
        .for_each(|()| future::ready(())),
    );

    let (commitment_state_diff_tx, commitment_state_diff_rx) = mpsc::channel(5);

    // initialize data availability worker
    if let Some(da_client) = da_client {
        task_manager.spawn_essential_handle().spawn(
            "commitment-state-diff",
            Some("madara"),
            CommitmentStateDiffWorker::<_, _, StarknetHasher>::new(
                client.clone(),
                madara_backend.clone(),
                commitment_state_diff_tx,
            )
            .for_each(|()| future::ready(())),
        );
        task_manager.spawn_essential_handle().spawn(
            "da-worker",
            Some(MADARA_TASK_GROUP),
            DataAvailabilityWorker::<_, StarknetHasher>::prove_current_block(
                da_client.into(),
                prometheus_registry.clone(),
                commitment_state_diff_rx,
                madara_backend.clone(),
            ),
        );
    }

    // initialize settlement worker
    if let Some((layer_kind, config_path)) = settlement_config {
        let settlement_provider: Box<dyn SettlementProvider<_>> = match layer_kind {
            SettlementLayer::Ethereum => {
<<<<<<< HEAD
                let ethereum_conf =
                    EthereumConfig::try_from(&config_path).map_err(|e| ServiceError::Other(e.to_string()))?;
=======
                let file = std::fs::File::open(config_path)?;
                let ethereum_conf: EthereumConfig =
                    serde_json::from_reader(file).map_err(|e| ServiceError::Other(e.to_string()))?;
>>>>>>> 75498077
                Box::new(
                    StarknetContractClient::try_from(ethereum_conf).map_err(|e| ServiceError::Other(e.to_string()))?,
                )
            }
        };
        let retry_strategy = Box::new(RetryOnRecoverableErrors { delay: DEFAULT_SETTLEMENT_RETRY_INTERVAL });

        task_manager.spawn_essential_handle().spawn(
            "settlement-worker-sync-state",
            Some("madara"),
            SettlementWorker::<_, StarknetHasher, _>::sync_state(
                client.clone(),
                settlement_provider,
                madara_backend.clone(),
                retry_strategy,
            ),
        );
    }

    if role.is_authority() {
        // manual-seal authorship
        if !sealing.is_default() {
            log::info!("{} sealing enabled.", sealing);

            run_manual_seal_authorship(
                sealing,
                client,
                transaction_pool,
                select_chain,
                block_import,
                &task_manager,
                prometheus_registry.as_ref(),
                commands_stream,
                telemetry,
            )?;

            network_starter.start_network();

            return Ok(task_manager);
        }

        let proposer_factory = ProposerFactory::new(
            task_manager.spawn_handle(),
            client.clone(),
            transaction_pool.clone(),
            prometheus_registry.as_ref(),
            telemetry.as_ref().map(|x| x.handle()),
        );

        let slot_duration = sc_consensus_aura::slot_duration(&*client)?;

        let aura = sc_consensus_aura::start_aura::<AuraPair, _, _, _, _, _, _, _, _, _, _>(StartAuraParams {
            slot_duration,
            client: client.clone(),
            select_chain,
            block_import,
            proposer_factory,
            create_inherent_data_providers: move |_, ()| {
                let offchain_storage = backend.offchain_storage();
                async move {
                    let timestamp = sp_timestamp::InherentDataProvider::from_system_time();

                    let slot = sp_consensus_aura::inherents::InherentDataProvider::from_timestamp_and_slot_duration(
                        *timestamp,
                        slot_duration,
                    );

                    let ocw_storage = offchain_storage.clone();
                    let prefix = &STORAGE_PREFIX;
                    let key = SEQ_ADDR_STORAGE_KEY;

                    let sequencer_address = if let Some(storage) = ocw_storage {
                        SeqAddrInherentDataProvider::try_from(
                            storage.get(prefix, key).unwrap_or(DEFAULT_SEQUENCER_ADDRESS.to_vec()),
                        )
                        .unwrap_or_default()
                    } else {
                        SeqAddrInherentDataProvider::default()
                    };

                    Ok((slot, timestamp, sequencer_address))
                }
            },
            force_authoring,
            backoff_authoring_blocks,
            keystore: keystore_container.keystore(),
            sync_oracle: sync_service.clone(),
            justification_sync_link: sync_service.clone(),
            block_proposal_slot_portion: SlotProportion::new(2f32 / 3f32),
            max_block_proposal_slot_portion: None,
            telemetry: telemetry.as_ref().map(|x| x.handle()),
            compatibility_mode: Default::default(),
        })?;

        // the AURA authoring task is considered essential, i.e. if it
        // fails we take down the service with it.
        task_manager.spawn_essential_handle().spawn_blocking("aura", Some("block-authoring"), aura);
    }

    if enable_grandpa {
        // if the node isn't actively participating in consensus then it doesn't
        // need a keystore, regardless of which protocol we use below.
        let keystore = if role.is_authority() { Some(keystore_container.keystore()) } else { None };

        let grandpa_config = sc_consensus_grandpa::Config {
            // FIXME #1578 make this available through chainspec
            gossip_duration: Duration::from_millis(333),
            justification_generation_period: GRANDPA_JUSTIFICATION_PERIOD,
            name: Some(name),
            observer_enabled: false,
            keystore,
            local_role: role,
            telemetry: telemetry.as_ref().map(|x| x.handle()),
            protocol_name: grandpa_protocol_name,
        };

        // start the full GRANDPA voter
        // NOTE: non-authorities could run the GRANDPA observer protocol, but at
        // this point the full voter should provide better guarantees of block
        // and vote data availability than the observer. The observer has not
        // been tested extensively yet and having most nodes in a network run it
        // could lead to finality stalls.
        let grandpa_config = sc_consensus_grandpa::GrandpaParams {
            config: grandpa_config,
            link: grandpa_link,
            network,
            sync: Arc::new(sync_service),
            voting_rule: sc_consensus_grandpa::VotingRulesBuilder::default().build(),
            prometheus_registry,
            shared_voter_state: SharedVoterState::empty(),
            telemetry: telemetry.as_ref().map(|x| x.handle()),
            offchain_tx_pool_factory: OffchainTransactionPoolFactory::new(transaction_pool.clone()),
        };

        // the GRANDPA voter task is considered infallible, i.e.
        // if it fails we take down the service with it.
        task_manager.spawn_essential_handle().spawn_blocking(
            "grandpa-voter",
            None,
            sc_consensus_grandpa::run_grandpa_voter(grandpa_config)?,
        );
    }

    if let Some(l1_messages_worker_config) = l1_messages_worker_config {
        task_manager.spawn_handle().spawn(
            "ethereum-core-contract-events-listener",
            Some(MADARA_TASK_GROUP),
            mc_l1_messages::worker::run_worker(l1_messages_worker_config, client, transaction_pool, madara_backend),
        );
    }
    network_starter.start_network();
    Ok(task_manager)
}

#[allow(clippy::too_many_arguments)]
fn run_manual_seal_authorship(
    sealing: SealingMode,
    client: Arc<FullClient>,
    transaction_pool: Arc<FullPool<Block, FullClient>>,
    select_chain: FullSelectChain,
    block_import: BoxBlockImport,
    task_manager: &TaskManager,
    prometheus_registry: Option<&Registry>,
    commands_stream: Option<mpsc::Receiver<sc_consensus_manual_seal::rpc::EngineCommand<Hash>>>,
    telemetry: Option<Telemetry>,
) -> Result<(), ServiceError>
where
    RuntimeApi: ConstructRuntimeApi<Block, FullClient>,
    RuntimeApi: Send + Sync + 'static,
{
    let proposer_factory = ProposerFactory::new(
        task_manager.spawn_handle(),
        client.clone(),
        transaction_pool.clone(),
        prometheus_registry,
        telemetry.as_ref().map(|x| x.handle()),
    );

    thread_local!(static TIMESTAMP: RefCell<u64> = RefCell::new(0));

    /// Provide a mock duration starting at 0 in millisecond for timestamp inherent.
    /// Each call will increment timestamp by slot_duration making Aura think time has passed.
    struct MockTimestampInherentDataProvider;

    #[async_trait::async_trait]
    impl sp_inherents::InherentDataProvider for MockTimestampInherentDataProvider {
        async fn provide_inherent_data(
            &self,
            inherent_data: &mut sp_inherents::InherentData,
        ) -> Result<(), sp_inherents::Error> {
            TIMESTAMP.with(|x| {
                *x.borrow_mut() += madara_runtime::SLOT_DURATION;
                inherent_data.put_data(sp_timestamp::INHERENT_IDENTIFIER, &*x.borrow())
            })
        }

        async fn try_handle_error(
            &self,
            _identifier: &sp_inherents::InherentIdentifier,
            _error: &[u8],
        ) -> Option<Result<(), sp_inherents::Error>> {
            // The pallet never reports error.
            None
        }
    }

    let create_inherent_data_providers = move |_, ()| async move {
        let timestamp = MockTimestampInherentDataProvider;
        Ok(timestamp)
    };

    let manual_seal: BoxFuture<_> = match sealing {
        SealingMode::Manual => {
            Box::pin(sc_consensus_manual_seal::run_manual_seal(sc_consensus_manual_seal::ManualSealParams {
                block_import,
                env: proposer_factory,
                client,
                pool: transaction_pool,
                commands_stream: commands_stream.expect("Manual sealing requires a channel from RPC."),
                select_chain,
                consensus_data_provider: None,
                create_inherent_data_providers,
            }))
        }
        SealingMode::Instant { finalize } => {
            let instant_seal_params = sc_consensus_manual_seal::InstantSealParams {
                block_import,
                env: proposer_factory,
                client,
                pool: transaction_pool,
                select_chain,
                consensus_data_provider: None,
                create_inherent_data_providers,
            };
            if finalize {
                Box::pin(sc_consensus_manual_seal::run_instant_seal_and_finalize(instant_seal_params))
            } else {
                Box::pin(sc_consensus_manual_seal::run_instant_seal(instant_seal_params))
            }
        }
        _ => unreachable!("Other sealing modes are not expected in manual-seal."),
    };

    // we spawn the future on a background thread managed by service.
    task_manager.spawn_essential_handle().spawn_blocking("manual-seal", None, manual_seal);
    Ok(())
}

type ChainOpsResult =
    Result<(Arc<FullClient>, Arc<FullBackend>, BasicQueue<Block>, TaskManager, Arc<MadaraBackend>), ServiceError>;

pub fn new_chain_ops(config: &mut Configuration, cache_more_things: bool) -> ChainOpsResult {
    config.keystore = sc_service::config::KeystoreConfig::InMemory;
    let sc_service::PartialComponents { client, backend, import_queue, task_manager, other, .. } =
        new_partial::<_>(config, build_aura_grandpa_import_queue, cache_more_things)?;
    Ok((client, backend, import_queue, task_manager, other.3))
}<|MERGE_RESOLUTION|>--- conflicted
+++ resolved
@@ -445,14 +445,9 @@
     if let Some((layer_kind, config_path)) = settlement_config {
         let settlement_provider: Box<dyn SettlementProvider<_>> = match layer_kind {
             SettlementLayer::Ethereum => {
-<<<<<<< HEAD
-                let ethereum_conf =
-                    EthereumConfig::try_from(&config_path).map_err(|e| ServiceError::Other(e.to_string()))?;
-=======
                 let file = std::fs::File::open(config_path)?;
                 let ethereum_conf: EthereumConfig =
                     serde_json::from_reader(file).map_err(|e| ServiceError::Other(e.to_string()))?;
->>>>>>> 75498077
                 Box::new(
                     StarknetContractClient::try_from(ethereum_conf).map_err(|e| ServiceError::Other(e.to_string()))?,
                 )
