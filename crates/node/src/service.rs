--- conflicted
+++ resolved
@@ -256,13 +256,6 @@
 }
 
 /// Builds a new service for a full client.
-<<<<<<< HEAD
-pub async fn new_full(
-    config: Configuration,
-    sealing: SealingMode,
-    da_layer: Option<(DaLayer, PathBuf)>,
-    rpc_port: u16,
-=======
 ///
 /// # Arguments
 ///
@@ -271,8 +264,8 @@
     config: Configuration,
     sealing: SealingMode,
     da_layer: Option<(DaLayer, PathBuf)>,
+    rpc_port: u16,
     cache_more_things: bool,
->>>>>>> 645d9f0a
 ) -> Result<TaskManager, ServiceError> {
     let build_import_queue =
         if sealing.is_default() { build_aura_grandpa_import_queue } else { build_manual_seal_import_queue };
