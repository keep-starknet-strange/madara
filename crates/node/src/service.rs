--- conflicted
+++ resolved
@@ -475,17 +475,8 @@
     task_manager: &TaskManager,
     prometheus_registry: Option<&Registry>,
     commands_stream: mpsc::Receiver<sc_consensus_manual_seal::rpc::EngineCommand<Hash>>,
-<<<<<<< HEAD
 ) -> Result<(), ServiceError> {
     let proposer_factory = sc_basic_authorship::ProposerFactory::new(
-=======
-) -> Result<(), ServiceError>
-where
-    RuntimeApi: ConstructRuntimeApi<Block, FullClient>,
-    RuntimeApi: Send + Sync + 'static,
-{
-    let proposer_factory = ProposerFactory::new(
->>>>>>> de627585
         task_manager.spawn_handle(),
         client.clone(),
         transaction_pool.clone(),
