//! L2 validity rollup, settling on Ethereum or as a L3 application-specific rollup, settling on
//! public Starknet L2.
//! For now this is the same because we don't support yet validity proofs and state updates to
//! another layer.
#![cfg_attr(not(feature = "std"), no_std)]
// `construct_runtime!` does a lot of recursion and requires us to increase the limit to 256.
#![recursion_limit = "256"]

// Make the WASM binary available.
#[cfg(feature = "std")]
include!(concat!(env!("OUT_DIR"), "/wasm_binary.rs"));

/// Runtime modules.
mod config;
pub mod opaque;
mod pallets;
mod runtime_tests;
mod types;

use blockifier::execution::contract_class::ContractClass;
use blockifier::state::cached_state::CommitmentStateDiff;
pub use config::*;
pub use frame_support::traits::{ConstU128, ConstU32, ConstU64, ConstU8, KeyOwnerProofSystem, Randomness, StorageInfo};
pub use frame_support::weights::constants::{
    BlockExecutionWeight, ExtrinsicBaseWeight, RocksDbWeight, WEIGHT_REF_TIME_PER_SECOND,
};
pub use frame_support::weights::{IdentityFee, Weight};
pub use frame_support::{construct_runtime, parameter_types, StorageValue};
pub use frame_system::Call as SystemCall;
use frame_system::{EventRecord, Phase};
use mp_felt::Felt252Wrapper;
use mp_simulations::SimulationFlags;
use mp_transactions::compute_hash::ComputeTransactionHash;
use mp_transactions::{HandleL1MessageTransaction, Transaction, UserTransaction};
use pallet_grandpa::{fg_primitives, AuthorityId as GrandpaId, AuthorityList as GrandpaAuthorityList};
/// Import the Starknet pallet.
pub use pallet_starknet;
use pallet_starknet::pallet::Error as PalletError;
use pallet_starknet::types::TransactionSimulationResult;
use pallet_starknet::Call::{consume_l1_message, declare, deploy_account, invoke};
use pallet_starknet::{Config, Event};
use pallet_starknet_runtime_api::StarknetTransactionExecutionError;
pub use pallet_timestamp::Call as TimestampCall;
use sp_api::impl_runtime_apis;
use sp_consensus_aura::sr25519::AuthorityId as AuraId;
use sp_core::crypto::KeyTypeId;
use sp_core::OpaqueMetadata;
use sp_runtime::traits::{BlakeTwo256, Block as BlockT, NumberFor};
use sp_runtime::transaction_validity::{TransactionSource, TransactionValidity};
#[cfg(any(feature = "std", test))]
pub use sp_runtime::BuildStorage;
use sp_runtime::{generic, ApplyExtrinsicResult, DispatchError};
pub use sp_runtime::{Perbill, Permill};
use sp_std::prelude::*;
use sp_version::RuntimeVersion;
use starknet_api::api_core::{ClassHash, ContractAddress, EntryPointSelector, Nonce};
use starknet_api::hash::{StarkFelt, StarkHash};
use starknet_api::state::StorageKey;
use starknet_api::transaction::{Calldata, Event as StarknetEvent, Fee, MessageToL1, TransactionHash};
/// Import the types.
pub use types::*;

// Create the runtime by composing the FRAME pallets that were previously configured.
construct_runtime!(
    pub struct Runtime {
        System: frame_system,
        Timestamp: pallet_timestamp,
        Aura: pallet_aura,
        Grandpa: pallet_grandpa,
        // Include Starknet pallet.
        Starknet: pallet_starknet,
    }
);

/// The address format for describing accounts.
pub type Address = sp_runtime::MultiAddress<AccountId, ()>;
/// Block header type as expected by this runtime.
pub type Header = generic::Header<BlockNumber, BlakeTwo256>;
/// Block type as expected by this runtime.
pub type Block = generic::Block<Header, UncheckedExtrinsic>;

/// The SignedExtension to the basic transaction logic.
pub type SignedExtra = (
    frame_system::CheckNonZeroSender<Runtime>,
    frame_system::CheckSpecVersion<Runtime>,
    frame_system::CheckTxVersion<Runtime>,
    frame_system::CheckGenesis<Runtime>,
    frame_system::CheckEra<Runtime>,
    frame_system::CheckNonce<Runtime>,
    frame_system::CheckWeight<Runtime>,
);
/// Unchecked extrinsic type as expected by this runtime.
pub type UncheckedExtrinsic = generic::UncheckedExtrinsic<Address, RuntimeCall, Signature, SignedExtra>;
/// The payload being signed in transactions.
pub type SignedPayload = generic::SignedPayload<RuntimeCall, SignedExtra>;
/// Executive: handles dispatch to the various modules.
pub type Executive =
    frame_executive::Executive<Runtime, Block, frame_system::ChainContext<Runtime>, Runtime, AllPalletsWithSystem>;

#[cfg(feature = "runtime-benchmarks")]
#[macro_use]
extern crate frame_benchmarking;

#[cfg(feature = "runtime-benchmarks")]
mod benches {
    define_benchmarks!(
        [frame_benchmarking, BaselineBench::<Runtime>]
        [frame_system, SystemBench::<Runtime>]
        [pallet_balances, Balances]
        [pallet_timestamp, Timestamp]
    );
}

impl_runtime_apis! {
    impl sp_api::Core<Block> for Runtime {
        fn version() -> RuntimeVersion {
            VERSION
        }

        fn execute_block(block: Block) {
            Executive::execute_block(block);
        }

        fn initialize_block(header: &<Block as BlockT>::Header) {
            Executive::initialize_block(header)
        }
    }

    impl sp_api::Metadata<Block> for Runtime {
        fn metadata() -> OpaqueMetadata {
            OpaqueMetadata::new(Runtime::metadata().into())
        }

        fn metadata_at_version(version: u32) -> Option<OpaqueMetadata> {
            Runtime::metadata_at_version(version)
        }

        fn metadata_versions() -> sp_std::vec::Vec<u32> {
            Runtime::metadata_versions()
        }
    }

    impl sp_block_builder::BlockBuilder<Block> for Runtime {
        fn apply_extrinsic(extrinsic: <Block as BlockT>::Extrinsic) -> ApplyExtrinsicResult {
            Executive::apply_extrinsic(extrinsic)
        }

        fn finalize_block() -> <Block as BlockT>::Header {
            Executive::finalize_block()
        }

        fn inherent_extrinsics(data: sp_inherents::InherentData) -> Vec<<Block as BlockT>::Extrinsic> {
            data.create_extrinsics()
        }

        fn check_inherents(
            block: Block,
            data: sp_inherents::InherentData,
        ) -> sp_inherents::CheckInherentsResult {
            data.check_extrinsics(&block)
        }
    }

    impl sp_transaction_pool::runtime_api::TaggedTransactionQueue<Block> for Runtime {
        fn validate_transaction(
            source: TransactionSource,
            tx: <Block as BlockT>::Extrinsic,
            block_hash: <Block as BlockT>::Hash,
        ) -> TransactionValidity {
            Executive::validate_transaction(source, tx, block_hash)
        }
    }

    impl sp_offchain::OffchainWorkerApi<Block> for Runtime {
        fn offchain_worker(header: &<Block as BlockT>::Header) {
            Executive::offchain_worker(header)
        }
    }

    impl sp_consensus_aura::AuraApi<Block, AuraId> for Runtime {
        fn slot_duration() -> sp_consensus_aura::SlotDuration {
            sp_consensus_aura::SlotDuration::from_millis(Aura::slot_duration())
        }

        fn authorities() -> Vec<AuraId> {
            Aura::authorities().into_inner()
        }
    }

    impl sp_session::SessionKeys<Block> for Runtime {
        fn generate_session_keys(seed: Option<Vec<u8>>) -> Vec<u8> {
            opaque::SessionKeys::generate(seed)
        }

        fn decode_session_keys(
            encoded: Vec<u8>,
        ) -> Option<Vec<(Vec<u8>, KeyTypeId)>> {
            opaque::SessionKeys::decode_into_raw_public_keys(&encoded)
        }
    }

    impl fg_primitives::GrandpaApi<Block> for Runtime {
        fn grandpa_authorities() -> GrandpaAuthorityList {
            Grandpa::grandpa_authorities()
        }

        fn current_set_id() -> fg_primitives::SetId {
            Grandpa::current_set_id()
        }

        fn submit_report_equivocation_unsigned_extrinsic(
            _equivocation_proof: fg_primitives::EquivocationProof<
                <Block as BlockT>::Hash,
                NumberFor<Block>,
            >,
            _key_owner_proof: fg_primitives::OpaqueKeyOwnershipProof,
        ) -> Option<()> {
            None
        }

        fn generate_key_ownership_proof(
            _set_id: fg_primitives::SetId,
            _authority_id: GrandpaId,
        ) -> Option<fg_primitives::OpaqueKeyOwnershipProof> {
            // NOTE: this is the only implementation possible since we've
            // defined our key owner proof type as a bottom type (i.e. a type
            // with no values).
            None
        }
    }

    impl frame_system_rpc_runtime_api::AccountNonceApi<Block, AccountId, Index> for Runtime {
        fn account_nonce(account: AccountId) -> Index {
            System::account_nonce(account)
        }
    }

    impl pallet_starknet_runtime_api::StarknetRuntimeApi<Block> for Runtime {

        fn get_storage_at(address: ContractAddress, key: StorageKey) -> Result<StarkFelt, DispatchError> {
            Starknet::get_storage_at(address, key)
        }

        fn call(address: ContractAddress, function_selector: EntryPointSelector, calldata: Calldata) -> Result<Vec<Felt252Wrapper>, DispatchError> {
            Starknet::call_contract(address, function_selector, calldata)
        }

        fn nonce(address: ContractAddress) -> Nonce{
            Starknet::nonce(address)
        }

        fn contract_class_hash_by_address(address: ContractAddress) -> ClassHash {
            Starknet::contract_class_hash_by_address(address)
        }

        fn contract_class_by_class_hash(class_hash: ClassHash) -> Option<ContractClass> {
            Starknet::contract_class_by_class_hash(class_hash)
        }

        fn chain_id() -> Felt252Wrapper {
            Starknet::chain_id()
        }

        fn program_hash() -> Felt252Wrapper {
            Starknet::program_hash()
        }

        fn config_hash() -> StarkHash {
            Starknet::config_hash()
        }

        fn fee_token_address() -> ContractAddress {
            Starknet::fee_token_address()
        }

        fn is_transaction_fee_disabled() -> bool {
            Starknet::is_transaction_fee_disabled()
        }

        fn estimate_fee(transactions: Vec<UserTransaction>) -> Result<Vec<(u64, u64)>, DispatchError> {
            Starknet::estimate_fee(transactions)
        }

<<<<<<< HEAD
        fn simulate_transactions(transactions: Vec<UserTransaction>, simulation_flags: SimulationFlags) -> Result<Vec<(TransactionSimulationResult, CommitmentStateDiff)>, DispatchError> {
=======
        fn estimate_message_fee(message: HandleL1MessageTransaction) -> Result<(u64, u64, u64), DispatchError> {
            Starknet::estimate_message_fee(message)
        }

        fn simulate_transactions(transactions: Vec<UserTransaction>, simulation_flags: SimulationFlags) -> Result<Vec<Result<TransactionExecutionInfo, PlaceHolderErrorTypeForFailedStarknetExecution>>, DispatchError> {
>>>>>>> 50d51209
            Starknet::simulate_transactions(transactions, simulation_flags)
        }

        fn get_starknet_events_and_their_associated_tx_hash(block_extrinsics: Vec<<Block as BlockT>::Extrinsic>, chain_id: Felt252Wrapper) -> Vec<(Felt252Wrapper, StarknetEvent)> {
            System::read_events_no_consensus().filter_map(|event_record| {
                let (phase, event) = match *event_record {
                    EventRecord { event: RuntimeEvent::Starknet(Event::StarknetEvent(event)), phase, .. } => (phase, event),
                    _ => return None,
                };

                let index = match phase {
                    Phase::ApplyExtrinsic(idx) => {idx},
                    _ => return None

                };
                let extrinsic = &block_extrinsics[index as usize];
                let tx_hash = match &extrinsic.function {
                    RuntimeCall::Starknet( invoke { transaction }) => transaction.compute_hash::<<Runtime as Config>::SystemHash>(chain_id, false),
                    RuntimeCall::Starknet( declare { transaction, .. }) => transaction.compute_hash::<<Runtime as Config>::SystemHash>(chain_id, false),
                    RuntimeCall::Starknet( deploy_account { transaction }) => transaction.compute_hash::<<Runtime as Config>::SystemHash>(chain_id, false),
                    RuntimeCall::Starknet( consume_l1_message { transaction, .. }) => transaction.compute_hash::<<Runtime as Config>::SystemHash>(chain_id, false),
                    _ => return None,
                };

                Some((tx_hash, event))
            }).collect()
        }

        fn extrinsic_filter(xts: Vec<<Block as BlockT>::Extrinsic>) -> Vec<Transaction> {
            xts.into_iter().filter_map(|xt| match xt.function {
                RuntimeCall::Starknet( invoke { transaction }) => Some(Transaction::Invoke(transaction)),
                RuntimeCall::Starknet( declare { transaction, .. }) => Some(Transaction::Declare(transaction)),
                RuntimeCall::Starknet( deploy_account { transaction }) => Some(Transaction::DeployAccount(transaction)),
                RuntimeCall::Starknet( consume_l1_message { transaction, .. }) => Some(Transaction::L1Handler(transaction)),
                _ => None
            }).collect::<Vec<Transaction>>()
        }

        fn get_index_and_tx_for_tx_hash(extrinsics: Vec<<Block as BlockT>::Extrinsic>, chain_id: Felt252Wrapper, tx_hash: Felt252Wrapper) -> Option<(u32, Transaction)> {
            // Find our tx and it's index
            let (tx_index, tx) =  extrinsics.into_iter().enumerate().find(|(_, xt)| {
                let computed_tx_hash = match &xt.function {
                    RuntimeCall::Starknet( invoke { transaction }) => transaction.compute_hash::<<Runtime as Config>::SystemHash>(chain_id, false),
                    RuntimeCall::Starknet( declare { transaction, .. }) => transaction.compute_hash::<<Runtime as Config>::SystemHash>(chain_id, false),
                    RuntimeCall::Starknet( deploy_account { transaction }) => transaction.compute_hash::<<Runtime as Config>::SystemHash>(chain_id, false),
                    RuntimeCall::Starknet( consume_l1_message { transaction, .. }) => transaction.compute_hash::<<Runtime as Config>::SystemHash>(chain_id, false),
                    _ => return false
                };

                computed_tx_hash == tx_hash
            })?;
            let transaction = match tx.function {
                RuntimeCall::Starknet( invoke { transaction }) => Transaction::Invoke(transaction),
                RuntimeCall::Starknet( declare { transaction, .. }) => Transaction::Declare(transaction),
                RuntimeCall::Starknet( deploy_account { transaction }) => Transaction::DeployAccount(transaction),
                RuntimeCall::Starknet( consume_l1_message { transaction, .. }) => Transaction::L1Handler(transaction),
                _ => unreachable!("The previous match made sure that at this point tx is one of those starknet calls"),
            };

            let tx_index = u32::try_from(tx_index).expect("unexpected number of transactions");
            Some((tx_index, transaction))
        }

        fn get_events_for_tx_by_index(tx_index: u32) -> Option<Vec<StarknetEvent>> {

            // Skip all the events that are not related to our tx
            let event_iter = System::read_events_no_consensus().filter_map(|event| {
                match *event {
                    EventRecord { event: RuntimeEvent::Starknet(Event::StarknetEvent(event)), phase, .. } => Some((phase, event)),
                    _ => None,
                }
            }).skip_while(|(phase, _)| {
                let index = match phase {
                    Phase::ApplyExtrinsic(idx) => *idx,
                    _ => return true
                };

                tx_index != index
             });

            // Collect all the events related to our tx
            // Event from the same transaction are stored one after another
            // so we can use take_while rather and early exit rather than filtering
            let events = event_iter.take_while(|(phase, _)| {
                let index = match phase {
                    Phase::ApplyExtrinsic(idx) => *idx,
                    _ => panic!("The previous iteration made sure at this point phase is of ApplyExtrinsic variant"),
                };

                tx_index == index
            }).map(|(_, event)| event).collect();

            Some(events)
        }

        fn get_tx_messages_to_l1(tx_hash: TransactionHash) -> Vec<MessageToL1> {
            Starknet::tx_messages(tx_hash)
        }

        fn get_tx_execution_outcome(tx_hash: TransactionHash) -> Option<Vec<u8>> {
            Starknet::tx_revert_error(tx_hash).map(|s| s.into_bytes())
        }

        fn get_block_context() -> pallet_starknet_runtime_api::BlockContext {
           Starknet::get_block_context().into()
        }

        fn l1_nonce_unused(nonce: Nonce) -> bool {
            Starknet::ensure_l1_message_not_executed(&nonce).is_ok()
        }
    }

    impl pallet_starknet_runtime_api::ConvertTransactionRuntimeApi<Block> for Runtime {
        fn convert_transaction(transaction: UserTransaction) -> UncheckedExtrinsic {
            let call = match transaction {
                UserTransaction::Declare(tx, contract_class) => {
                    pallet_starknet::Call::declare { transaction: tx, contract_class  }
                }
                UserTransaction::DeployAccount(tx) => {
                    pallet_starknet::Call::deploy_account { transaction: tx  }
                }
                UserTransaction::Invoke(tx) => {
                    pallet_starknet::Call::invoke { transaction: tx  }
                }
            };

            UncheckedExtrinsic::new_unsigned(call.into())
        }

        fn convert_l1_transaction(transaction: HandleL1MessageTransaction, fee: Fee) -> UncheckedExtrinsic {
            let call =  pallet_starknet::Call::<Runtime>::consume_l1_message { transaction, paid_fee_on_l1: fee };

            UncheckedExtrinsic::new_unsigned(call.into())
        }

        fn convert_error(error: DispatchError) -> StarknetTransactionExecutionError {
            if error == PalletError::<Runtime>::ContractNotFound.into() {
                return StarknetTransactionExecutionError::ContractNotFound;
            }
            if error == PalletError::<Runtime>::ClassHashAlreadyDeclared.into() {
                return StarknetTransactionExecutionError::ClassAlreadyDeclared;
            }
            if error == PalletError::<Runtime>::ContractClassHashUnknown.into() {
                return StarknetTransactionExecutionError::ClassHashNotFound;
            }
            if error == PalletError::<Runtime>::InvalidContractClass.into() {
                return StarknetTransactionExecutionError::InvalidContractClass;
            }

            StarknetTransactionExecutionError::ContractError
        }
    }

    #[cfg(feature = "runtime-benchmarks")]
    impl frame_benchmarking::Benchmark<Block> for Runtime {
        fn benchmark_metadata(extra: bool) -> (
            Vec<frame_benchmarking::BenchmarkList>,
            Vec<frame_support::traits::StorageInfo>,
        ) {
            use frame_benchmarking::{baseline, Benchmarking, BenchmarkList};
            use frame_support::traits::StorageInfoTrait;
            use frame_system_benchmarking::Pallet as SystemBench;
            use baseline::Pallet as BaselineBench;

            let mut list = Vec::<BenchmarkList>::new();
            list_benchmarks!(list, extra);

            let storage_info = AllPalletsWithSystem::storage_info();

            (list, storage_info)
        }

        fn dispatch_benchmark(
            config: frame_benchmarking::BenchmarkConfig
        ) -> Result<Vec<frame_benchmarking::BenchmarkBatch>, sp_runtime::RuntimeString> {
            use frame_benchmarking::{baseline, Benchmarking, BenchmarkBatch, TrackedStorageKey};

            use frame_system_benchmarking::Pallet as SystemBench;
            use baseline::Pallet as BaselineBench;

            impl frame_system_benchmarking::Config for Runtime {}
            impl baseline::Config for Runtime {}

            use frame_support::traits::WhitelistedStorageKeys;
            let whitelist: Vec<TrackedStorageKey> = AllPalletsWithSystem::whitelisted_storage_keys();

            let mut batches = Vec::<BenchmarkBatch>::new();
            let params = (&config, &whitelist);
            add_benchmarks!(params, batches);

            Ok(batches)
        }
    }

    #[cfg(feature = "try-runtime")]
    impl frame_try_runtime::TryRuntime<Block> for Runtime {
        fn on_runtime_upgrade() -> (Weight, Weight) {
            // NOTE: intentional unwrap: we don't want to propagate the error backwards, and want to
            // have a backtrace here. If any of the pre/post migration checks fail, we shall stop
            // right here and right now.
            let weight = Executive::try_runtime_upgrade().unwrap();
            (weight, BlockWeights::get().max_block)
        }

        fn execute_block(
            block: Block,
            state_root_check: bool,
            select: frame_try_runtime::TryStateSelect
        ) -> Weight {
            // NOTE: intentional unwrap: we don't want to propagate the error backwards, and want to
            // have a backtrace here.
            Executive::try_execute_block(block, state_root_check, select).expect("execute-block failed")
        }
    }
}<|MERGE_RESOLUTION|>--- conflicted
+++ resolved
@@ -281,15 +281,11 @@
             Starknet::estimate_fee(transactions)
         }
 
-<<<<<<< HEAD
-        fn simulate_transactions(transactions: Vec<UserTransaction>, simulation_flags: SimulationFlags) -> Result<Vec<(TransactionSimulationResult, CommitmentStateDiff)>, DispatchError> {
-=======
         fn estimate_message_fee(message: HandleL1MessageTransaction) -> Result<(u64, u64, u64), DispatchError> {
             Starknet::estimate_message_fee(message)
         }
 
-        fn simulate_transactions(transactions: Vec<UserTransaction>, simulation_flags: SimulationFlags) -> Result<Vec<Result<TransactionExecutionInfo, PlaceHolderErrorTypeForFailedStarknetExecution>>, DispatchError> {
->>>>>>> 50d51209
+        fn simulate_transactions(transactions: Vec<UserTransaction>, simulation_flags: SimulationFlags) -> Result<Vec<(TransactionSimulationResult, CommitmentStateDiff)>, DispatchError> {
             Starknet::simulate_transactions(transactions, simulation_flags)
         }
 
