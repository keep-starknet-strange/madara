--- conflicted
+++ resolved
@@ -263,17 +263,12 @@
             Starknet::chain_id()
         }
 
-<<<<<<< HEAD
         fn is_transaction_fee_disabled() -> bool {
             Starknet::is_transaction_fee_disabled()
         }
 
-        fn estimate_fee(transaction: UserTransaction, is_query: bool) -> Result<(u64, u64), DispatchError> {
-            Starknet::estimate_fee(transaction, is_query)
-=======
         fn estimate_fee(transactions: Vec<UserTransaction>) -> Result<Vec<(u64, u64)>, DispatchError> {
             Starknet::estimate_fee(transactions)
->>>>>>> 79b1e718
         }
 
         fn get_starknet_events_and_their_associated_tx_hash(block_extrinsics: Vec<<Block as BlockT>::Extrinsic>, chain_id: Felt252Wrapper) -> Vec<(Felt252Wrapper, StarknetEvent)> {
