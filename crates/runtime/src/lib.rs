--- conflicted
+++ resolved
@@ -290,28 +290,10 @@
             Starknet::simulate_transactions(transactions, &simulation_flags)
         }
 
-<<<<<<< HEAD
-=======
         fn simulate_message(message: HandleL1MessageTransaction, simulation_flags: SimulationFlags) -> Result<Result<TransactionExecutionInfo, PlaceHolderErrorTypeForFailedStarknetExecution>, DispatchError> {
             Starknet::simulate_message(message, &simulation_flags)
         }
 
-        fn get_starknet_events_and_their_associated_tx_index() -> Vec<(u32, StarknetEvent)> {
-            System::read_events_no_consensus().filter_map(|event_record| {
-                let (phase, event) = match *event_record {
-                    EventRecord { event: RuntimeEvent::Starknet(Event::StarknetEvent(event)), phase, .. } => (phase, event),
-                    _ => return None,
-                };
-                let index = match phase {
-                    Phase::ApplyExtrinsic(idx) => {idx},
-                    _ => return None
-
-                };
-                Some((index, event))
-            }).collect()
-        }
-
->>>>>>> eae831a2
         fn extrinsic_filter(xts: Vec<<Block as BlockT>::Extrinsic>) -> Vec<Transaction> {
             xts.into_iter().filter_map(|xt| match xt.function {
                 RuntimeCall::Starknet( invoke { transaction }) => Some(Transaction::Invoke(transaction)),
