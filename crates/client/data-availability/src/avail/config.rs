--- conflicted
+++ resolved
@@ -21,7 +21,6 @@
     pub mode: DaMode,
 }
 
-<<<<<<< HEAD
 impl TryFrom<&PathBuf> for AvailConfig {
     type Error = DaErr;
     fn try_from(path: &PathBuf) -> Result<Self, Self::Error> {
@@ -30,8 +29,6 @@
     }
 }
 
-=======
->>>>>>> 75498077
 fn default_ws() -> String {
     DEFAULT_AVAIL_WS.to_string()
 }
