use serde::Deserialize;

use crate::{DaError, DaMode};

pub const DEFAULT_CELESTIA_NODE: &str = "127.0.0.1:26658";
pub const DEFAULT_NID: &str = "Madara";

#[derive(Clone, PartialEq, Deserialize, Debug)]
pub struct CelestiaConfig {
    #[serde(default = "default_http")]
    pub http_provider: String,
    #[serde(default = "default_ws")]
    pub ws_provider: String,
    #[serde(default = "default_nid")]
    pub nid: String,
    #[serde(default)]
    pub auth_token: Option<String>,
    #[serde(default)]
    pub mode: DaMode,
}

<<<<<<< HEAD
impl TryFrom<&PathBuf> for CelestiaConfig {
    type Error = DaError;

    fn try_from(path: &PathBuf) -> Result<Self, Self::Error> {
        let file = File::open(path).map_err(|e| DaError::FailedOpeningConfig(e))?;
        serde_json::from_reader(file).map_err(|e| DaError::FailedParsingConfig(e))
    }
}

=======
>>>>>>> 75498077
fn default_http() -> String {
    format!("http://{DEFAULT_CELESTIA_NODE}")
}

fn default_ws() -> String {
    format!("ws://{DEFAULT_CELESTIA_NODE}")
}

fn default_nid() -> String {
    DEFAULT_NID.to_string()
}

impl Default for CelestiaConfig {
    fn default() -> Self {
        Self {
            http_provider: default_http(),
            ws_provider: default_ws(),
            nid: default_nid(),
            mode: DaMode::default(),
            auth_token: None,
        }
    }
}<|MERGE_RESOLUTION|>--- conflicted
+++ resolved
@@ -19,7 +19,6 @@
     pub mode: DaMode,
 }
 
-<<<<<<< HEAD
 impl TryFrom<&PathBuf> for CelestiaConfig {
     type Error = DaError;
 
@@ -29,8 +28,6 @@
     }
 }
 
-=======
->>>>>>> 75498077
 fn default_http() -> String {
     format!("http://{DEFAULT_CELESTIA_NODE}")
 }
