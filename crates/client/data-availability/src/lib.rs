--- conflicted
+++ resolved
@@ -94,17 +94,11 @@
 
             match da_mode {
                 DaMode::Validity => {
-<<<<<<< HEAD
-                    // TODO:
-                    // - run the StarknetOs for this block
-                    // - parse the PIE to `submit_pie` and zip/base64 internal
-=======
                     // Submit the Starknet OS PIE
                     // TODO: Validity Impl
                     // run the Starknet OS with the Cairo VM
                     // extract the PIE from the Cairo VM run
                     // pass the PIE to `submit_pie` and zip/base64 internal
->>>>>>> 17f8a0f3
                     if let Ok(job_resp) = sharp::submit_pie("TODO") {
                         log::info!("Job Submitted: {}", job_resp.cairo_job_key);
                         // Store the cairo job key
