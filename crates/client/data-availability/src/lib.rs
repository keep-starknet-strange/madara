--- conflicted
+++ resolved
@@ -44,7 +44,6 @@
     Avail,
 }
 
-<<<<<<< HEAD
 #[derive(Error, Debug)]
 pub enum DaError {
     #[error("failed opening config: {0}")]
@@ -63,7 +62,8 @@
     FailedDataValidation(anyhow::Error),
     #[error("Invalid http endpoint: {0}")]
     InvalidHttpEndpoint(String)
-=======
+}
+
 impl Display for DaLayer {
     fn fmt(&self, f: &mut std::fmt::Formatter<'_>) -> std::fmt::Result {
         match self {
@@ -74,7 +74,6 @@
             DaLayer::Avail => Display::fmt("Avail", f),
         }
     }
->>>>>>> fa642ff5
 }
 
 /// Data availability modes in which Madara can be initialized.
