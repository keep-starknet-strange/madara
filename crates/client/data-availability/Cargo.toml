--- conflicted
+++ resolved
@@ -46,11 +46,7 @@
 starknet_api = { workspace = true, default-features = true }
 
 # Ethereum
-<<<<<<< HEAD
-ethers = "2.0.11"
-=======
 ethers = { workspace = true }
->>>>>>> 78bbebca
 
 # Avail subxt dependency
 avail-subxt = { git = "https://github.com/availproject/avail", version = "0.4.0", tag = "v1.8.0.0" }
