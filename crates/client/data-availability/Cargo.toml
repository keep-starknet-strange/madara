--- conflicted
+++ resolved
@@ -45,11 +45,8 @@
 ethers = "2.0.7"
 
 # Avail subxt dependency
-<<<<<<< HEAD
 avail-subxt = { git = "https://github.com/availproject/avail", version = "0.4.0", tag = "v1.8.0.0" }
-=======
-avail-subxt = { git = "https://github.com/availproject/avail", version = "0.4.0", tag = "v1.8.0.0-rc1" }
->>>>>>> ee9ae0f1
+
 sp-keyring = { workspace = true }
 subxt = "0.29"
 
