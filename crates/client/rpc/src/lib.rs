--- conflicted
+++ resolved
@@ -47,7 +47,7 @@
 use sp_runtime::DispatchError;
 use starknet_api::block::BlockHash;
 use starknet_api::hash::StarkHash;
-use starknet_api::transaction::Calldata;
+use starknet_api::transaction::{Calldata, TransactionHash};
 use starknet_core::types::{
     BlockHashAndNumber, BlockId, BlockStatus, BlockTag, BlockWithTxHashes, BlockWithTxs, BroadcastedDeclareTransaction,
     BroadcastedDeployAccountTransaction, BroadcastedInvokeTransaction, BroadcastedTransaction, ContractClass,
@@ -1563,21 +1563,7 @@
         }
         let transaction = transaction.unwrap();
 
-<<<<<<< HEAD
-        let events = self
-            .client
-            .runtime_api()
-            .get_events_for_tx_by_hash(substrate_block_hash, Felt252Wrapper(transaction_hash).into())
-            .map_err(|e| {
-                error!(
-                    "Failed to get transaction events. Substrate block hash: {substrate_block_hash}, transaction \
-                     hash: {transaction_hash}, error: {e}"
-                );
-                StarknetRpcApiError::InternalServerError
-            })?;
-=======
-        let events = self.get_events_for_tx_by_index(substrate_block_hash, tx_index as u32)?;
->>>>>>> eae831a2
+        let events = self.get_events_for_tx_by_hash(substrate_block_hash, Felt252Wrapper(transaction_hash).into())?;
 
         let execution_result = {
             let revert_error = self.get_tx_execution_outcome(substrate_block_hash, transaction_hash)?;
@@ -1680,13 +1666,13 @@
         Ok(MaybePendingTransactionReceipt::Receipt(receipt))
     }
 
-    fn get_events_for_tx_by_index(
+    fn get_events_for_tx_by_hash(
         &self,
         substrate_block_hash: B::Hash,
-        tx_index: u32,
+        tx_hash: TransactionHash,
     ) -> Result<Vec<starknet_api::transaction::Event>, StarknetRpcApiError> {
         let events = self
-            .do_get_events_for_tx_by_index(substrate_block_hash, tx_index)?
+            .do_get_events_for_tx_by_hash(substrate_block_hash, tx_hash)?
             .expect("the transaction should be present in the substrate extrinsics"); // not reachable
         Ok(events)
     }
