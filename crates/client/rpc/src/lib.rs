//! Starknet RPC server API implementation
//!
//! It uses the madara client and backend in order to answer queries.

mod constants;
mod errors;
mod events;
mod madara_backend_client;
mod runtime_api;
mod trace_api;
mod types;

use std::collections::HashMap;
use std::marker::PhantomData;
use std::sync::Arc;

use blockifier::transaction::objects::ResourcesMapping;
use errors::StarknetRpcApiError;
use jsonrpsee::core::{async_trait, RpcResult};
use jsonrpsee::types::error::CallError;
use log::error;
use mc_genesis_data_provider::GenesisProvider;
pub use mc_rpc_core::utils::*;
pub use mc_rpc_core::{
    Felt, MadaraRpcApiServer, PredeployedAccountWithBalance, StarknetReadRpcApiServer, StarknetTraceRpcApiServer,
    StarknetWriteRpcApiServer,
};
use mc_storage::OverrideHandle;
use mp_felt::Felt252Wrapper;
use mp_hashers::HasherT;
use mp_transactions::compute_hash::ComputeTransactionHash;
use mp_transactions::to_starknet_core_transaction::to_starknet_core_tx;
use mp_transactions::{TransactionStatus, UserTransaction};
use pallet_starknet_runtime_api::{ConvertTransactionRuntimeApi, StarknetRuntimeApi};
use sc_client_api::backend::{Backend, StorageProvider};
use sc_client_api::BlockBackend;
use sc_network_sync::SyncingService;
use sc_transaction_pool::{ChainApi, Pool};
use sc_transaction_pool_api::error::{Error as PoolError, IntoPoolError};
use sc_transaction_pool_api::{InPoolTransaction, TransactionPool, TransactionSource};
use sp_api::ProvideRuntimeApi;
use sp_arithmetic::traits::UniqueSaturatedInto;
use sp_blockchain::HeaderBackend;
use sp_core::H256;
use sp_runtime::traits::{Block as BlockT, Header as HeaderT};
use sp_runtime::transaction_validity::InvalidTransaction;
use sp_runtime::DispatchError;
use starknet_api::block::BlockHash;
use starknet_api::hash::StarkHash;
use starknet_api::transaction::Calldata;
use starknet_core::types::{
    BlockHashAndNumber, BlockId, BlockStatus, BlockTag, BlockWithTxHashes, BlockWithTxs, BroadcastedDeclareTransaction,
    BroadcastedDeployAccountTransaction, BroadcastedInvokeTransaction, BroadcastedTransaction, ContractClass,
    DeclareTransactionReceipt, DeclareTransactionResult, DeployAccountTransactionReceipt,
    DeployAccountTransactionResult, EventFilterWithPage, EventsPage, ExecutionResources, ExecutionResult, FeeEstimate,
    FieldElement, FunctionCall, Hash256, InvokeTransactionReceipt, InvokeTransactionResult,
<<<<<<< HEAD
    L1HandlerTransactionReceipt, MaybePendingBlockWithTxHashes, MaybePendingBlockWithTxs,
    MaybePendingTransactionReceipt, MsgFromL1, SimulatedTransaction, SimulationFlag, StateDiff, StateUpdate,
    SyncStatus, SyncStatusType, Transaction, TransactionExecutionStatus, TransactionFinalityStatus, TransactionReceipt,
    TransactionTraceWithHash,
=======
    L1HandlerTransactionReceipt, MaybePendingBlockWithTxHashes, MaybePendingBlockWithTxs, MaybePendingStateUpdate,
    MaybePendingTransactionReceipt, MsgFromL1, PendingBlockWithTxHashes, PendingBlockWithTxs,
    PendingDeclareTransactionReceipt, PendingDeployAccountTransactionReceipt, PendingInvokeTransactionReceipt,
    PendingL1HandlerTransactionReceipt, PendingStateUpdate, PendingTransactionReceipt, StateDiff, StateUpdate,
    SyncStatus, SyncStatusType, Transaction, TransactionExecutionStatus, TransactionFinalityStatus, TransactionReceipt,
>>>>>>> eae831a2
};
use starknet_core::utils::get_selector_from_name;

use crate::constants::{MAX_EVENTS_CHUNK_SIZE, MAX_EVENTS_KEYS};
use crate::types::RpcEventFilter;

/// A Starknet RPC server for Madara
pub struct Starknet<A: ChainApi, B: BlockT, BE, G, C, P, H> {
    client: Arc<C>,
    backend: Arc<mc_db::Backend<B>>,
    overrides: Arc<OverrideHandle<B>>,
    pool: Arc<P>,
    #[allow(dead_code)]
    graph: Arc<Pool<A>>,
    sync_service: Arc<SyncingService<B>>,
    starting_block: <<B>::Header as HeaderT>::Number,
    genesis_provider: Arc<G>,
    _marker: PhantomData<(B, BE, H)>,
}

/// Constructor for A Starknet RPC server for Madara
/// # Arguments
// * `client` - The Madara client
// * `backend` - The Madara backend
// * `overrides` - The OverrideHandle
// * `sync_service` - The Substrate client sync service
// * `starting_block` - The starting block for the syncing
// * `hasher` - The hasher used by the runtime
//
// # Returns
// * `Self` - The actual Starknet struct
#[allow(clippy::too_many_arguments)]
impl<A: ChainApi, B: BlockT, BE, G, C, P, H> Starknet<A, B, BE, G, C, P, H> {
    pub fn new(
        client: Arc<C>,
        backend: Arc<mc_db::Backend<B>>,
        overrides: Arc<OverrideHandle<B>>,
        pool: Arc<P>,
        graph: Arc<Pool<A>>,
        sync_service: Arc<SyncingService<B>>,
        starting_block: <<B>::Header as HeaderT>::Number,
        genesis_provider: Arc<G>,
    ) -> Self {
        Self {
            client,
            backend,
            overrides,
            pool,
            graph,
            sync_service,
            starting_block,
            genesis_provider,
            _marker: PhantomData,
        }
    }
}

impl<A: ChainApi, B, BE, G, C, P, H> Starknet<A, B, BE, G, C, P, H>
where
    B: BlockT,
    C: HeaderBackend<B> + 'static,
{
    pub fn current_block_number(&self) -> RpcResult<u64> {
        Ok(UniqueSaturatedInto::<u64>::unique_saturated_into(self.client.info().best_number))
    }
}

impl<A: ChainApi, B, BE, G, C, P, H> Starknet<A, B, BE, G, C, P, H>
where
    B: BlockT,
    C: HeaderBackend<B> + 'static,
{
    pub fn current_spec_version(&self) -> RpcResult<String> {
        Ok("0.4.0".to_string())
    }
}

impl<A: ChainApi, B, BE, G, C, P, H> Starknet<A, B, BE, G, C, P, H>
where
    B: BlockT,
    C: HeaderBackend<B> + 'static,
    C: ProvideRuntimeApi<B>,
    C::Api: StarknetRuntimeApi<B>,
    H: HasherT + Send + Sync + 'static,
{
    pub fn current_block_hash(&self) -> Result<H256, StarknetRpcApiError> {
        let substrate_block_hash = self.client.info().best_hash;

        let starknet_block = match get_block_by_block_hash(self.client.as_ref(), substrate_block_hash) {
            Ok(block) => block,
            Err(_) => return Err(StarknetRpcApiError::BlockNotFound),
        };
        Ok(starknet_block.header().hash::<H>().into())
    }

    /// Returns the substrate block hash corresponding to the given Starknet block id
    fn substrate_block_hash_from_starknet_block(&self, block_id: BlockId) -> Result<B::Hash, StarknetRpcApiError> {
        match block_id {
            BlockId::Hash(h) => madara_backend_client::load_hash(self.client.as_ref(), &self.backend, h.into())
                .map_err(|e| {
                    error!("Failed to load Starknet block hash for Substrate block with hash '{h}': {e}");
                    StarknetRpcApiError::BlockNotFound
                })?,
            BlockId::Number(n) => self
                .client
                .hash(UniqueSaturatedInto::unique_saturated_into(n))
                .map_err(|_| StarknetRpcApiError::BlockNotFound)?,
            BlockId::Tag(_) => Some(self.client.info().best_hash),
        }
        .ok_or(StarknetRpcApiError::BlockNotFound)
    }

    /// Helper function to get the substrate block number from a Starknet block id
    ///
    /// # Arguments
    ///
    /// * `block_id` - The Starknet block id
    ///
    /// # Returns
    ///
    /// * `u64` - The substrate block number
    fn substrate_block_number_from_starknet_block(&self, block_id: BlockId) -> Result<u64, StarknetRpcApiError> {
        // Short circuit on block number
        if let BlockId::Number(x) = block_id {
            return Ok(x);
        }

        let substrate_block_hash = self.substrate_block_hash_from_starknet_block(block_id)?;

        let starknet_block = match get_block_by_block_hash(self.client.as_ref(), substrate_block_hash) {
            Ok(block) => block,
            Err(_) => return Err(StarknetRpcApiError::BlockNotFound),
        };

        Ok(starknet_block.header().block_number)
    }

    /// Returns a list of all transaction hashes in the given block.
    ///
    /// # Arguments
    ///
    /// * `block_hash` - The hash of the block containing the transactions (starknet block).
    fn get_cached_transaction_hashes(&self, block_hash: StarkHash) -> Option<Vec<StarkHash>> {
        self.backend.mapping().cached_transaction_hashes_from_block_hash(block_hash).unwrap_or_else(|err| {
            error!("Failed to read from cache: {err}");
            None
        })
    }

    /// Returns the state diff for the given block.
    ///
    /// # Arguments
    ///
    /// * `starknet_block_hash` - The hash of the block containing the state diff (starknet block).
    fn get_state_diff(&self, starknet_block_hash: &BlockHash) -> Result<StateDiff, StarknetRpcApiError> {
        let state_diff = self.backend.da().state_diff(starknet_block_hash).map_err(|e| {
            error!("Failed to retrieve state diff from cache for block with hash {}: {e}", starknet_block_hash);
            StarknetRpcApiError::InternalServerError
        })?;

        let rpc_state_diff = to_rpc_state_diff(state_diff);

        Ok(rpc_state_diff)
    }

    fn try_txn_hash_from_cache(
        &self,
        tx_index: usize,
        cached_transactions: &Option<Vec<StarkHash>>,
        transactions: &[mp_transactions::Transaction],
        chain_id: Felt252Wrapper,
    ) -> Result<Felt252Wrapper, StarknetRpcApiError> {
        if let Some(txn_hashes) = &cached_transactions {
            let txn_hash = (&txn_hashes
                .get(tx_index)
                .ok_or_else(|| {
                    error!("Failed to retrieve transaction hash from cache, invalid index {}", tx_index);
                    StarknetRpcApiError::InternalServerError
                })?
                .0)
                .try_into()
                .map_err(|_| {
                    error!("Failed to convert transaction hash");
                    StarknetRpcApiError::InternalServerError
                })?;
            Ok(txn_hash)
        } else {
            let transaction = &transactions.get(tx_index).ok_or_else(|| {
                error!("Failed to retrieve transaction hash from starknet txs, invalid index {}", tx_index);
                StarknetRpcApiError::InternalServerError
            })?;
            Ok(transaction.compute_hash::<H>(chain_id, false))
        }
    }
}

/// Taken from https://github.com/paritytech/substrate/blob/master/client/rpc/src/author/mod.rs#L78
const TX_SOURCE: TransactionSource = TransactionSource::External;

impl<A, B, BE, G, C, P, H> MadaraRpcApiServer for Starknet<A, B, BE, G, C, P, H>
where
    A: ChainApi<Block = B> + 'static,
    B: BlockT,
    BE: Backend<B> + 'static,
    C: HeaderBackend<B> + BlockBackend<B> + StorageProvider<B, BE> + 'static,
    C: ProvideRuntimeApi<B>,
    G: GenesisProvider + Send + Sync + 'static,
    C::Api: StarknetRuntimeApi<B> + ConvertTransactionRuntimeApi<B>,
    P: TransactionPool<Block = B> + 'static,
    H: HasherT + Send + Sync + 'static,
{
    fn predeployed_accounts(&self) -> RpcResult<Vec<PredeployedAccountWithBalance>> {
        let genesis_data = self.genesis_provider.load_genesis_data()?;
        let block_id = BlockId::Tag(BlockTag::Latest);
        let fee_token_address: FieldElement = genesis_data.fee_token_address.0;

        Ok(genesis_data
            .predeployed_accounts
            .into_iter()
            .map(|account| {
                let contract_address: FieldElement = account.contract_address.into();
                let balance_string = &self
                    .call(
                        FunctionCall {
                            contract_address: fee_token_address,
                            entry_point_selector: get_selector_from_name("balanceOf")
                                .expect("the provided method name should be a valid ASCII string."),
                            calldata: vec![contract_address],
                        },
                        block_id,
                    )
                    .expect("FunctionCall attributes should be correct.")[0];
                let balance =
                    Felt252Wrapper::from_hex_be(balance_string).expect("`balanceOf` should return a Felt").into();
                PredeployedAccountWithBalance { account, balance }
            })
            .collect::<Vec<_>>())
    }
}

#[async_trait]
impl<A, B, BE, G, C, P, H> StarknetWriteRpcApiServer for Starknet<A, B, BE, G, C, P, H>
where
    A: ChainApi<Block = B> + 'static,
    B: BlockT,
    P: TransactionPool<Block = B> + 'static,
    BE: Backend<B> + 'static,
    C: HeaderBackend<B> + BlockBackend<B> + StorageProvider<B, BE> + 'static,
    C: ProvideRuntimeApi<B>,
    C::Api: StarknetRuntimeApi<B> + ConvertTransactionRuntimeApi<B>,
    G: GenesisProvider + Send + Sync + 'static,
    H: HasherT + Send + Sync + 'static,
{
    /// Submit a new declare transaction to be added to the chain
    ///
    /// # Arguments
    ///
    /// * `declare_transaction` - the declare transaction to be added to the chain
    ///
    /// # Returns
    ///
    /// * `declare_transaction_result` - the result of the declare transaction
    async fn add_declare_transaction(
        &self,
        declare_transaction: BroadcastedDeclareTransaction,
    ) -> RpcResult<DeclareTransactionResult> {
        let best_block_hash = self.get_best_block_hash();

        let opt_sierra_contract_class = if let BroadcastedDeclareTransaction::V2(ref tx) = declare_transaction {
            Some(flattened_sierra_to_sierra_contract_class(tx.contract_class.clone()))
        } else {
            None
        };

        let transaction: UserTransaction = declare_transaction.try_into().map_err(|e| {
            error!("Failed to convert BroadcastedDeclareTransaction to UserTransaction, error: {e}");
            StarknetRpcApiError::InternalServerError
        })?;
        let class_hash = match transaction {
            UserTransaction::Declare(ref tx, _) => tx.class_hash(),
            _ => Err(StarknetRpcApiError::InternalServerError)?,
        };

        let current_block_hash = self.get_best_block_hash();
        let contract_class = self
            .overrides
            .for_block_hash(self.client.as_ref(), current_block_hash)
            .contract_class_by_class_hash(current_block_hash, (*class_hash).into());

        if let Some(contract_class) = contract_class {
            error!("Contract class already exists: {:?}", contract_class);
            return Err(StarknetRpcApiError::ClassAlreadyDeclared.into());
        }

        let extrinsic = self.convert_tx_to_extrinsic(best_block_hash, transaction.clone())?;

        submit_extrinsic(self.pool.clone(), best_block_hash, extrinsic).await?;

        let chain_id = Felt252Wrapper(self.chain_id()?.0);

        let tx_hash = transaction.compute_hash::<H>(chain_id, false).into();

        if let Some(sierra_contract_class) = opt_sierra_contract_class {
            if let Some(e) = self
                .backend
                .sierra_classes()
                .store_sierra_class(Felt252Wrapper::from(class_hash.0).into(), sierra_contract_class)
                .err()
            {
                log::error!("Failed to store the sierra contract class for declare tx `{tx_hash:x}`: {e}")
            }
        }

        Ok(DeclareTransactionResult { transaction_hash: tx_hash, class_hash: class_hash.0 })
    }

    /// Add an Invoke Transaction to invoke a contract function
    ///
    /// # Arguments
    ///
    /// * `invoke tx` - <https://docs.starknet.io/documentation/architecture_and_concepts/Blocks/transactions/#invoke_transaction>
    ///
    /// # Returns
    ///
    /// * `transaction_hash` - transaction hash corresponding to the invocation
    async fn add_invoke_transaction(
        &self,
        invoke_transaction: BroadcastedInvokeTransaction,
    ) -> RpcResult<InvokeTransactionResult> {
        let best_block_hash = self.get_best_block_hash();

        let transaction: UserTransaction = invoke_transaction.try_into().map_err(|e| {
            error!("Failed to convert BroadcastedInvokeTransaction to UserTransaction: {e}");
            StarknetRpcApiError::InternalServerError
        })?;

        let extrinsic = self.convert_tx_to_extrinsic(best_block_hash, transaction.clone())?;

        submit_extrinsic(self.pool.clone(), best_block_hash, extrinsic).await?;

        let chain_id = Felt252Wrapper(self.chain_id()?.0);

        Ok(InvokeTransactionResult { transaction_hash: transaction.compute_hash::<H>(chain_id, false).into() })
    }

    /// Add an Deploy Account Transaction
    ///
    /// # Arguments
    ///
    /// * `deploy account transaction` - <https://docs.starknet.io/documentation/architecture_and_concepts/Blocks/transactions/#deploy_account_transaction>
    ///
    /// # Returns
    ///
    /// * `transaction_hash` - transaction hash corresponding to the invocation
    /// * `contract_address` - address of the deployed contract account
    async fn add_deploy_account_transaction(
        &self,
        deploy_account_transaction: BroadcastedDeployAccountTransaction,
    ) -> RpcResult<DeployAccountTransactionResult> {
        let best_block_hash = self.get_best_block_hash();

        let transaction: UserTransaction = deploy_account_transaction.try_into().map_err(|e| {
            error!("Failed to convert BroadcastedDeployAccountTransaction to UserTransaction, error: {e}",);
            StarknetRpcApiError::InternalServerError
        })?;

        let extrinsic = self.convert_tx_to_extrinsic(best_block_hash, transaction.clone())?;

        submit_extrinsic(self.pool.clone(), best_block_hash, extrinsic).await?;

        let chain_id = Felt252Wrapper(self.chain_id()?.0);
        let account_address = match &transaction {
            UserTransaction::DeployAccount(tx) => tx.account_address(),
            _ => Err(StarknetRpcApiError::InternalServerError)?,
        };

        Ok(DeployAccountTransactionResult {
            transaction_hash: transaction.compute_hash::<H>(chain_id, false).into(),
            contract_address: account_address.into(),
        })
    }
}

#[async_trait]
#[allow(unused_variables)]
impl<A, B, BE, G, C, P, H> StarknetReadRpcApiServer for Starknet<A, B, BE, G, C, P, H>
where
    A: ChainApi<Block = B> + 'static,
    B: BlockT,
    P: TransactionPool<Block = B> + 'static,
    BE: Backend<B> + 'static,
    C: HeaderBackend<B> + BlockBackend<B> + StorageProvider<B, BE> + 'static,
    C: ProvideRuntimeApi<B>,
    C::Api: StarknetRuntimeApi<B> + ConvertTransactionRuntimeApi<B>,
    G: GenesisProvider + Send + Sync + 'static,
    H: HasherT + Send + Sync + 'static,
{
    /// Returns the Version of the StarkNet JSON-RPC Specification Being Used
    ///
    /// This method provides the version of the StarkNet JSON-RPC specification that the node is
    /// currently using. The version is returned as a semantic versioning (SemVer) string.
    ///
    /// # Arguments
    ///
    /// This method does not take any arguments.
    ///
    /// # Returns
    ///
    /// * `spec_version` - A string representing the SemVer of the StarkNet JSON-RPC specification
    ///   being used.
    fn spec_version(&self) -> RpcResult<String> {
        self.current_spec_version()
    }

    /// Get the Most Recent Accepted Block Number
    ///
    /// ### Arguments
    ///
    /// This function does not take any arguments.
    ///
    /// ### Returns
    ///
    /// * `block_number` - The latest block number of the current network.
    fn block_number(&self) -> RpcResult<u64> {
        self.current_block_number()
    }

    /// Get the Most Recent Accepted Block Hash and Number
    ///
    /// ### Arguments
    ///
    /// This function does not take any arguments.
    ///
    /// ### Returns
    ///
    /// * `block_hash_and_number` - A tuple containing the latest block hash and number of the
    ///   current network.
    fn block_hash_and_number(&self) -> RpcResult<BlockHashAndNumber> {
        let block_number = self.current_block_number()?;
        let block_hash = self.current_block_hash().map_err(|e| {
            error!("Failed to retrieve the current block hash: {}", e);
            StarknetRpcApiError::NoBlocks
        })?;

        Ok(BlockHashAndNumber {
            block_hash: FieldElement::from_byte_slice_be(block_hash.as_bytes()).unwrap(),
            block_number,
        })
    }

    /// Get the Number of Transactions in a Given Block
    ///
    /// ### Arguments
    ///
    /// * `block_id` - The identifier of the requested block. This can be the hash of the block, the
    ///   block's number (height), or a specific block tag.
    ///
    /// ### Returns
    ///
    /// * `transaction_count` - The number of transactions in the specified block.
    ///
    /// ### Errors
    ///
    /// This function may return a `BLOCK_NOT_FOUND` error if the specified block does not exist in
    /// the blockchain.
    fn get_block_transaction_count(&self, block_id: BlockId) -> RpcResult<u128> {
        let substrate_block_hash = self.substrate_block_hash_from_starknet_block(block_id).map_err(|e| {
            error!("'{e}'");
            StarknetRpcApiError::BlockNotFound
        })?;

        let starknet_block = get_block_by_block_hash(self.client.as_ref(), substrate_block_hash)?;

        Ok(starknet_block.header().transaction_count)
    }

    /// Gets the Transaction Status, Including Mempool Status and Execution Details
    ///
    /// This method retrieves the status of a specified transaction. It provides information on
    /// whether the transaction is still in the mempool, has been executed, or dropped from the
    /// mempool. The status includes both finality status and execution status of the
    /// transaction.
    ///
    /// ### Arguments
    ///
    /// * `transaction_hash` - The hash of the transaction for which the status is requested.
    ///
    /// ### Returns
    ///
    /// * `transaction_status` - An object containing the transaction status details:
    ///   - `finality_status`: The finality status of the transaction, indicating whether it is
    ///     confirmed, pending, or rejected.
    ///   - `execution_status`: The execution status of the transaction, providing details on the
    ///     execution outcome if the transaction has been processed.
    fn get_transaction_status(&self, transaction_hash: FieldElement) -> RpcResult<TransactionStatus> {
        let substrate_block_hash = self
            .backend
            .mapping()
            .block_hash_from_transaction_hash(Felt252Wrapper(transaction_hash).into())
            .map_err(|e| {
                error!("Failed to get transaction's substrate block hash from mapping_db: {e}");
                StarknetRpcApiError::TxnHashNotFound
            })?
            .ok_or(StarknetRpcApiError::TxnHashNotFound)?;

        let starknet_block = get_block_by_block_hash(self.client.as_ref(), substrate_block_hash)?;

        let chain_id = self.chain_id()?.0.into();

        let starknet_tx =
            if let Some(tx_hashes) = self.get_cached_transaction_hashes(starknet_block.header().hash::<H>().into()) {
                tx_hashes
                    .into_iter()
                    .zip(starknet_block.transactions())
                    .find(|(tx_hash, _)| *tx_hash == Felt252Wrapper(transaction_hash).into())
                    .map(|(_, tx)| to_starknet_core_tx(tx.clone(), transaction_hash))
            } else {
                starknet_block
                    .transactions()
                    .iter()
                    .find(|tx| tx.compute_hash::<H>(chain_id, false).0 == transaction_hash)
                    .map(|tx| to_starknet_core_tx(tx.clone(), transaction_hash))
            };

        let execution_status = {
            let revert_error = self.get_tx_execution_outcome(substrate_block_hash, transaction_hash)?;

            if revert_error.is_none() {
                TransactionExecutionStatus::Succeeded
            } else {
                TransactionExecutionStatus::Reverted
            }
        };

        Ok(TransactionStatus { finality_status: TransactionFinalityStatus::AcceptedOnL2, execution_status })
    }

    /// Get the value of the storage at the given address and key.
    ///
    /// This function retrieves the value stored in a specified contract's storage, identified by a
    /// contract address and a storage key, within a specified block in the current network.
    ///
    /// ### Arguments
    ///
    /// * `contract_address` - The address of the contract to read from. This parameter identifies
    ///   the contract whose storage is being queried.
    /// * `key` - The key to the storage value for the given contract. This parameter specifies the
    ///   particular storage slot to be queried.
    /// * `block_id` - The hash of the requested block, or number (height) of the requested block,
    ///   or a block tag. This parameter defines the state of the blockchain at which the storage
    ///   value is to be read.
    ///
    /// ### Returns
    ///
    /// Returns the value at the given key for the given contract, represented as a `FieldElement`.
    /// If no value is found at the specified storage key, returns 0.
    ///
    /// ### Errors
    ///
    /// This function may return errors in the following cases:
    ///
    /// * `BLOCK_NOT_FOUND` - If the specified block does not exist in the blockchain.
    /// * `CONTRACT_NOT_FOUND` - If the specified contract does not exist or is not deployed at the
    ///   given `contract_address` in the specified block.
    /// * `STORAGE_KEY_NOT_FOUND` - If the specified storage key does not exist within the given
    ///   contract.
    fn get_storage_at(&self, contract_address: FieldElement, key: FieldElement, block_id: BlockId) -> RpcResult<Felt> {
        let substrate_block_hash = self.substrate_block_hash_from_starknet_block(block_id).map_err(|e| {
            error!("'{e}'");
            StarknetRpcApiError::BlockNotFound
        })?;

        let contract_address = Felt252Wrapper(contract_address).into();
        let key = Felt252Wrapper(key).into();

        let value = self
            .overrides
            .for_block_hash(self.client.as_ref(), substrate_block_hash)
            .get_storage_by_storage_key(substrate_block_hash, contract_address, key)
            .ok_or_else(|| {
                error!("Failed to retrieve storage at '{contract_address:?}' and '{key:?}'");
                StarknetRpcApiError::ContractNotFound
            })?;

        Ok(Felt(Felt252Wrapper::from(value).into()))
    }

    /// Call a Function in a Contract Without Creating a Transaction
    ///
    /// ### Arguments
    ///
    /// * `request` - The details of the function call to be made. This includes information such as
    ///   the contract address, function signature, and arguments.
    /// * `block_id` - The identifier of the block used to reference the state or call the
    ///   transaction on. This can be the hash of the block, its number (height), or a specific
    ///   block tag.
    ///
    /// ### Returns
    ///
    /// * `result` - The function's return value, as defined in the Cairo output. This is an array
    ///   of field elements (`Felt`).
    ///
    /// ### Errors
    ///
    /// This method may return the following errors:
    /// * `CONTRACT_NOT_FOUND` - If the specified contract address does not exist.
    /// * `CONTRACT_ERROR` - If there is an error with the contract or the function call.
    /// * `BLOCK_NOT_FOUND` - If the specified block does not exist in the blockchain.
    fn call(&self, request: FunctionCall, block_id: BlockId) -> RpcResult<Vec<String>> {
        let substrate_block_hash = self.substrate_block_hash_from_starknet_block(block_id).map_err(|e| {
            error!("'{e}'");
            StarknetRpcApiError::BlockNotFound
        })?;

        let calldata = Calldata(Arc::new(request.calldata.iter().map(|x| Felt252Wrapper::from(*x).into()).collect()));

        let result = self.do_call(
            substrate_block_hash,
            Felt252Wrapper(request.contract_address).into(),
            Felt252Wrapper(request.entry_point_selector).into(),
            calldata,
        )?;

        let result = self.convert_error(substrate_block_hash, result)?;

        Ok(result.iter().map(|x| format!("{:#x}", x.0)).collect())
    }

    /// Get the Contract Class Definition at a Given Address in a Specific Block
    ///
    /// ### Arguments
    ///
    /// * `block_id` - The identifier of the block. This can be the hash of the block, its number
    ///   (height), or a specific block tag.
    /// * `contract_address` - The address of the contract whose class definition will be returned.
    ///
    /// ### Returns
    ///
    /// * `contract_class` - The contract class definition. This may be either a standard contract
    ///   class or a deprecated contract class, depending on the contract's status and the
    ///   blockchain's version.
    ///
    /// ### Errors
    ///
    /// This method may return the following errors:
    /// * `BLOCK_NOT_FOUND` - If the specified block does not exist in the blockchain.
    /// * `CONTRACT_NOT_FOUND` - If the specified contract address does not exist.
    fn get_class_at(&self, block_id: BlockId, contract_address: FieldElement) -> RpcResult<ContractClass> {
        let substrate_block_hash = self.substrate_block_hash_from_starknet_block(block_id).map_err(|e| {
            error!("'{e}'");
            StarknetRpcApiError::BlockNotFound
        })?;

        let contract_address_wrapped = Felt252Wrapper(contract_address).into();
        let contract_class = self
            .overrides
            .for_block_hash(self.client.as_ref(), substrate_block_hash)
            .contract_class_by_address(substrate_block_hash, contract_address_wrapped)
            .ok_or_else(|| {
                error!("Failed to retrieve contract class at '{contract_address}'");
                StarknetRpcApiError::ContractNotFound
            })?;

        Ok(to_rpc_contract_class(contract_class).map_err(|e| {
            error!("Failed to convert contract class at '{contract_address}' to RPC contract class: {e}");
            StarknetRpcApiError::InvalidContractClass
        })?)
    }

    /// Get the contract class hash in the given block for the contract deployed at the given
    /// address
    ///
    /// ### Arguments
    ///
    /// * `block_id` - The hash of the requested block, or number (height) of the requested block,
    ///   or a block tag
    /// * `contract_address` - The address of the contract whose class hash will be returned
    ///
    /// ### Returns
    ///
    /// * `class_hash` - The class hash of the given contract
    fn get_class_hash_at(&self, block_id: BlockId, contract_address: FieldElement) -> RpcResult<Felt> {
        let substrate_block_hash = self.substrate_block_hash_from_starknet_block(block_id).map_err(|e| {
            error!("'{e}'");
            StarknetRpcApiError::BlockNotFound
        })?;

        let contract_address = Felt252Wrapper(contract_address).into();
        let class_hash = self
            .overrides
            .for_block_hash(self.client.as_ref(), substrate_block_hash)
            .contract_class_hash_by_address(substrate_block_hash, contract_address)
            .ok_or_else(|| {
                error!("Failed to retrieve contract class hash at '{contract_address:?}'");
                StarknetRpcApiError::ContractNotFound
            })?;

        Ok(Felt(Felt252Wrapper::from(class_hash).into()))
    }

    /// Returns an object about the sync status, or false if the node is not synching
    ///
    /// ### Arguments
    ///
    /// This function does not take any arguments.
    ///
    /// ### Returns
    ///
    /// * `Syncing` - An Enum that can either be a `mc_rpc_core::SyncStatus` struct representing the
    ///   sync status, or a `Boolean` (`false`) indicating that the node is not currently
    ///   synchronizing.
    ///
    /// This is an asynchronous function due to its reliance on `sync_service.best_seen_block()`,
    /// which potentially involves network communication and processing to determine the best block
    /// seen by the sync service.
    async fn syncing(&self) -> RpcResult<SyncStatusType> {
        // obtain best seen (highest) block number
        match self.sync_service.best_seen_block().await {
            Ok(best_seen_block) => {
                let best_number = self.client.info().best_number;
                let highest_number = best_seen_block.unwrap_or(best_number);

                // get a starknet block from the starting substrate block number
                let starting_block = madara_backend_client::starknet_block_from_substrate_hash(
                    self.client.as_ref(),
                    self.starting_block,
                );

                // get a starknet block from the current substrate block number
                let current_block =
                    madara_backend_client::starknet_block_from_substrate_hash(self.client.as_ref(), best_number);

                // get a starknet block from the highest substrate block number
                let highest_block =
                    madara_backend_client::starknet_block_from_substrate_hash(self.client.as_ref(), highest_number);

                if starting_block.is_ok() && current_block.is_ok() && highest_block.is_ok() {
                    // Convert block numbers and hashes to the respective type required by the `syncing` endpoint.
                    let starting_block_num = UniqueSaturatedInto::<u64>::unique_saturated_into(self.starting_block);
                    let starting_block_hash = starting_block?.header().hash::<H>().0;

                    let current_block_num = UniqueSaturatedInto::<u64>::unique_saturated_into(best_number);
                    let current_block_hash = current_block?.header().hash::<H>().0;

                    let highest_block_num = UniqueSaturatedInto::<u64>::unique_saturated_into(highest_number);
                    let highest_block_hash = highest_block?.header().hash::<H>().0;

                    // Build the `SyncStatus` struct with the respective syn information
                    Ok(SyncStatusType::Syncing(SyncStatus {
                        starting_block_num,
                        starting_block_hash,
                        current_block_num,
                        current_block_hash,
                        highest_block_num,
                        highest_block_hash,
                    }))
                } else {
                    // If there was an error when getting a starknet block, then we return `false`,
                    // as per the endpoint specification
                    log::error!("Failed to load Starknet block");
                    Ok(SyncStatusType::NotSyncing)
                }
            }
            Err(_) => {
                // If there was an error when getting a starknet block, then we return `false`,
                // as per the endpoint specification
                log::error!("`SyncingEngine` shut down");
                Ok(SyncStatusType::NotSyncing)
            }
        }
    }

    /// Get the contract class definition in the given block associated with the given hash.
    ///
    /// ### Arguments
    ///
    /// * `block_id` - The hash of the requested block, or number (height) of the requested block,
    ///   or a block tag.
    /// * `class_hash` - The hash of the requested contract class.
    ///
    /// ### Returns
    ///
    /// Returns the contract class definition if found. In case of an error, returns a
    /// `StarknetRpcApiError` indicating either `BlockNotFound` or `ClassHashNotFound`.
    fn get_class(&self, block_id: BlockId, class_hash: FieldElement) -> RpcResult<ContractClass> {
        let substrate_block_hash = self.substrate_block_hash_from_starknet_block(block_id).map_err(|e| {
            error!("'{e}'");
            StarknetRpcApiError::BlockNotFound
        })?;

        let class_hash = Felt252Wrapper(class_hash).into();

        let contract_class = self
            .overrides
            .for_block_hash(self.client.as_ref(), substrate_block_hash)
            .contract_class_by_class_hash(substrate_block_hash, class_hash)
            .ok_or_else(|| {
                error!("Failed to retrieve contract class from hash '{class_hash}'");
                StarknetRpcApiError::ClassHashNotFound
            })?;

        Ok(to_rpc_contract_class(contract_class).map_err(|e| {
            error!("Failed to convert contract class from hash '{class_hash}' to RPC contract class: {e}");
            StarknetRpcApiError::InternalServerError
        })?)
    }

    /// Get block information with transaction hashes given the block id.
    ///
    /// ### Arguments
    ///
    /// * `block_id` - The hash of the requested block, or number (height) of the requested block,
    ///   or a block tag.
    ///
    /// ### Returns
    ///
    /// Returns block information with transaction hashes. This includes either a confirmed block or
    /// a pending block with transaction hashes, depending on the state of the requested block.
    /// In case the block is not found, returns a `StarknetRpcApiError` with `BlockNotFound`.
    fn get_block_with_tx_hashes(&self, block_id: BlockId) -> RpcResult<MaybePendingBlockWithTxHashes> {
        let chain_id = self.chain_id()?;

        if is_pending_block(block_id) {
            let pending_block = self.prepare_pending_block_with_tx_hashes(Felt252Wrapper(chain_id.0))?;
            return Ok(MaybePendingBlockWithTxHashes::PendingBlock(pending_block));
        }

        let substrate_block_hash = self.substrate_block_hash_from_starknet_block(block_id).map_err(|e| {
            error!("'{e}'");
            StarknetRpcApiError::BlockNotFound
        })?;

        let starknet_block = get_block_by_block_hash(self.client.as_ref(), substrate_block_hash)?;
        let starknet_version = starknet_block.header().protocol_version;
        let l1_gas_price = starknet_block.header().l1_gas_price;
        let block_hash = starknet_block.header().hash::<H>();

        let transaction_hashes = if let Some(tx_hashes) = self.get_cached_transaction_hashes(block_hash.into()) {
            let mut v = Vec::with_capacity(tx_hashes.len());
            for tx_hash in tx_hashes {
                v.push(FieldElement::from(tx_hash));
            }
            v
        } else {
            starknet_block.transactions_hashes::<H>(chain_id.0.into()).map(FieldElement::from).collect()
        };
        let block_status = match self.backend.messaging().last_synced_l1_block_with_event() {
            Ok(l1_block) => {
                if l1_block.block_number >= starknet_block.header().block_number {
                    BlockStatus::AcceptedOnL1
                } else {
                    BlockStatus::AcceptedOnL2
                }
            }
            Err(e) => {
                error!("Failed to get last synced l1 block, error: {e}");
                Err(StarknetRpcApiError::InternalServerError)?
            }
        };

        let parent_blockhash = starknet_block.header().parent_block_hash;
        let block_with_tx_hashes = BlockWithTxHashes {
            transactions: transaction_hashes,
            status: block_status,
            block_hash: block_hash.into(),
            parent_hash: Felt252Wrapper::from(parent_blockhash).into(),
            block_number: starknet_block.header().block_number,
            new_root: Felt252Wrapper::from(self.backend.temporary_global_state_root_getter()).into(),
            timestamp: starknet_block.header().block_timestamp,
            sequencer_address: Felt252Wrapper::from(starknet_block.header().sequencer_address).into(),
            l1_gas_price: starknet_block.header().l1_gas_price.into(),
            starknet_version: starknet_version.to_string(),
        };

        Ok(MaybePendingBlockWithTxHashes::Block(block_with_tx_hashes))
    }

    /// Get the nonce associated with the given address in the given block.
    ///
    /// ### Arguments
    ///
    /// * `block_id` - The hash of the requested block, or number (height) of the requested block,
    ///   or a block tag. This parameter specifies the block in which the nonce is to be checked.
    /// * `contract_address` - The address of the contract whose nonce we're seeking. This is the
    ///   unique identifier of the contract in the Starknet network.
    ///
    /// ### Returns
    ///
    /// Returns the contract's nonce at the requested state. The nonce is returned as a
    /// `FieldElement`, representing the current state of the contract in terms of transactions
    /// count or other contract-specific operations. In case of errors, such as
    /// `BLOCK_NOT_FOUND` or `CONTRACT_NOT_FOUND`, returns a `StarknetRpcApiError` indicating the
    /// specific issue.
    fn get_nonce(&self, block_id: BlockId, contract_address: FieldElement) -> RpcResult<Felt> {
        let substrate_block_hash = self.substrate_block_hash_from_starknet_block(block_id).map_err(|e| {
            error!("'{e}'");
            StarknetRpcApiError::BlockNotFound
        })?;

        let contract_address = Felt252Wrapper(contract_address).into();

        let nonce = self
            .overrides
            .for_block_hash(self.client.as_ref(), substrate_block_hash)
            .nonce(substrate_block_hash, contract_address)
            .ok_or_else(|| {
                error!("Failed to get nonce at '{contract_address:?}'");
                StarknetRpcApiError::ContractNotFound
            })?;

        Ok(Felt(Felt252Wrapper::from(nonce).into()))
    }

    /// Return the currently configured chain id.
    ///
    /// This function provides the chain id for the network that the node is connected to. The chain
    /// id is a unique identifier that distinguishes between different networks, such as mainnet or
    /// testnet.
    ///
    /// ### Arguments
    ///
    /// This function does not take any arguments.
    ///
    /// ### Returns
    ///
    /// Returns the chain id this node is connected to. The chain id is returned as a specific type,
    /// defined by the Starknet protocol, indicating the particular network.
    fn chain_id(&self) -> RpcResult<Felt> {
        let best_block_hash = self.get_best_block_hash();
        let chain_id = self.get_chain_id(best_block_hash)?;

        Ok(Felt(chain_id.0))
    }

    /// Estimate the fee associated with transaction
    ///
    /// # Arguments
    ///
    /// * `request` - starknet transaction request
    /// * `block_id` - hash of the requested block, number (height), or tag
    ///
    /// # Returns
    ///
    /// * `fee_estimate` - fee estimate in gwei
    async fn estimate_fee(
        &self,
        request: Vec<BroadcastedTransaction>,
        block_id: BlockId,
    ) -> RpcResult<Vec<FeeEstimate>> {
        let substrate_block_hash = self.substrate_block_hash_from_starknet_block(block_id).map_err(|e| {
            error!("'{e}'");
            StarknetRpcApiError::BlockNotFound
        })?;
        let best_block_hash = self.get_best_block_hash();
        let chain_id = Felt252Wrapper(self.chain_id()?.0);

        let transactions =
            request.into_iter().map(|tx| tx.try_into()).collect::<Result<Vec<UserTransaction>, _>>().map_err(|e| {
                error!("Failed to convert BroadcastedTransaction to UserTransaction: {e}");
                StarknetRpcApiError::InternalServerError
            })?;

        let fee_estimates = self.estimate_fee(best_block_hash, transactions)?;

        let estimates = fee_estimates
            .into_iter()
			// FIXME: https://github.com/keep-starknet-strange/madara/issues/329
            .map(|x| FeeEstimate { gas_price: 10, gas_consumed: x.1, overall_fee: x.0 })
            .collect();

        Ok(estimates)
    }

    /// Estimate the L2 fee of a message sent on L1
    ///
    /// # Arguments
    ///
    /// * `message` - the message to estimate
    /// * `block_id` - hash, number (height), or tag of the requested block
    ///
    /// # Returns
    ///
    /// * `FeeEstimate` - the fee estimation (gas consumed, gas price, overall fee, unit)
    ///
    /// # Errors
    ///
    /// BlockNotFound : If the specified block does not exist.
    /// ContractNotFound : If the specified contract address does not exist.
    /// ContractError : If there is an error with the contract.
    async fn estimate_message_fee(&self, message: MsgFromL1, block_id: BlockId) -> RpcResult<FeeEstimate> {
        let substrate_block_hash = self.substrate_block_hash_from_starknet_block(block_id).map_err(|e| {
            error!("'{e}'");
            StarknetRpcApiError::BlockNotFound
        })?;
        let chain_id = Felt252Wrapper(self.chain_id()?.0);

        let message = message.try_into().map_err(|e| {
            error!("Failed to convert MsgFromL1 to UserTransaction: {e}");
            StarknetRpcApiError::InternalServerError
        })?;

        let fee_estimate = self.do_estimate_message_fee(substrate_block_hash, message)?;

        let estimate = FeeEstimate {
            gas_price: fee_estimate.0.try_into().map_err(|_| StarknetRpcApiError::InternalServerError)?,
            gas_consumed: fee_estimate.2,
            overall_fee: fee_estimate.1,
        };

        Ok(estimate)
    }

    /// Get the details of a transaction by a given block id and index.
    ///
    /// This function fetches the details of a specific transaction in the StarkNet network by
    /// identifying it through its block and position (index) within that block. If no transaction
    /// is found at the specified index, null is returned.
    ///
    /// ### Arguments
    ///
    /// * `block_id` - The hash of the requested block, or number (height) of the requested block,
    ///   or a block tag. This parameter is used to specify the block in which the transaction is
    ///   located.
    /// * `index` - An integer representing the index in the block where the transaction is expected
    ///   to be found. The index starts from 0 and increases sequentially for each transaction in
    ///   the block.
    ///
    /// ### Returns
    ///
    /// Returns the details of the transaction if found, including the transaction hash. The
    /// transaction details are returned as a type conforming to the StarkNet protocol. In case of
    /// errors like `BLOCK_NOT_FOUND` or `INVALID_TXN_INDEX`, returns a `StarknetRpcApiError`
    /// indicating the specific issue.
    fn get_transaction_by_block_id_and_index(&self, block_id: BlockId, index: u64) -> RpcResult<Transaction> {
        let substrate_block_hash = self.substrate_block_hash_from_starknet_block(block_id).map_err(|e| {
            error!("'{e}'");
            StarknetRpcApiError::BlockNotFound
        })?;

        let starknet_block = get_block_by_block_hash(self.client.as_ref(), substrate_block_hash)?;

        let transaction =
            starknet_block.transactions().get(index as usize).ok_or(StarknetRpcApiError::InvalidTxnIndex)?;
        let chain_id = self.chain_id()?;

        let opt_cached_transaction_hashes =
            self.get_cached_transaction_hashes(starknet_block.header().hash::<H>().into());

        let transaction_hash = if let Some(cached_tx_hashes) = opt_cached_transaction_hashes {
            cached_tx_hashes.get(index as usize).map(|&fe| FieldElement::from(fe)).ok_or(CallError::Failed(
                anyhow::anyhow!(
                    "Number of cached tx hashes does not match the number of transactions in block with id {:?}",
                    block_id
                ),
            ))?
        } else {
            transaction.compute_hash::<H>(chain_id.0.into(), false).0
        };

        Ok(to_starknet_core_tx(transaction.clone(), transaction_hash))
    }

    /// Get block information with full transactions given the block id.
    ///
    /// This function retrieves detailed information about a specific block in the StarkNet network,
    /// including all transactions contained within that block. The block is identified using its
    /// unique block id, which can be the block's hash, its number (height), or a block tag.
    ///
    /// ### Arguments
    ///
    /// * `block_id` - The hash of the requested block, or number (height) of the requested block,
    ///   or a block tag. This parameter is used to specify the block from which to retrieve
    ///   information and transactions.
    ///
    /// ### Returns
    ///
    /// Returns detailed block information along with full transactions. Depending on the state of
    /// the block, this can include either a confirmed block or a pending block with its
    /// transactions. In case the specified block is not found, returns a `StarknetRpcApiError` with
    /// `BlockNotFound`.
    fn get_block_with_txs(&self, block_id: BlockId) -> RpcResult<MaybePendingBlockWithTxs> {
        let chain_id = self.chain_id()?;
        let chain_id = Felt252Wrapper(chain_id.0);

        if is_pending_block(block_id) {
            let pending_block = self.prepare_pending_block_with_txs(chain_id)?;
            return Ok(MaybePendingBlockWithTxs::PendingBlock(pending_block));
        }

        let substrate_block_hash = self.substrate_block_hash_from_starknet_block(block_id).map_err(|e| {
            error!("Block not found: '{e}'");
            StarknetRpcApiError::BlockNotFound
        })?;

        let starknet_block = get_block_by_block_hash(self.client.as_ref(), substrate_block_hash)?;

        let block_hash = starknet_block.header().hash::<H>();
        let starknet_version = starknet_block.header().protocol_version;

        let opt_cached_transaction_hashes =
            self.get_cached_transaction_hashes(starknet_block.header().hash::<H>().into());
        let mut transactions = Vec::with_capacity(starknet_block.transactions().len());
        for (index, tx) in starknet_block.transactions().iter().enumerate() {
            let tx_hash = if let Some(cached_tx_hashes) = opt_cached_transaction_hashes.as_ref() {
                cached_tx_hashes.get(index).map(|&h| FieldElement::from(h)).ok_or(CallError::Failed(
                    anyhow::anyhow!(
                        "Number of cached tx hashes does not match the number of transactions in block with hash {:?}",
                        block_hash
                    ),
                ))?
            } else {
                tx.compute_hash::<H>(chain_id.0.into(), false).0
            };

            transactions.push(to_starknet_core_tx(tx.clone(), tx_hash));
        }

        let block_with_txs = BlockWithTxs {
            // TODO: Get status from block
            status: BlockStatus::AcceptedOnL2,
            block_hash: block_hash.into(),
            parent_hash: Felt252Wrapper::from(starknet_block.header().parent_block_hash).into(),
            block_number: starknet_block.header().block_number,
            new_root: Felt252Wrapper::from(self.backend.temporary_global_state_root_getter()).into(),
            timestamp: starknet_block.header().block_timestamp,
            sequencer_address: Felt252Wrapper::from(starknet_block.header().sequencer_address).into(),
            transactions,
            l1_gas_price: starknet_block.header().l1_gas_price.into(),
            starknet_version: starknet_version.to_string(),
        };

        Ok(MaybePendingBlockWithTxs::Block(block_with_txs))
    }

    /// Get the information about the result of executing the requested block.
    ///
    /// This function fetches details about the state update resulting from executing a specific
    /// block in the StarkNet network. The block is identified using its unique block id, which can
    /// be the block's hash, its number (height), or a block tag.
    ///
    /// ### Arguments
    ///
    /// * `block_id` - The hash of the requested block, or number (height) of the requested block,
    ///   or a block tag. This parameter specifies the block for which the state update information
    ///   is required.
    ///
    /// ### Returns
    ///
    /// Returns information about the state update of the requested block, including any changes to
    /// the state of the network as a result of the block's execution. This can include a confirmed
    /// state update or a pending state update. If the block is not found, returns a
    /// `StarknetRpcApiError` with `BlockNotFound`.
    fn get_state_update(&self, block_id: BlockId) -> RpcResult<MaybePendingStateUpdate> {
        if is_pending_block(block_id) {
            let state_diff = StateDiff {
                storage_diffs: Vec::new(),
                deprecated_declared_classes: Vec::new(),
                declared_classes: Vec::new(),
                deployed_contracts: Vec::new(),
                replaced_classes: Vec::new(),
                nonces: Vec::new(),
            };

            let latest_block = self.get_best_block_hash();
            let latest_block = get_block_by_block_hash(self.client.as_ref(), latest_block).unwrap_or_default();
            let old_root = self.backend.temporary_global_state_root_getter().into();
            let pending_state_update = PendingStateUpdate { old_root, state_diff };

            return Ok(MaybePendingStateUpdate::PendingUpdate(pending_state_update));
        }

        let substrate_block_hash = self.substrate_block_hash_from_starknet_block(block_id).map_err(|e| {
            error!("'{e}'");
            StarknetRpcApiError::BlockNotFound
        })?;

        let starknet_block = get_block_by_block_hash(self.client.as_ref(), substrate_block_hash)?;

        let old_root = if starknet_block.header().block_number > 0 {
            let parent_block_hash = Felt252Wrapper::from(starknet_block.header().parent_block_hash).into();
            let substrate_parent_block_hash =
                self.substrate_block_hash_from_starknet_block(BlockId::Hash(parent_block_hash)).map_err(|e| {
                    error!("'{e}'");
                    StarknetRpcApiError::BlockNotFound
                })?;

            let parent_block = get_block_by_block_hash(self.client.as_ref(), substrate_parent_block_hash)?;

            Felt252Wrapper::from(self.backend.temporary_global_state_root_getter()).into()
        } else {
            FieldElement::default()
        };

        let starknet_block_hash = BlockHash(starknet_block.header().hash::<H>().into());

        let state_diff = self.get_state_diff(&starknet_block_hash).map_err(|e| {
            error!("Failed to get state diff. Starknet block hash: {starknet_block_hash}, error: {e}");
            StarknetRpcApiError::InternalServerError
        })?;

        let state_update = StateUpdate {
            block_hash: starknet_block.header().hash::<H>().into(),
            new_root: Felt252Wrapper::from(self.backend.temporary_global_state_root_getter()).into(),
            old_root,
            state_diff,
        };

        Ok(MaybePendingStateUpdate::Update(state_update))
    }

    /// Returns all events matching the given filter.
    ///
    /// This function retrieves all event objects that match the conditions specified in the
    /// provided event filter. The filter can include various criteria such as contract addresses,
    /// event types, and block ranges. The function supports pagination through the result page
    /// request schema.
    ///
    /// ### Arguments
    ///
    /// * `filter` - The conditions used to filter the returned events. The filter is a combination
    ///   of an event filter and a result page request, allowing for precise control over which
    ///   events are returned and in what quantity.
    ///
    /// ### Returns
    ///
    /// Returns a chunk of event objects that match the filter criteria, encapsulated in an
    /// `EventsChunk` type. The chunk includes details about the events, such as their data, the
    /// block in which they occurred, and the transaction that triggered them. In case of
    /// errors, such as `PAGE_SIZE_TOO_BIG`, `INVALID_CONTINUATION_TOKEN`, `BLOCK_NOT_FOUND`, or
    /// `TOO_MANY_KEYS_IN_FILTER`, returns a `StarknetRpcApiError` indicating the specific issue.
    async fn get_events(&self, filter: EventFilterWithPage) -> RpcResult<EventsPage> {
        let continuation_token = match filter.result_page_request.continuation_token {
            Some(token) => types::ContinuationToken::parse(token).map_err(|e| {
                error!("Failed to parse continuation token: {:?}", e);
                StarknetRpcApiError::InvalidContinuationToken
            })?,
            None => types::ContinuationToken::default(),
        };
        let from_address = filter.event_filter.address.map(Felt252Wrapper::from);
        let keys = filter.event_filter.keys.unwrap_or_default();
        let chunk_size = filter.result_page_request.chunk_size;

        if keys.len() > MAX_EVENTS_KEYS {
            return Err(StarknetRpcApiError::TooManyKeysInFilter.into());
        }
        if chunk_size > MAX_EVENTS_CHUNK_SIZE as u64 {
            return Err(StarknetRpcApiError::PageSizeTooBig.into());
        }

        // Get the substrate block numbers for the requested range
        let latest_block =
            self.substrate_block_number_from_starknet_block(BlockId::Tag(BlockTag::Latest)).map_err(|e| {
                error!("'{e}'");
                StarknetRpcApiError::BlockNotFound
            })?;
        let from_block = self
            .substrate_block_number_from_starknet_block(filter.event_filter.from_block.unwrap_or(BlockId::Number(0)))
            .map_err(|e| {
                error!("'{e}'");
                StarknetRpcApiError::BlockNotFound
            })?;
        let to_block = self
            .substrate_block_number_from_starknet_block(
                filter.event_filter.to_block.unwrap_or(BlockId::Tag(BlockTag::Latest)),
            )
            .map_err(|e| {
                error!("'{e}'");
                StarknetRpcApiError::BlockNotFound
            })?;

        // Verify that the requested range is valid
        if from_block > to_block {
            return Ok(EventsPage { events: vec![], continuation_token: None });
        }

        let to_block = if latest_block > to_block { to_block } else { latest_block };
        let filter = RpcEventFilter { from_block, to_block, from_address, keys, chunk_size, continuation_token };

        self.filter_events(filter)
    }

    /// Get the details and status of a submitted transaction.
    ///
    /// This function retrieves the detailed information and status of a transaction identified by
    /// its hash. The transaction hash uniquely identifies a specific transaction that has been
    /// submitted to the StarkNet network.
    ///
    /// ### Arguments
    ///
    /// * `transaction_hash` - The hash of the requested transaction. This parameter specifies the
    ///   transaction for which details and status are requested.
    ///
    /// ### Returns
    ///
    /// Returns information about the requested transaction, including its status, sender,
    /// recipient, and other transaction details. The information is encapsulated in a `Transaction`
    /// type, which is a combination of the `TXN` schema and additional properties, such as the
    /// `transaction_hash`. In case the specified transaction hash is not found, returns a
    /// `StarknetRpcApiError` with `TXN_HASH_NOT_FOUND`.
    ///
    /// ### Errors
    ///
    /// The function may return one of the following errors if encountered:
    /// - `PAGE_SIZE_TOO_BIG` if the requested page size exceeds the allowed limit.
    /// - `INVALID_CONTINUATION_TOKEN` if the provided continuation token is invalid or expired.
    /// - `BLOCK_NOT_FOUND` if the specified block is not found.
    /// - `TOO_MANY_KEYS_IN_FILTER` if there are too many keys in the filter, which may exceed the
    ///   system's capacity.
    fn get_transaction_by_hash(&self, transaction_hash: FieldElement) -> RpcResult<Transaction> {
        let substrate_block_hash_from_db =
            self.backend.mapping().block_hash_from_transaction_hash(transaction_hash.into()).map_err(|e| {
                error!("Failed to get transaction's substrate block hash from mapping_db: {e}");
                StarknetRpcApiError::TxnHashNotFound
            })?;

        let substrate_block_hash = match substrate_block_hash_from_db {
            Some(block_hash) => block_hash,
            None => return Err(StarknetRpcApiError::TxnHashNotFound.into()),
        };

        let starknet_block = get_block_by_block_hash(self.client.as_ref(), substrate_block_hash)?;

        let chain_id = self.chain_id()?.0.into();

        let find_tx =
            if let Some(tx_hashes) = self.get_cached_transaction_hashes(starknet_block.header().hash::<H>().into()) {
                tx_hashes
                    .into_iter()
                    .zip(starknet_block.transactions())
                    .find(|(tx_hash, _)| *tx_hash == Felt252Wrapper(transaction_hash).into())
                    .map(|(_, tx)| to_starknet_core_tx(tx.clone(), transaction_hash))
            } else {
                starknet_block
                    .transactions()
                    .iter()
                    .find(|tx| tx.compute_hash::<H>(chain_id, false).0 == transaction_hash)
                    .map(|tx| to_starknet_core_tx(tx.clone(), transaction_hash))
            };

        find_tx.ok_or(StarknetRpcApiError::TxnHashNotFound.into())
    }

    /// Get the transaction receipt by the transaction hash.
    ///
    /// This function retrieves the transaction receipt for a specific transaction identified by its
    /// hash. The transaction receipt includes information about the execution status of the
    /// transaction, events generated during its execution, and other relevant details.
    ///
    /// ### Arguments
    ///
    /// * `transaction_hash` - The hash of the requested transaction. This parameter specifies the
    ///   transaction for which the receipt is requested.
    ///
    /// ### Returns
    ///
    /// Returns a transaction receipt, which can be one of two types:
    /// - `TransactionReceipt` if the transaction has been processed and has a receipt.
    /// - `PendingTransactionReceipt` if the transaction is pending and the receipt is not yet
    ///   available.
    ///
    /// ### Errors
    ///
    /// The function may return a `TXN_HASH_NOT_FOUND` error if the specified transaction hash is
    /// not found.
    async fn get_transaction_receipt(
        &self,
        transaction_hash: FieldElement,
    ) -> RpcResult<MaybePendingTransactionReceipt> {
        let chain_id = self.chain_id()?.0.into();
        let receipt =
            match self.backend.mapping().block_hash_from_transaction_hash(transaction_hash.into()).map_err(|e| {
                error!("Failed to interact with db backend error: {e}");
                StarknetRpcApiError::InternalServerError
            })? {
                Some(substrate_block_hash) => {
                    self.prepare_tx_receipt(chain_id, transaction_hash, substrate_block_hash).await?
                }
                // Try to find pending Tx
                None => self.get_pending_transaction_receipt(chain_id, transaction_hash).await.map_err(|e| {
                    error!("Failed to find pending tx with hash: {transaction_hash}: {e}");
                    StarknetRpcApiError::TxnHashNotFound
                })?,
            };
        Ok(receipt)
    }
}

/// RPC Helper methods
impl<A, B, BE, G, C, P, H> Starknet<A, B, BE, G, C, P, H>
where
    A: ChainApi<Block = B> + 'static,
    B: BlockT,
    P: TransactionPool<Block = B> + 'static,
    BE: Backend<B> + 'static,
    C: HeaderBackend<B> + BlockBackend<B> + StorageProvider<B, BE> + 'static,
    C: ProvideRuntimeApi<B>,
    C::Api: StarknetRuntimeApi<B> + ConvertTransactionRuntimeApi<B>,
    G: GenesisProvider + Send + Sync + 'static,
    H: HasherT + Send + Sync + 'static,
{
    fn prepare_pending_block_with_tx_hashes(
        &self,
        chain_id: Felt252Wrapper,
    ) -> Result<PendingBlockWithTxHashes, StarknetRpcApiError> {
        let parent_hash = self.get_best_block_hash();
        let latest_block = get_block_by_block_hash(self.client.as_ref(), parent_hash).unwrap_or_default();
        let latest_block_header = latest_block.header();
        let transactions = self
            .get_pending_txs(parent_hash)?
            .iter()
            .map(|tx| tx.compute_hash::<H>(chain_id.0.into(), false).0)
            .collect::<Vec<_>>();

        let pending_block = PendingBlockWithTxHashes {
            transactions,
            l1_gas_price: latest_block_header.l1_gas_price.into(),
            parent_hash: latest_block_header.hash::<H>().into(),
            sequencer_address: Felt252Wrapper::from(latest_block_header.sequencer_address).into(),
            starknet_version: latest_block_header.protocol_version.to_string(),
            timestamp: calculate_pending_block_timestamp(),
        };
        Ok(pending_block)
    }

    fn prepare_pending_block_with_txs(
        &self,
        chain_id: Felt252Wrapper,
    ) -> Result<PendingBlockWithTxs, StarknetRpcApiError> {
        let parent_hash = self.get_best_block_hash();
        let latest_block = get_block_by_block_hash(self.client.as_ref(), parent_hash).unwrap_or_default();
        let latest_block_header = latest_block.header();

        let transactions = self
            .get_pending_txs(parent_hash)?
            .iter()
            .map(|tx| to_starknet_core_tx(tx.clone(), tx.compute_hash::<H>(chain_id.0.into(), false).0))
            .collect::<Vec<_>>();

        let pending_block = PendingBlockWithTxs {
            transactions,
            l1_gas_price: latest_block_header.l1_gas_price.into(),
            parent_hash: latest_block_header.hash::<H>().into(),
            sequencer_address: Felt252Wrapper::from(latest_block_header.sequencer_address).into(),
            starknet_version: latest_block_header.protocol_version.to_string(),
            timestamp: calculate_pending_block_timestamp(),
        };
        Ok(pending_block)
    }

    fn get_pending_txs(&self, latest_block: B::Hash) -> Result<Vec<mp_transactions::Transaction>, StarknetRpcApiError> {
        // Fetch all Pending Txs from Transaction Pool
        // Operates as RPC Call `author_pendingExtrinsics`
        // See https://github.com/paritytech/polkadot-sdk/blob/release-polkadot-v1.6.0/substrate/client/rpc/src/author/mod.rs#L153-L155
        // But fetches pending transactions as Vec<B::Extrinsic>
        let pending_transactions: Vec<B::Extrinsic> = self.pool.ready().map(|tx| tx.data().clone()).collect();

        // Use Runtime API to filter all Pending Txs
        // And get only Starknet Txs (Pallet Starknet calls) as Vec<mp_transactions::Transaction>
        self.filter_extrinsics(latest_block, pending_transactions)
    }

    async fn prepare_tx_receipt(
        &self,
        chain_id: Felt252Wrapper,
        transaction_hash: FieldElement,
        substrate_block_hash: B::Hash,
    ) -> Result<MaybePendingTransactionReceipt, StarknetRpcApiError> {
        let starknet_block: mp_block::Block = get_block_by_block_hash(self.client.as_ref(), substrate_block_hash)
            .map_err(|_e| StarknetRpcApiError::BlockNotFound)?;
        let block_header = starknet_block.header();
        let block_hash = block_header.hash::<H>().into();
        let block_number = block_header.block_number;

        let block_extrinsics = self
            .client
            .block_body(substrate_block_hash)
            .map_err(|e| {
                error!("Failed to get block body. Substrate block hash: {substrate_block_hash}, error: {e}");
                StarknetRpcApiError::InternalServerError
            })?
            .ok_or(StarknetRpcApiError::BlockNotFound)?;

        let fee_disabled = self.is_transaction_fee_disabled(substrate_block_hash)?;

        let block_extrinsics_len = block_extrinsics.len();
        let transactions = self.filter_extrinsics(substrate_block_hash, block_extrinsics)?;
        let txn_hashes = self.get_cached_transaction_hashes(starknet_block.header().hash::<H>().into());
        let mut tx_index = None;
        let mut transaction = None;
        for (index, tx) in transactions.iter().enumerate() {
            let tx_hash = self.try_txn_hash_from_cache(index, &txn_hashes, &transactions, chain_id)?;
            if tx_hash == transaction_hash.into() {
                tx_index = Some(index);
                transaction = Some(tx);
                break;
            }
        }
        if tx_index.is_none() || transaction.is_none() {
            error!(
                "Failed to find transaction hash in block. Substrate block hash: {substrate_block_hash}, transaction \
                 hash: {transaction_hash}"
            );
            return Err(StarknetRpcApiError::InternalServerError);
        }
        let tx_index = tx_index.unwrap();
        let transaction = transaction.unwrap();
        // adding the inherents count to the tx_index to get the correct index in the block
        let tx_index = tx_index + block_extrinsics_len - transactions.len();

        let events = self.get_events_for_tx_by_index(substrate_block_hash, tx_index as u32)?;

        let execution_result = {
            let revert_error = self.get_tx_execution_outcome(substrate_block_hash, transaction_hash)?;

            // This is safe because the message is a Vec<u8> build from a String
            revert_error_to_execution_result(
                revert_error.map(|message| unsafe { String::from_utf8_unchecked(message) }),
            )
        };

        let events_converted: Vec<starknet_core::types::Event> =
            events.clone().into_iter().map(starknet_api_to_starknet_core_event).collect();

        let actual_fee = if fee_disabled {
            FieldElement::ZERO
        } else {
            // Event {
            //     from_address: fee_token_address,
            //     keys: [selector("Transfer")],
            //     data: [
            //         send_from_address,       // account_contract_address
            //         send_to_address,         // to (sequencer address)
            //         expected_fee_value_low,  // transfer amount (fee)
            //         expected_fee_value_high,
            //     ]},
            // fee transfer must be the last event, except enabled disable-transaction-fee feature
            events_converted.last().unwrap().data[2]
        };

        let messages = self.get_tx_messages_to_l1(substrate_block_hash, transaction_hash)?;

        let messages_sent = messages.into_iter().map(starknet_api_to_starknet_core_message_to_l1).collect();

        // TODO
        // Is any better way to get execution resources of processed tx?
        let skip_validate = true;
        // let parent_block_hash = Felt252Wrapper::from().into();
        let parent_block_hash = self
            .substrate_block_hash_from_starknet_block(BlockId::Hash(block_header.parent_block_hash.into()))
            .map_err(|e| {
                error!("Parent Block not found: {e}");
                StarknetRpcApiError::BlockNotFound
            })?;
        let simulation = self.simulate_tx(parent_block_hash, transaction.clone(), skip_validate, fee_disabled)?;
        let execution_resources = actual_resources_to_execution_resources(simulation.actual_resources);

        let receipt = match transaction {
            mp_transactions::Transaction::Declare(_, _) => TransactionReceipt::Declare(DeclareTransactionReceipt {
                transaction_hash,
                actual_fee,
                finality_status: TransactionFinalityStatus::AcceptedOnL2,
                block_hash,
                block_number,
                messages_sent,
                events: events_converted,
                execution_result,
                execution_resources,
            }),
            mp_transactions::Transaction::DeployAccount(tx) => {
                TransactionReceipt::DeployAccount(DeployAccountTransactionReceipt {
                    transaction_hash,
                    actual_fee,
                    finality_status: TransactionFinalityStatus::AcceptedOnL2,
                    block_hash,
                    block_number,
                    messages_sent,
                    events: events_converted,
                    contract_address: tx.get_account_address(),
                    execution_result,
                    execution_resources,
                })
            }
            mp_transactions::Transaction::Invoke(_) => TransactionReceipt::Invoke(InvokeTransactionReceipt {
                transaction_hash,
                actual_fee,
                finality_status: TransactionFinalityStatus::AcceptedOnL2,
                block_hash,
                block_number,
                messages_sent,
                events: events_converted,
                execution_result,
                execution_resources,
            }),
            mp_transactions::Transaction::L1Handler(ref tx) => {
                TransactionReceipt::L1Handler(L1HandlerTransactionReceipt {
                    message_hash: Hash256::from_felt(&tx.compute_hash::<H>(chain_id, false).0),
                    transaction_hash,
                    actual_fee,
                    finality_status: TransactionFinalityStatus::AcceptedOnL2,
                    block_hash,
                    block_number,
                    messages_sent,
                    events: events_converted,
                    execution_result,
                    execution_resources,
                })
            }
        };

        Ok(MaybePendingTransactionReceipt::Receipt(receipt))
    }

    fn get_events_for_tx_by_index(
        &self,
        substrate_block_hash: B::Hash,
        tx_index: u32,
    ) -> Result<Vec<starknet_api::transaction::Event>, StarknetRpcApiError> {
        let events = self
            .do_get_events_for_tx_by_index(substrate_block_hash, tx_index)?
            .expect("the transaction should be present in the substrate extrinsics"); // not reachable
        Ok(events)
    }

    fn get_tx_execution_outcome(
        &self,
        substrate_block_hash: B::Hash,
        transaction_hash: FieldElement,
    ) -> Result<Option<Vec<u8>>, StarknetRpcApiError> {
        self.do_get_tx_execution_outcome(substrate_block_hash, Felt252Wrapper(transaction_hash).into())
    }

    fn find_pending_tx(
        &self,
        chain_id: Felt252Wrapper,
        tx_hash: FieldElement,
    ) -> Result<Option<mp_transactions::Transaction>, StarknetRpcApiError> {
        let latest_block = self.get_best_block_hash();

        let pending_tx = self
            .get_pending_txs(latest_block)?
            .iter()
            .find(|&tx| tx.compute_hash::<H>(chain_id.0.into(), false).0 == tx_hash)
            .cloned();

        Ok(pending_tx)
    }

    async fn get_pending_transaction_receipt(
        &self,
        chain_id: Felt252Wrapper,
        transaction_hash: FieldElement,
    ) -> Result<MaybePendingTransactionReceipt, StarknetRpcApiError> {
        let pending_tx =
            self.find_pending_tx(chain_id, transaction_hash)?.ok_or(StarknetRpcApiError::TxnHashNotFound)?;

        // TODO -- no way of getting messages sent to L1 for the tx
        let messages_sent = Vec::new();
        // TODO -- no  way of getting events for the tx
        let events = Vec::new();

        // TODO -- should Tx be simulated with `skip_validate`?
        let skip_validate = true;
        let skip_fee_charge = self.is_transaction_fee_disabled(self.get_best_block_hash())?;
        let simulation =
            self.simulate_tx(self.get_best_block_hash(), pending_tx.clone(), skip_validate, skip_fee_charge)?;
        let actual_fee = simulation.actual_fee.0.into();
        let execution_result = revert_error_to_execution_result(simulation.revert_error);
        let execution_resources = actual_resources_to_execution_resources(simulation.actual_resources);

        let receipt = match pending_tx {
            mp_transactions::Transaction::Declare(_tx, _contract_class) => {
                let receipt = PendingDeclareTransactionReceipt {
                    transaction_hash,
                    actual_fee,
                    messages_sent,
                    events,
                    execution_resources,
                    execution_result,
                };
                PendingTransactionReceipt::Declare(receipt)
            }
            mp_transactions::Transaction::DeployAccount(ref tx) => {
                let contract_address = tx.get_account_address();
                let receipt = PendingDeployAccountTransactionReceipt {
                    transaction_hash,
                    actual_fee,
                    messages_sent,
                    events,
                    execution_resources,
                    execution_result,
                    contract_address,
                };
                PendingTransactionReceipt::DeployAccount(receipt)
            }
            mp_transactions::Transaction::Invoke(_tx) => {
                let receipt = PendingInvokeTransactionReceipt {
                    transaction_hash,
                    actual_fee,
                    messages_sent,
                    events,
                    execution_resources,
                    execution_result,
                };
                PendingTransactionReceipt::Invoke(receipt)
            }
            mp_transactions::Transaction::L1Handler(ref tx) => {
                let receipt = PendingL1HandlerTransactionReceipt {
                    message_hash: Hash256::from_felt(&tx.compute_hash::<H>(chain_id, false).0),
                    transaction_hash,
                    actual_fee,
                    messages_sent,
                    events,
                    execution_resources,
                    execution_result,
                };
                PendingTransactionReceipt::L1Handler(receipt)
            }
        };

        Ok(MaybePendingTransactionReceipt::PendingReceipt(receipt))
    }

    fn convert_error<T>(
        &self,
        best_block_hash: <B as BlockT>::Hash,
        call_result: Result<T, DispatchError>,
    ) -> Result<T, StarknetRpcApiError> {
        match call_result {
            Ok(val) => Ok(val),
            Err(e) => {
                let starknet_error = self.convert_dispatch_error(best_block_hash, e)?;
                Err(starknet_error.into())
            }
        }
    }
}

async fn submit_extrinsic<P, B>(
    pool: Arc<P>,
    best_block_hash: <B as BlockT>::Hash,
    extrinsic: <B as BlockT>::Extrinsic,
) -> Result<<P as TransactionPool>::Hash, StarknetRpcApiError>
where
    P: TransactionPool<Block = B> + 'static,
    B: BlockT,
    <B as BlockT>::Extrinsic: Send + Sync + 'static,
{
    pool.submit_one(best_block_hash, TX_SOURCE, extrinsic).await.map_err(|e| {
        error!("Failed to submit extrinsic: {:?}", e);
        match e.into_pool_error() {
            Ok(PoolError::InvalidTransaction(InvalidTransaction::BadProof)) => StarknetRpcApiError::ValidationFailure,
            _ => StarknetRpcApiError::InternalServerError,
        }
    })
}

/// The current timestamp in seconds.
fn calculate_pending_block_timestamp() -> u64 {
    let timestamp_in_millisecond = sp_timestamp::InherentDataProvider::from_system_time().as_millis();
    timestamp_in_millisecond / 1000
}

fn is_pending_block(block_id: BlockId) -> bool {
    block_id == BlockId::Tag(BlockTag::Pending)
}

fn starknet_api_to_starknet_core_event(event: starknet_api::transaction::Event) -> starknet_core::types::Event {
    starknet_core::types::Event {
        from_address: Felt252Wrapper::from(event.from_address).0,
        keys: event.content.keys.into_iter().map(|felt| Felt252Wrapper::from(felt).0).collect(),
        data: event.content.data.0.into_iter().map(|felt| Felt252Wrapper::from(felt).0).collect(),
    }
}

fn starknet_api_to_starknet_core_message_to_l1(
    message: starknet_api::transaction::MessageToL1,
) -> starknet_core::types::MsgToL1 {
    let mut to_address = [0u8; 32];
    to_address[12..32].copy_from_slice(message.to_address.0.as_bytes());
    starknet_core::types::MsgToL1 {
        from_address: Felt252Wrapper::from(message.from_address).0,
        to_address: FieldElement::from_bytes_be(&to_address).unwrap(),
        payload: message.payload.0.into_iter().map(|felt| Felt252Wrapper::from(felt).0).collect(),
    }
}

fn revert_error_to_execution_result(revert_error: Option<String>) -> ExecutionResult {
    match revert_error {
        None => ExecutionResult::Succeeded,
        Some(message) => ExecutionResult::Reverted { reason: message },
    }
}

fn actual_resources_to_execution_resources(resources: ResourcesMapping) -> ExecutionResources {
    let resources = resources.0.into_iter().map(|(k, v)| (k.to_lowercase(), v)).collect::<HashMap<String, u64>>();
    // Based on `VM_RESOURCE_FEE_COSTS`
    // in crates/primitives/fee/src/lib.rs
    ExecutionResources {
        steps: *resources.get("n_steps").unwrap_or(&0),
        memory_holes: resources.get("memory_holes").copied(),
        range_check_builtin_applications: *resources.get("range_check_builtin").unwrap_or(&0),
        pedersen_builtin_applications: *resources.get("pedersen_builtin").unwrap_or(&0),
        poseidon_builtin_applications: *resources.get("poseidon_builtin").unwrap_or(&0),
        ec_op_builtin_applications: *resources.get("ec_op_builtin").unwrap_or(&0),
        ecdsa_builtin_applications: *resources.get("ecdsa_builtin").unwrap_or(&0),
        bitwise_builtin_applications: *resources.get("bitwise_builtin").unwrap_or(&0),
        keccak_builtin_applications: *resources.get("keccak_builtin").unwrap_or(&0),
    }
}

// Newtype Wrapper to escape Arc orphan rules

pub struct Astarknet<A: ChainApi, B: BlockT, BE, G, C, P, H>(pub Arc<Starknet<A, B, BE, G, C, P, H>>);

impl<A: ChainApi, B: BlockT, BE, G, C, P, H> Clone for Astarknet<A, B, BE, G, C, P, H> {
    fn clone(&self) -> Self {
        Astarknet(self.0.clone())
    }
}

impl<A, B, BE, G, C, P, H> MadaraRpcApiServer for Astarknet<A, B, BE, G, C, P, H>
where
    A: ChainApi<Block = B> + 'static,
    B: BlockT,
    BE: Backend<B> + 'static,
    C: HeaderBackend<B> + BlockBackend<B> + StorageProvider<B, BE> + 'static,
    C: ProvideRuntimeApi<B>,
    G: GenesisProvider + Send + Sync + 'static,
    C::Api: StarknetRuntimeApi<B> + ConvertTransactionRuntimeApi<B>,
    P: TransactionPool<Block = B> + 'static,
    H: HasherT + Send + Sync + 'static,
{
    fn predeployed_accounts(&self) -> RpcResult<Vec<PredeployedAccountWithBalance>> {
        self.0.predeployed_accounts()
    }
}

#[async_trait]
#[allow(unused_variables)]
impl<A, B, BE, G, C, P, H> StarknetReadRpcApiServer for Astarknet<A, B, BE, G, C, P, H>
where
    A: ChainApi<Block = B> + 'static,
    B: BlockT,
    P: TransactionPool<Block = B> + 'static,
    BE: Backend<B> + 'static,
    C: HeaderBackend<B> + BlockBackend<B> + StorageProvider<B, BE> + 'static,
    C: ProvideRuntimeApi<B>,
    C::Api: StarknetRuntimeApi<B> + ConvertTransactionRuntimeApi<B>,
    G: GenesisProvider + Send + Sync + 'static,
    H: HasherT + Send + Sync + 'static,
{
    /// Returns the Version of the StarkNet JSON-RPC Specification Being Used
    ///
    /// This method provides the version of the StarkNet JSON-RPC specification that the node is
    /// currently using. The version is returned as a semantic versioning (SemVer) string.
    ///
    /// # Arguments
    ///
    /// This method does not take any arguments.
    ///
    /// # Returns
    ///
    /// * `spec_version` - A string representing the SemVer of the StarkNet JSON-RPC specification
    ///   being used.
    fn spec_version(&self) -> RpcResult<String> {
        self.0.spec_version()
    }

    /// Get the Most Recent Accepted Block Number
    ///
    /// ### Arguments
    ///
    /// This function does not take any arguments.
    ///
    /// ### Returns
    ///
    /// * `block_number` - The latest block number of the current network.
    fn block_number(&self) -> RpcResult<u64> {
        self.0.block_number()
    }

    /// Get the Most Recent Accepted Block Hash and Number
    ///
    /// ### Arguments
    ///
    /// This function does not take any arguments.
    ///
    /// ### Returns
    ///
    /// * `block_hash_and_number` - A tuple containing the latest block hash and number of the
    ///   current network.
    fn block_hash_and_number(&self) -> RpcResult<BlockHashAndNumber> {
        self.0.block_hash_and_number()
    }

    /// Get the Number of Transactions in a Given Block
    ///
    /// ### Arguments
    ///
    /// * `block_id` - The identifier of the requested block. This can be the hash of the block, the
    ///   block's number (height), or a specific block tag.
    ///
    /// ### Returns
    ///
    /// * `transaction_count` - The number of transactions in the specified block.
    ///
    /// ### Errors
    ///
    /// This function may return a `BLOCK_NOT_FOUND` error if the specified block does not exist in
    /// the blockchain.
    fn get_block_transaction_count(&self, block_id: BlockId) -> RpcResult<u128> {
        self.0.get_block_transaction_count(block_id)
    }

    /// Gets the Transaction Status, Including Mempool Status and Execution Details
    ///
    /// This method retrieves the status of a specified transaction. It provides information on
    /// whether the transaction is still in the mempool, has been executed, or dropped from the
    /// mempool. The status includes both finality status and execution status of the
    /// transaction.
    ///
    /// ### Arguments
    ///
    /// * `transaction_hash` - The hash of the transaction for which the status is requested.
    ///
    /// ### Returns
    ///
    /// * `transaction_status` - An object containing the transaction status details:
    ///   - `finality_status`: The finality status of the transaction, indicating whether it is
    ///     confirmed, pending, or rejected.
    ///   - `execution_status`: The execution status of the transaction, providing details on the
    ///     execution outcome if the transaction has been processed.
    fn get_transaction_status(&self, transaction_hash: FieldElement) -> RpcResult<TransactionStatus> {
        self.0.get_transaction_status(transaction_hash)
    }

    /// Get the value of the storage at the given address and key.
    ///
    /// This function retrieves the value stored in a specified contract's storage, identified by a
    /// contract address and a storage key, within a specified block in the current network.
    ///
    /// ### Arguments
    ///
    /// * `contract_address` - The address of the contract to read from. This parameter identifies
    ///   the contract whose storage is being queried.
    /// * `key` - The key to the storage value for the given contract. This parameter specifies the
    ///   particular storage slot to be queried.
    /// * `block_id` - The hash of the requested block, or number (height) of the requested block,
    ///   or a block tag. This parameter defines the state of the blockchain at which the storage
    ///   value is to be read.
    ///
    /// ### Returns
    ///
    /// Returns the value at the given key for the given contract, represented as a `FieldElement`.
    /// If no value is found at the specified storage key, returns 0.
    ///
    /// ### Errors
    ///
    /// This function may return errors in the following cases:
    ///
    /// * `BLOCK_NOT_FOUND` - If the specified block does not exist in the blockchain.
    /// * `CONTRACT_NOT_FOUND` - If the specified contract does not exist or is not deployed at the
    ///   given `contract_address` in the specified block.
    /// * `STORAGE_KEY_NOT_FOUND` - If the specified storage key does not exist within the given
    ///   contract.
    fn get_storage_at(&self, contract_address: FieldElement, key: FieldElement, block_id: BlockId) -> RpcResult<Felt> {
        self.0.get_storage_at(contract_address, key, block_id)
    }

    /// Call a Function in a Contract Without Creating a Transaction
    ///
    /// ### Arguments
    ///
    /// * `request` - The details of the function call to be made. This includes information such as
    ///   the contract address, function signature, and arguments.
    /// * `block_id` - The identifier of the block used to reference the state or call the
    ///   transaction on. This can be the hash of the block, its number (height), or a specific
    ///   block tag.
    ///
    /// ### Returns
    ///
    /// * `result` - The function's return value, as defined in the Cairo output. This is an array
    ///   of field elements (`Felt`).
    ///
    /// ### Errors
    ///
    /// This method may return the following errors:
    /// * `CONTRACT_NOT_FOUND` - If the specified contract address does not exist.
    /// * `CONTRACT_ERROR` - If there is an error with the contract or the function call.
    /// * `BLOCK_NOT_FOUND` - If the specified block does not exist in the blockchain.
    fn call(&self, request: FunctionCall, block_id: BlockId) -> RpcResult<Vec<String>> {
        self.0.call(request, block_id)
    }

    /// Get the Contract Class Definition at a Given Address in a Specific Block
    ///
    /// ### Arguments
    ///
    /// * `block_id` - The identifier of the block. This can be the hash of the block, its number
    ///   (height), or a specific block tag.
    /// * `contract_address` - The address of the contract whose class definition will be returned.
    ///
    /// ### Returns
    ///
    /// * `contract_class` - The contract class definition. This may be either a standard contract
    ///   class or a deprecated contract class, depending on the contract's status and the
    ///   blockchain's version.
    ///
    /// ### Errors
    ///
    /// This method may return the following errors:
    /// * `BLOCK_NOT_FOUND` - If the specified block does not exist in the blockchain.
    /// * `CONTRACT_NOT_FOUND` - If the specified contract address does not exist.
    fn get_class_at(&self, block_id: BlockId, contract_address: FieldElement) -> RpcResult<ContractClass> {
        self.0.get_class_at(block_id, contract_address)
    }

    /// Get the contract class hash in the given block for the contract deployed at the given
    /// address
    ///
    /// ### Arguments
    ///
    /// * `block_id` - The hash of the requested block, or number (height) of the requested block,
    ///   or a block tag
    /// * `contract_address` - The address of the contract whose class hash will be returned
    ///
    /// ### Returns
    ///
    /// * `class_hash` - The class hash of the given contract
    fn get_class_hash_at(&self, block_id: BlockId, contract_address: FieldElement) -> RpcResult<Felt> {
        self.0.get_class_hash_at(block_id, contract_address)
    }

    /// Returns an object about the sync status, or false if the node is not synching
    ///
    /// ### Arguments
    ///
    /// This function does not take any arguments.
    ///
    /// ### Returns
    ///
    /// * `Syncing` - An Enum that can either be a `mc_rpc_core::SyncStatus` struct representing the
    ///   sync status, or a `Boolean` (`false`) indicating that the node is not currently
    ///   synchronizing.
    ///
    /// This is an asynchronous function due to its reliance on `sync_service.best_seen_block()`,
    /// which potentially involves network communication and processing to determine the best block
    /// seen by the sync service.
    async fn syncing(&self) -> RpcResult<SyncStatusType> {
        self.0.syncing().await
    }

    /// Get the contract class definition in the given block associated with the given hash.
    ///
    /// ### Arguments
    ///
    /// * `block_id` - The hash of the requested block, or number (height) of the requested block,
    ///   or a block tag.
    /// * `class_hash` - The hash of the requested contract class.
    ///
    /// ### Returns
    ///
    /// Returns the contract class definition if found. In case of an error, returns a
    /// `StarknetRpcApiError` indicating either `BlockNotFound` or `ClassHashNotFound`.
    fn get_class(&self, block_id: BlockId, class_hash: FieldElement) -> RpcResult<ContractClass> {
        self.0.get_class(block_id, class_hash)
    }

    /// Get block information with transaction hashes given the block id.
    ///
    /// ### Arguments
    ///
    /// * `block_id` - The hash of the requested block, or number (height) of the requested block,
    ///   or a block tag.
    ///
    /// ### Returns
    ///
    /// Returns block information with transaction hashes. This includes either a confirmed block or
    /// a pending block with transaction hashes, depending on the state of the requested block.
    /// In case the block is not found, returns a `StarknetRpcApiError` with `BlockNotFound`.
    fn get_block_with_tx_hashes(&self, block_id: BlockId) -> RpcResult<MaybePendingBlockWithTxHashes> {
        self.0.get_block_with_tx_hashes(block_id)
    }

    /// Get the nonce associated with the given address in the given block.
    ///
    /// ### Arguments
    ///
    /// * `block_id` - The hash of the requested block, or number (height) of the requested block,
    ///   or a block tag. This parameter specifies the block in which the nonce is to be checked.
    /// * `contract_address` - The address of the contract whose nonce we're seeking. This is the
    ///   unique identifier of the contract in the Starknet network.
    ///
    /// ### Returns
    ///
    /// Returns the contract's nonce at the requested state. The nonce is returned as a
    /// `FieldElement`, representing the current state of the contract in terms of transactions
    /// count or other contract-specific operations. In case of errors, such as
    /// `BLOCK_NOT_FOUND` or `CONTRACT_NOT_FOUND`, returns a `StarknetRpcApiError` indicating the
    /// specific issue.
    fn get_nonce(&self, block_id: BlockId, contract_address: FieldElement) -> RpcResult<Felt> {
        self.0.get_nonce(block_id, contract_address)
    }

    /// Return the currently configured chain id.
    ///
    /// This function provides the chain id for the network that the node is connected to. The chain
    /// id is a unique identifier that distinguishes between different networks, such as mainnet or
    /// testnet.
    ///
    /// ### Arguments
    ///
    /// This function does not take any arguments.
    ///
    /// ### Returns
    ///
    /// Returns the chain id this node is connected to. The chain id is returned as a specific type,
    /// defined by the Starknet protocol, indicating the particular network.
    fn chain_id(&self) -> RpcResult<Felt> {
        self.0.chain_id()
    }

    /// Estimate the fee associated with transaction
    ///
    /// # Arguments
    ///
    /// * `request` - starknet transaction request
    /// * `block_id` - hash of the requested block, number (height), or tag
    ///
    /// # Returns
    ///
    /// * `fee_estimate` - fee estimate in gwei
    async fn estimate_fee(
        &self,
        request: Vec<BroadcastedTransaction>,
        block_id: BlockId,
    ) -> RpcResult<Vec<FeeEstimate>> {
        self.0.estimate_fee(request, block_id).await
    }

    /// Estimate the L2 fee of a message sent on L1
    ///
    /// # Arguments
    ///
    /// * `message` - the message to estimate
    /// * `block_id` - hash, number (height), or tag of the requested block
    ///
    /// # Returns
    ///
    /// * `FeeEstimate` - the fee estimation (gas consumed, gas price, overall fee, unit)
    ///
    /// # Errors
    ///
    /// BlockNotFound : If the specified block does not exist.
    /// ContractNotFound : If the specified contract address does not exist.
    /// ContractError : If there is an error with the contract.
    async fn estimate_message_fee(&self, message: MsgFromL1, block_id: BlockId) -> RpcResult<FeeEstimate> {
        self.estimate_message_fee(message, block_id).await
    }

    /// Get the details of a transaction by a given block id and index.
    ///
    /// This function fetches the details of a specific transaction in the StarkNet network by
    /// identifying it through its block and position (index) within that block. If no transaction
    /// is found at the specified index, null is returned.
    ///
    /// ### Arguments
    ///
    /// * `block_id` - The hash of the requested block, or number (height) of the requested block,
    ///   or a block tag. This parameter is used to specify the block in which the transaction is
    ///   located.
    /// * `index` - An integer representing the index in the block where the transaction is expected
    ///   to be found. The index starts from 0 and increases sequentially for each transaction in
    ///   the block.
    ///
    /// ### Returns
    ///
    /// Returns the details of the transaction if found, including the transaction hash. The
    /// transaction details are returned as a type conforming to the StarkNet protocol. In case of
    /// errors like `BLOCK_NOT_FOUND` or `INVALID_TXN_INDEX`, returns a `StarknetRpcApiError`
    /// indicating the specific issue.
    fn get_transaction_by_block_id_and_index(&self, block_id: BlockId, index: u64) -> RpcResult<Transaction> {
        self.0.get_transaction_by_block_id_and_index(block_id, index)
    }

    /// Get block information with full transactions given the block id.
    ///
    /// This function retrieves detailed information about a specific block in the StarkNet network,
    /// including all transactions contained within that block. The block is identified using its
    /// unique block id, which can be the block's hash, its number (height), or a block tag.
    ///
    /// ### Arguments
    ///
    /// * `block_id` - The hash of the requested block, or number (height) of the requested block,
    ///   or a block tag. This parameter is used to specify the block from which to retrieve
    ///   information and transactions.
    ///
    /// ### Returns
    ///
    /// Returns detailed block information along with full transactions. Depending on the state of
    /// the block, this can include either a confirmed block or a pending block with its
    /// transactions. In case the specified block is not found, returns a `StarknetRpcApiError` with
    /// `BlockNotFound`.
    fn get_block_with_txs(&self, block_id: BlockId) -> RpcResult<MaybePendingBlockWithTxs> {
        self.0.get_block_with_txs(block_id)
    }

    /// Get the information about the result of executing the requested block.
    ///
    /// This function fetches details about the state update resulting from executing a specific
    /// block in the StarkNet network. The block is identified using its unique block id, which can
    /// be the block's hash, its number (height), or a block tag.
    ///
    /// ### Arguments
    ///
    /// * `block_id` - The hash of the requested block, or number (height) of the requested block,
    ///   or a block tag. This parameter specifies the block for which the state update information
    ///   is required.
    ///
    /// ### Returns
    ///
    /// Returns information about the state update of the requested block, including any changes to
    /// the state of the network as a result of the block's execution. This can include a confirmed
    /// state update or a pending state update. If the block is not found, returns a
    /// `StarknetRpcApiError` with `BlockNotFound`.
    fn get_state_update(&self, block_id: BlockId) -> RpcResult<StateUpdate> {
        self.0.get_state_update(block_id)
    }

    /// Returns all events matching the given filter.
    ///
    /// This function retrieves all event objects that match the conditions specified in the
    /// provided event filter. The filter can include various criteria such as contract addresses,
    /// event types, and block ranges. The function supports pagination through the result page
    /// request schema.
    ///
    /// ### Arguments
    ///
    /// * `filter` - The conditions used to filter the returned events. The filter is a combination
    ///   of an event filter and a result page request, allowing for precise control over which
    ///   events are returned and in what quantity.
    ///
    /// ### Returns
    ///
    /// Returns a chunk of event objects that match the filter criteria, encapsulated in an
    /// `EventsChunk` type. The chunk includes details about the events, such as their data, the
    /// block in which they occurred, and the transaction that triggered them. In case of
    /// errors, such as `PAGE_SIZE_TOO_BIG`, `INVALID_CONTINUATION_TOKEN`, `BLOCK_NOT_FOUND`, or
    /// `TOO_MANY_KEYS_IN_FILTER`, returns a `StarknetRpcApiError` indicating the specific issue.
    async fn get_events(&self, filter: EventFilterWithPage) -> RpcResult<EventsPage> {
        self.0.get_events(filter).await
    }

    /// Get the details and status of a submitted transaction.
    ///
    /// This function retrieves the detailed information and status of a transaction identified by
    /// its hash. The transaction hash uniquely identifies a specific transaction that has been
    /// submitted to the StarkNet network.
    ///
    /// ### Arguments
    ///
    /// * `transaction_hash` - The hash of the requested transaction. This parameter specifies the
    ///   transaction for which details and status are requested.
    ///
    /// ### Returns
    ///
    /// Returns information about the requested transaction, including its status, sender,
    /// recipient, and other transaction details. The information is encapsulated in a `Transaction`
    /// type, which is a combination of the `TXN` schema and additional properties, such as the
    /// `transaction_hash`. In case the specified transaction hash is not found, returns a
    /// `StarknetRpcApiError` with `TXN_HASH_NOT_FOUND`.
    ///
    /// ### Errors
    ///
    /// The function may return one of the following errors if encountered:
    /// - `PAGE_SIZE_TOO_BIG` if the requested page size exceeds the allowed limit.
    /// - `INVALID_CONTINUATION_TOKEN` if the provided continuation token is invalid or expired.
    /// - `BLOCK_NOT_FOUND` if the specified block is not found.
    /// - `TOO_MANY_KEYS_IN_FILTER` if there are too many keys in the filter, which may exceed the
    ///   system's capacity.
    fn get_transaction_by_hash(&self, transaction_hash: FieldElement) -> RpcResult<Transaction> {
        self.0.get_transaction_by_hash(transaction_hash)
    }

    /// Get the transaction receipt by the transaction hash.
    ///
    /// This function retrieves the transaction receipt for a specific transaction identified by its
    /// hash. The transaction receipt includes information about the execution status of the
    /// transaction, events generated during its execution, and other relevant details.
    ///
    /// ### Arguments
    ///
    /// * `transaction_hash` - The hash of the requested transaction. This parameter specifies the
    ///   transaction for which the receipt is requested.
    ///
    /// ### Returns
    ///
    /// Returns a transaction receipt, which can be one of two types:
    /// - `TransactionReceipt` if the transaction has been processed and has a receipt.
    /// - `PendingTransactionReceipt` if the transaction is pending and the receipt is not yet
    ///   available.
    ///
    /// ### Errors
    ///
    /// The function may return a `TXN_HASH_NOT_FOUND` error if the specified transaction hash is
    /// not found.
    async fn get_transaction_receipt(
        &self,
        transaction_hash: FieldElement,
    ) -> RpcResult<MaybePendingTransactionReceipt> {
        self.0.get_transaction_receipt(transaction_hash).await
    }
}

#[async_trait]
impl<A, B, BE, G, C, P, H> StarknetWriteRpcApiServer for Astarknet<A, B, BE, G, C, P, H>
where
    A: ChainApi<Block = B> + 'static,
    B: BlockT,
    P: TransactionPool<Block = B> + 'static,
    BE: Backend<B> + 'static,
    C: HeaderBackend<B> + BlockBackend<B> + StorageProvider<B, BE> + 'static,
    C: ProvideRuntimeApi<B>,
    C::Api: StarknetRuntimeApi<B> + ConvertTransactionRuntimeApi<B>,
    G: GenesisProvider + Send + Sync + 'static,
    H: HasherT + Send + Sync + 'static,
{
    /// Submit a new declare transaction to be added to the chain
    ///
    /// # Arguments
    ///
    /// * `declare_transaction` - the declare transaction to be added to the chain
    ///
    /// # Returns
    ///
    /// * `declare_transaction_result` - the result of the declare transaction
    async fn add_declare_transaction(
        &self,
        declare_transaction: BroadcastedDeclareTransaction,
    ) -> RpcResult<DeclareTransactionResult> {
        self.0.add_declare_transaction(declare_transaction).await
    }

    /// Add an Invoke Transaction to invoke a contract function
    ///
    /// # Arguments
    ///
    /// * `invoke tx` - <https://docs.starknet.io/documentation/architecture_and_concepts/Blocks/transactions/#invoke_transaction>
    ///
    /// # Returns
    ///
    /// * `transaction_hash` - transaction hash corresponding to the invocation
    async fn add_invoke_transaction(
        &self,
        invoke_transaction: BroadcastedInvokeTransaction,
    ) -> RpcResult<InvokeTransactionResult> {
        self.0.add_invoke_transaction(invoke_transaction).await
    }

    /// Add an Deploy Account Transaction
    ///
    /// # Arguments
    ///
    /// * `deploy account transaction` - <https://docs.starknet.io/documentation/architecture_and_concepts/Blocks/transactions/#deploy_account_transaction>
    ///
    /// # Returns
    ///
    /// * `transaction_hash` - transaction hash corresponding to the invocation
    /// * `contract_address` - address of the deployed contract account
    async fn add_deploy_account_transaction(
        &self,
        deploy_account_transaction: BroadcastedDeployAccountTransaction,
    ) -> RpcResult<DeployAccountTransactionResult> {
        self.0.add_deploy_account_transaction(deploy_account_transaction).await
    }
}

#[async_trait]
impl<A, B, BE, G, C, P, H> StarknetTraceRpcApiServer for Astarknet<A, B, BE, G, C, P, H>
where
    A: ChainApi<Block = B> + 'static,
    B: BlockT,
    P: TransactionPool<Block = B> + 'static,
    BE: Backend<B> + 'static,
    C: HeaderBackend<B> + BlockBackend<B> + StorageProvider<B, BE> + 'static,
    C: ProvideRuntimeApi<B>,
    C::Api: StarknetRuntimeApi<B> + ConvertTransactionRuntimeApi<B>,
    G: GenesisProvider + Send + Sync + 'static,
    H: HasherT + Send + Sync + 'static,
{
    /// Returns the execution trace of a transaction by simulating it in the runtime.
    async fn simulate_transactions(
        &self,
        block_id: BlockId,
        transactions: Vec<BroadcastedTransaction>,
        simulation_flags: Vec<SimulationFlag>,
    ) -> RpcResult<Vec<SimulatedTransaction>> {
        self.0.simulate_transactions(block_id, transactions, simulation_flags).await
    }

    /// Returns the execution traces of all transactions included in the given block
    async fn trace_block_transactions(&self, block_id: BlockId) -> RpcResult<Vec<TransactionTraceWithHash>> {
        self.0.trace_block_transactions(block_id).await
    }
}<|MERGE_RESOLUTION|>--- conflicted
+++ resolved
@@ -13,6 +13,11 @@
 use std::collections::HashMap;
 use std::marker::PhantomData;
 use std::sync::Arc;
+
+use starknet_core::types::SimulationFlag;
+use starknet_core::types::SimulatedTransaction;
+use starknet_core::types::TransactionTraceWithHash;
+
 
 use blockifier::transaction::objects::ResourcesMapping;
 use errors::StarknetRpcApiError;
@@ -54,18 +59,11 @@
     DeclareTransactionReceipt, DeclareTransactionResult, DeployAccountTransactionReceipt,
     DeployAccountTransactionResult, EventFilterWithPage, EventsPage, ExecutionResources, ExecutionResult, FeeEstimate,
     FieldElement, FunctionCall, Hash256, InvokeTransactionReceipt, InvokeTransactionResult,
-<<<<<<< HEAD
-    L1HandlerTransactionReceipt, MaybePendingBlockWithTxHashes, MaybePendingBlockWithTxs,
-    MaybePendingTransactionReceipt, MsgFromL1, SimulatedTransaction, SimulationFlag, StateDiff, StateUpdate,
-    SyncStatus, SyncStatusType, Transaction, TransactionExecutionStatus, TransactionFinalityStatus, TransactionReceipt,
-    TransactionTraceWithHash,
-=======
     L1HandlerTransactionReceipt, MaybePendingBlockWithTxHashes, MaybePendingBlockWithTxs, MaybePendingStateUpdate,
     MaybePendingTransactionReceipt, MsgFromL1, PendingBlockWithTxHashes, PendingBlockWithTxs,
     PendingDeclareTransactionReceipt, PendingDeployAccountTransactionReceipt, PendingInvokeTransactionReceipt,
     PendingL1HandlerTransactionReceipt, PendingStateUpdate, PendingTransactionReceipt, StateDiff, StateUpdate,
     SyncStatus, SyncStatusType, Transaction, TransactionExecutionStatus, TransactionFinalityStatus, TransactionReceipt,
->>>>>>> eae831a2
 };
 use starknet_core::utils::get_selector_from_name;
 
@@ -2203,7 +2201,7 @@
         request: Vec<BroadcastedTransaction>,
         block_id: BlockId,
     ) -> RpcResult<Vec<FeeEstimate>> {
-        self.0.estimate_fee(request, block_id).await
+        self.estimate_fee(request, block_id).await
     }
 
     /// Estimate the L2 fee of a message sent on L1
@@ -2291,7 +2289,7 @@
     /// the state of the network as a result of the block's execution. This can include a confirmed
     /// state update or a pending state update. If the block is not found, returns a
     /// `StarknetRpcApiError` with `BlockNotFound`.
-    fn get_state_update(&self, block_id: BlockId) -> RpcResult<StateUpdate> {
+    fn get_state_update(&self, block_id: BlockId) -> RpcResult<MaybePendingStateUpdate> {
         self.0.get_state_update(block_id)
     }
 
