--- conflicted
+++ resolved
@@ -198,7 +198,6 @@
         })
     }
 
-<<<<<<< HEAD
     /// Returns the state diff for the given block.
     ///
     /// # Arguments
@@ -210,7 +209,8 @@
         let rpc_state_diff = to_rpc_state_diff(state_diff);
 
         Ok(rpc_state_diff)
-=======
+    }
+
     fn try_txn_hash_from_cache(
         &self,
         tx_index: usize,
@@ -239,7 +239,6 @@
             })?;
             Ok(transaction.compute_hash::<H>(chain_id, false))
         }
->>>>>>> 71593ba3
     }
 }
 
