--- conflicted
+++ resolved
@@ -480,7 +480,6 @@
         Ok(MaybePendingBlockWithTxHashes::Block(block_with_tx_hashes))
     }
 
-<<<<<<< HEAD
     /// Add an Invoke Transaction to invoke a contract function
     ///
     /// # Arguments
@@ -514,10 +513,6 @@
     }
 
     /// Returns the chain id.
-    fn chain_id(&self) -> RpcResult<FieldElement> {
-        Ok(FieldElement::from("0x534e5f474f45524c49"))
-=======
-    /// Returns the chain id.
     fn get_chain_id(&self) -> RpcResult<String> {
         let hash = self.client.info().best_hash;
         let res = self.client.runtime_api().chain_id(hash).map_err(|_| {
@@ -525,7 +520,6 @@
             StarknetRpcApiError::InternalServerError
         })?;
         Ok(format!("0x{:x}", res))
->>>>>>> 31f1d8c8
     }
 }
 
