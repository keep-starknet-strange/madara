--- conflicted
+++ resolved
@@ -321,8 +321,6 @@
     C::Api: StarknetRuntimeApi<B> + ConvertTransactionRuntimeApi<B>,
     H: HasherT + Send + Sync + 'static,
 {
-<<<<<<< HEAD
-=======
     /// Returns the Version of the StarkNet JSON-RPC Specification Being Used
     ///
     /// This method provides the version of the StarkNet JSON-RPC specification that the node is
@@ -340,7 +338,6 @@
         self.current_spec_version()
     }
 
->>>>>>> c5698661
     /// Get the Most Recent Accepted Block Number
     ///
     /// ### Arguments
@@ -349,11 +346,7 @@
     ///
     /// ### Returns
     ///
-<<<<<<< HEAD
     /// * `block_number` - The latest block number of the current network.
-=======
-    /// * `block_number` - The latest block number in the Starknet blockchain.
->>>>>>> c5698661
     fn block_number(&self) -> RpcResult<u64> {
         self.current_block_number()
     }
@@ -366,15 +359,8 @@
     ///
     /// ### Returns
     ///
-<<<<<<< HEAD
     /// * `block_hash_and_number` - A tuple containing the latest block hash and number of the
     ///   current network.
-=======
-    /// * `block_hash_and_number` - A tuple containing the latest block hash and number in the
-    ///   Starknet blockchain.
->>>>>>> c5698661
-    ///   - `block_hash`: The hash of the latest block.
-    ///   - `block_number`: The number of the latest block.
     fn block_hash_and_number(&self) -> RpcResult<BlockHashAndNumber> {
         let block_number = self.current_block_number()?;
         let block_hash = self.current_block_hash().map_err(|e| {
@@ -417,11 +403,7 @@
     /// Get the value of the storage at the given address and key.
     ///
     /// This function retrieves the value stored in a specified contract's storage, identified by a
-<<<<<<< HEAD
     /// contract address and a storage key, within a specified block in the current network.
-=======
-    /// contract address and a storage key, within a specified block in the StarkNet network.
->>>>>>> c5698661
     ///
     /// ### Arguments
     ///
@@ -436,7 +418,6 @@
     /// ### Returns
     ///
     /// Returns the value at the given key for the given contract, represented as a `FieldElement`.
-<<<<<<< HEAD
     /// If no value is found at the specified storage key, returns 0.
     ///
     /// ### Errors
@@ -448,11 +429,6 @@
     ///   given `contract_address` in the specified block.
     /// * `STORAGE_KEY_NOT_FOUND` - If the specified storage key does not exist within the given
     ///   contract.
-=======
-    /// If no value is found at the specified storage key, returns 0. In case of errors, such as
-    /// `CONTRACT_NOT_FOUND` or `BLOCK_NOT_FOUND`, returns a `StarknetRpcApiError` indicating the
-    /// specific issue.
->>>>>>> c5698661
     fn get_storage_at(&self, contract_address: FieldElement, key: FieldElement, block_id: BlockId) -> RpcResult<Felt> {
         let substrate_block_hash = self.substrate_block_hash_from_starknet_block(block_id).map_err(|e| {
             error!("'{e}'");
