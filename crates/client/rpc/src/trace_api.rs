--- conflicted
+++ resolved
@@ -8,11 +8,7 @@
 use jsonrpsee::core::{async_trait, RpcResult};
 use log::error;
 use mc_genesis_data_provider::GenesisProvider;
-<<<<<<< HEAD
-use mc_rpc_core::utils::blockifier_to_rpc_state_diff_types;
-=======
-use mc_rpc_core::utils::get_block_by_block_hash;
->>>>>>> a3101a4e
+use mc_rpc_core::utils::{blockifier_to_rpc_state_diff_types, get_block_by_block_hash};
 use mc_rpc_core::{StarknetReadRpcApiServer, StarknetTraceRpcApiServer};
 use mc_storage::StorageOverride;
 use mp_felt::Felt252Wrapper;
@@ -483,75 +479,16 @@
     )>,
 ) -> Result<Vec<SimulatedTransaction>, ConvertCallInfoToExecuteInvocationError> {
     let mut results = vec![];
-<<<<<<< HEAD
-    for (tx_type, (res, state_diff)) in tx_types.iter().zip(transaction_execution_results.into_iter()) {
+    for (tx_type, (res, state_diff)) in tx_types.into_iter().zip(transaction_execution_results.into_iter()) {
         match res {
             Ok(tx_exec_info) => {
-                // If simulated with `SimulationFlag::SkipValidate` this will be `None`
-                // therefore we cannot unwrap it
-                let validate_invocation = tx_exec_info
-                    .validate_call_info
-                    .as_ref()
-                    .map(|call_info| {
-                        try_get_funtion_invocation_from_call_info(storage_override, substrate_block_hash, call_info)
-                    })
-                    .transpose()?;
-                // If simulated with `SimulationFlag::SkipFeeCharge` this will be `None`
-                // therefore we cannot unwrap it
-                let fee_transfer_invocation = tx_exec_info
-                    .fee_transfer_call_info
-                    .as_ref()
-                    .map(|call_info| {
-                        try_get_funtion_invocation_from_call_info(storage_override, substrate_block_hash, call_info)
-                    })
-                    .transpose()?;
-
-                let state_diff = blockifier_to_rpc_state_diff_types(state_diff).ok();
-
-                let transaction_trace = match tx_type {
-                    TxType::Invoke => TransactionTrace::Invoke(InvokeTransactionTrace {
-                        validate_invocation,
-                        execute_invocation: if let Some(e) = &tx_exec_info.revert_error {
-                            ExecuteInvocation::Reverted(RevertedInvocation { revert_reason: e.clone() })
-                        } else {
-                            ExecuteInvocation::Success(try_get_funtion_invocation_from_call_info(
-                                storage_override,
-                                substrate_block_hash,
-                                // Safe to unwrap because is only `None`  for `Declare` txs
-                                tx_exec_info.execute_call_info.as_ref().unwrap(),
-                            )?)
-                        },
-                        fee_transfer_invocation,
-                        state_diff,
-                    }),
-                    TxType::Declare => TransactionTrace::Declare(DeclareTransactionTrace {
-                        validate_invocation,
-                        fee_transfer_invocation,
-                        state_diff,
-                    }),
-                    TxType::DeployAccount => {
-                        TransactionTrace::DeployAccount(DeployAccountTransactionTrace {
-                            validate_invocation,
-                            constructor_invocation: try_get_funtion_invocation_from_call_info(
-                                storage_override,
-                                substrate_block_hash,
-                                // Safe to unwrap because is only `None`  for `Declare` txs
-                                tx_exec_info.execute_call_info.as_ref().unwrap(),
-                            )?,
-                            fee_transfer_invocation,
-                            state_diff,
-                        })
-                    }
-                    TxType::L1Handler => unreachable!("L1Handler transactions cannot be simulated"),
-                };
-
-=======
-    for (tx_type, res) in tx_types.into_iter().zip(transaction_execution_results.into_iter()) {
-        match res {
-            Ok(tx_exec_info) => {
-                let transaction_trace =
-                    tx_execution_infos_to_tx_trace(storage_override, substrate_block_hash, tx_type, &tx_exec_info)?;
->>>>>>> a3101a4e
+                let transaction_trace = tx_execution_infos_to_tx_trace(
+                    storage_override,
+                    substrate_block_hash,
+                    tx_type,
+                    &tx_exec_info,
+                    state_diff,
+                )?;
                 let gas_consumed =
                     tx_exec_info.execute_call_info.as_ref().map(|x| x.execution.gas_consumed).unwrap_or_default();
                 let overall_fee = tx_exec_info.actual_fee.0 as u64;
