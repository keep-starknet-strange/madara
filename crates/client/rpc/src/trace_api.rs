use blockifier::execution::call_info::CallInfo;
use blockifier::state::cached_state::CommitmentStateDiff;
use blockifier::transaction::account_transaction::AccountTransaction;

use blockifier::transaction::objects::TransactionExecutionInfo;
use blockifier::transaction::transaction_execution::Transaction;
use jsonrpsee::core::{async_trait, RpcResult};
use log::error;
use mc_genesis_data_provider::GenesisProvider;
use mc_rpc_core::utils::{blockifier_to_rpc_state_diff_types, get_block_by_block_hash};
use mc_rpc_core::{StarknetReadRpcApiServer, StarknetTraceRpcApiServer};
use mp_felt::Felt252Wrapper;
use mp_hashers::HasherT;
use mp_simulations::{SimulationFlags};
use mp_transactions::from_broadcasted_transactions::{
    try_declare_tx_from_broadcasted_declare_tx, try_deploy_tx_from_broadcasted_deploy_tx,
    try_invoke_tx_from_broadcasted_invoke_tx,
};
use mp_transactions::{get_transaction_hash, TxType};
use pallet_starknet_runtime_api::{ConvertTransactionRuntimeApi, StarknetRuntimeApi};
use sc_client_api::{Backend, BlockBackend, StorageProvider};
use sc_transaction_pool::ChainApi;
use sc_transaction_pool_api::TransactionPool;
use sp_api::ProvideRuntimeApi;
use sp_blockchain::HeaderBackend;
use sp_runtime::traits::Block as BlockT;
use starknet_api::transaction::TransactionHash;
use starknet_core::types::{
    BlockId, BroadcastedTransaction, DeclareTransactionTrace, DeployAccountTransactionTrace, ExecuteInvocation,
    FeeEstimate, InvokeTransactionTrace, L1HandlerTransactionTrace, PriceUnit, RevertedInvocation,
    SimulatedTransaction, SimulationFlag, StateDiff, TransactionTrace, TransactionTraceWithHash,
};
use starknet_ff::FieldElement;

use crate::errors::StarknetRpcApiError;
use crate::Starknet;

#[async_trait]
impl<A, B, BE, G, C, P, H> StarknetTraceRpcApiServer for Starknet<A, B, BE, G, C, P, H>
where
    A: ChainApi<Block = B> + 'static,
    B: BlockT,
    BE: Backend<B> + 'static,
    G: GenesisProvider + Send + Sync + 'static,
    C: HeaderBackend<B> + BlockBackend<B> + StorageProvider<B, BE> + 'static,
    C: ProvideRuntimeApi<B>,
    C::Api: StarknetRuntimeApi<B> + ConvertTransactionRuntimeApi<B>,
    P: TransactionPool<Block = B> + 'static,
    H: HasherT + Send + Sync + 'static,
{
    async fn simulate_transactions(
        &self,
        block_id: BlockId,
        transactions: Vec<BroadcastedTransaction>,
        simulation_flags: Vec<SimulationFlag>,
    ) -> RpcResult<Vec<SimulatedTransaction>> {
        let substrate_block_hash =
            self.substrate_block_hash_from_starknet_block(block_id).map_err(|_| StarknetRpcApiError::BlockNotFound)?;
        let chain_id = Felt252Wrapper(self.chain_id()?.0);

        let mut tx_types = Vec::with_capacity(transactions.len());
        let mut account_transactions = Vec::with_capacity(transactions.len());

        let tx_type_and_tx_iterator = transactions.into_iter().map(|tx| match tx {
            BroadcastedTransaction::Invoke(invoke_tx) => (
                TxType::Invoke,
                try_invoke_tx_from_broadcasted_invoke_tx(invoke_tx, chain_id).map(AccountTransaction::Invoke),
            ),
            BroadcastedTransaction::Declare(declare_tx) => (
                TxType::Declare,
                try_declare_tx_from_broadcasted_declare_tx(declare_tx, chain_id).map(AccountTransaction::Declare),
            ),
            BroadcastedTransaction::DeployAccount(deploy_account_tx) => (
                TxType::DeployAccount,
                try_deploy_tx_from_broadcasted_deploy_tx(deploy_account_tx, chain_id)
                    .map(AccountTransaction::DeployAccount),
            ),
        });

        for (tx_type, account_tx) in tx_type_and_tx_iterator {
            let tx = account_tx.map_err(|e| {
                error!("Failed to convert BroadcastedTransaction to AccountTransaction: {e}");
                StarknetRpcApiError::InternalServerError
            })?;
            account_transactions.push(tx);
            tx_types.push(tx_type);
        }

        let simulation_flags = SimulationFlags::from(simulation_flags);

        let res = self
            .client
            .runtime_api()
            .simulate_transactions(substrate_block_hash, account_transactions, simulation_flags)
            .map_err(|e| {
                error!("Request parameters error: {e}");
                StarknetRpcApiError::InternalServerError
            })?
            .map_err(|e| {
                error!("Failed to call function: {:#?}", e);
                StarknetRpcApiError::from(e)
            })?;

        let mut simulated_transactions = vec![];
        for (tx_type, (state_diff, res)) in tx_types.into_iter().zip(res.into_iter()) {
            match res {
                Ok(tx_exec_info) => {
                    let state_diff = blockifier_to_rpc_state_diff_types(state_diff)
                        .map_err(|_| StarknetRpcApiError::InternalServerError)?;

                    let transaction_trace = tx_execution_infos_to_tx_trace(tx_type, &tx_exec_info, Some(state_diff))?;

                    let gas_consumed =
                        tx_exec_info.execute_call_info.as_ref().map(|x| x.execution.gas_consumed).unwrap_or_default();
                    let overall_fee = tx_exec_info.actual_fee.0 as u64;
                    // TODO: Shouldn't the gas price be taken from the block header instead?
                    let gas_price = if gas_consumed > 0 { overall_fee / gas_consumed } else { 0 };

                    simulated_transactions.push(SimulatedTransaction {
                        transaction_trace,
                        fee_estimation: FeeEstimate {
                            gas_consumed: FieldElement::from(gas_consumed),
                            gas_price: FieldElement::from(gas_price),
                            overall_fee: FieldElement::from(overall_fee),
                            unit: PriceUnit::Wei,
                        },
                    });
                }
                Err(e) => {
                    return Err(StarknetRpcApiError::from(e).into());
                }
            }
        }

        Ok(simulated_transactions)
    }

    async fn trace_block_transactions(&self, block_id: BlockId) -> RpcResult<Vec<TransactionTraceWithHash>> {
        let substrate_block_hash = self.substrate_block_hash_from_starknet_block(block_id).map_err(|e| {
            error!("Block not found: '{e}'");
            StarknetRpcApiError::BlockNotFound
        })?;

        let starknet_block = get_block_by_block_hash(self.client.as_ref(), substrate_block_hash).map_err(|e| {
            error!("Failed to get block for block hash {substrate_block_hash}: '{e}'");
            StarknetRpcApiError::InternalServerError
        })?;

        let block_transactions = starknet_block.transactions();

        let previous_block_substrate_hash = get_previous_block_substrate_hash(self, substrate_block_hash)?;

        let execution_infos = self
            .re_execute_transactions(previous_block_substrate_hash, vec![], block_transactions.clone(), true)?
            .into_iter()
            .map(|(e, c)| match c {
                Some(c) => Ok((e, c)),
                None => Err(StarknetRpcApiError::InternalServerError),
            })
            .collect::<Result<Vec<(TransactionExecutionInfo, CommitmentStateDiff)>, StarknetRpcApiError>>()?;

        let traces = Self::execution_info_to_transaction_trace(execution_infos, block_transactions)?;

        Ok(traces)
    }

    async fn trace_transaction(&self, transaction_hash: FieldElement) -> RpcResult<TransactionTrace> {
        let transaction_hash: TransactionHash = Felt252Wrapper::from(transaction_hash).into();

        let substrate_block_hash = self
            .backend
            .mapping()
            .block_hash_from_transaction_hash(transaction_hash)
            .map_err(|e| {
                error!("Failed to get transaction's substrate block hash from mapping_db: {e}");
                StarknetRpcApiError::TxnHashNotFound
            })?
            .ok_or(StarknetRpcApiError::TxnHashNotFound)?;

        let starknet_block = get_block_by_block_hash(self.client.as_ref(), substrate_block_hash)?;

        let (txs_before, tx_to_trace) =
            super::split_block_tx_for_reexecution(starknet_block.transactions(), transaction_hash)?;
        let tx_type = TxType::from(&tx_to_trace[0]);

        let previous_block_substrate_hash = get_previous_block_substrate_hash(self, substrate_block_hash)?;

        let (execution_infos, commitment_state_diff) = self
            .re_execute_transactions(previous_block_substrate_hash, txs_before, tx_to_trace, true)?
            .into_iter()
            .next()
            .unwrap();

        let commitment_state_diff = commitment_state_diff.ok_or_else(|| {
            error!("Failed to get CommitmentStateDiff for transaction {transaction_hash}");
            StarknetRpcApiError::InternalServerError
        })?;

        let state_diff = blockifier_to_rpc_state_diff_types(commitment_state_diff.clone())
            .map_err(|_| StarknetRpcApiError::InternalServerError)?;

        let trace = tx_execution_infos_to_tx_trace(tx_type, &execution_infos, Some(state_diff))
            .map_err(StarknetRpcApiError::from)?;

        Ok(trace)
    }
}

impl<A, B, BE, G, C, P, H> Starknet<A, B, BE, G, C, P, H>
where
    A: ChainApi<Block = B> + 'static,
    B: BlockT,
    BE: Backend<B> + 'static,
    G: GenesisProvider + Send + Sync + 'static,
    C: HeaderBackend<B> + BlockBackend<B> + StorageProvider<B, BE> + 'static,
    C: ProvideRuntimeApi<B>,
    C::Api: StarknetRuntimeApi<B> + ConvertTransactionRuntimeApi<B>,
    P: TransactionPool<Block = B> + 'static,
    H: HasherT + Send + Sync + 'static,
{
    pub fn re_execute_transactions(
        &self,
        previous_block_substrate_hash: B::Hash,
        transactions_before: Vec<Transaction>,
        transactions_to_trace: Vec<Transaction>,
        with_state_diff: bool,
    ) -> RpcResult<Vec<(TransactionExecutionInfo, Option<CommitmentStateDiff>)>> {
        Ok(self
            .client
            .runtime_api()
            .re_execute_transactions(
                previous_block_substrate_hash,
<<<<<<< HEAD
                transactions_before,
                transactions_to_trace,
=======
                transactions_before.clone(),
                transactions_to_trace.clone(),
                with_state_diff,
>>>>>>> 38ef50e0
            )
            .map_err(|e| {
                error!("Failed to execute runtime API call: {e}");
                StarknetRpcApiError::InternalServerError
            })?
            .map_err(|e| {
                error!("Failed to reexecute the block transactions: {e:?}");
                StarknetRpcApiError::InternalServerError
            })?
            .map_err(|_| {
                error!(
                    "One of the transaction failed during it's reexecution. This should not happen, as the block has \
                     already been executed successfully in the past. There is a bug somewhere."
                );
                StarknetRpcApiError::InternalServerError
            })?)
    }

    fn execution_info_to_transaction_trace(
        execution_infos: Vec<(TransactionExecutionInfo, CommitmentStateDiff)>,
        block_transactions: &[Transaction],
    ) -> RpcResult<Vec<TransactionTraceWithHash>> {
        Ok(execution_infos
            .into_iter()
            .enumerate()
            .map(|(tx_idx, (tx_exec_info, commitment_state_diff))| {
                let state_diff = blockifier_to_rpc_state_diff_types(commitment_state_diff)
                    .map_err(|_| StarknetRpcApiError::InternalServerError)?;
                tx_execution_infos_to_tx_trace(
                    // Safe to unwrap coz re_execute returns exactly one ExecutionInfo for each tx
                    TxType::from(block_transactions.get(tx_idx).unwrap()),
                    &tx_exec_info,
                    Some(state_diff),
                )
                .map(|trace_root| TransactionTraceWithHash {
                    transaction_hash: Felt252Wrapper::from(*get_transaction_hash(&block_transactions[tx_idx])).into(),
                    trace_root,
                })
            })
            .collect::<Result<Vec<_>, _>>()
            .map_err(StarknetRpcApiError::from)?)
    }
}

fn try_get_function_invocation_from_call_info(
    call_info: &CallInfo,
) -> Result<starknet_core::types::FunctionInvocation, StarknetRpcApiError> {
    let messages = call_info
        .execution
        .l2_to_l1_messages
        .iter()
        .map(|message| starknet_core::types::OrderedMessage {
            order: message.order as u64,
            payload: message.message.payload.0.iter().map(|x| Felt252Wrapper::from(*x).into()).collect(),
            to_address: FieldElement::from_byte_slice_be(message.message.to_address.0.to_fixed_bytes().as_slice())
                .unwrap(),
            from_address: Felt252Wrapper::from(call_info.call.storage_address).into(),
        })
        .collect();

    let events = call_info
        .execution
        .events
        .iter()
        .map(|event| starknet_core::types::OrderedEvent {
            order: event.order as u64, // Convert usize to u64
            keys: event.event.keys.iter().map(|key| FieldElement::from_byte_slice_be(key.0.bytes()).unwrap()).collect(),
            data: event
                .event
                .data
                .0
                .iter()
                .map(|data_item| FieldElement::from_byte_slice_be(data_item.bytes()).unwrap())
                .collect(),
        })
        .collect();

    let inner_calls =
        call_info.inner_calls.iter().map(try_get_function_invocation_from_call_info).collect::<Result<_, _>>()?;

    let entry_point_type = match call_info.call.entry_point_type {
        starknet_api::deprecated_contract_class::EntryPointType::Constructor => {
            starknet_core::types::EntryPointType::Constructor
        }
        starknet_api::deprecated_contract_class::EntryPointType::External => {
            starknet_core::types::EntryPointType::External
        }
        starknet_api::deprecated_contract_class::EntryPointType::L1Handler => {
            starknet_core::types::EntryPointType::L1Handler
        }
    };

    let call_type = match call_info.call.call_type {
        blockifier::execution::entry_point::CallType::Call => starknet_core::types::CallType::Call,
        blockifier::execution::entry_point::CallType::Delegate => starknet_core::types::CallType::Delegate,
    };

    // The class hash in the call_info is computed during execution and will be set here.
    let class_hash =
        Felt252Wrapper::from(call_info.call.class_hash.expect("Class hash should be computed after execution")).0;

    Ok(starknet_core::types::FunctionInvocation {
        contract_address: Felt252Wrapper::from(call_info.call.storage_address).into(),
        entry_point_selector: Felt252Wrapper::from(call_info.call.entry_point_selector).into(),
        calldata: call_info.call.calldata.0.iter().map(|x| Felt252Wrapper::from(*x).into()).collect(),
        caller_address: Felt252Wrapper::from(call_info.call.caller_address).into(),
        class_hash,
        entry_point_type,
        call_type,
        result: call_info.execution.retdata.0.iter().map(|x| Felt252Wrapper::from(*x).into()).collect(),
        calls: inner_calls,
        events,
        messages,
        execution_resources: vm_to_starknet_rs_exec_resources(&call_info.resources),
    })
}

fn vm_to_starknet_rs_exec_resources(
    resources: &cairo_vm::vm::runners::cairo_runner::ExecutionResources,
) -> starknet_core::types::ExecutionResources {
    starknet_core::types::ExecutionResources {
        steps: resources.n_steps.try_into().unwrap(),
        memory_holes: Some(resources.n_memory_holes.try_into().unwrap()),
        range_check_builtin_applications: resources
            .builtin_instance_counter
            .get("range_check_builtin")
            .map(|&v| v.try_into().unwrap()),
        pedersen_builtin_applications: resources
            .builtin_instance_counter
            .get("pedersen_builtin")
            .map(|&v| v.try_into().unwrap()),
        poseidon_builtin_applications: resources
            .builtin_instance_counter
            .get("poseidon_builtin")
            .map(|&v| v.try_into().unwrap()),
        ec_op_builtin_applications: resources
            .builtin_instance_counter
            .get("ec_op_builtin")
            .map(|&v| v.try_into().unwrap()),
        ecdsa_builtin_applications: resources
            .builtin_instance_counter
            .get("ecdsa_builtin")
            .map(|&v| v.try_into().unwrap()),
        bitwise_builtin_applications: resources
            .builtin_instance_counter
            .get("bitwise_builtin")
            .map(|&v| v.try_into().unwrap()),
        keccak_builtin_applications: resources
            .builtin_instance_counter
            .get("keccak_builtin")
            .map(|&v| v.try_into().unwrap()),
        segment_arena_builtin: resources
            .builtin_instance_counter
            .get("segment_arena_builtin")
            .map(|&v| v.try_into().unwrap()),
    }
}

fn tx_execution_infos_to_tx_trace(
    tx_type: TxType,
    tx_exec_info: &TransactionExecutionInfo,
    state_diff: Option<StateDiff>,
) -> Result<TransactionTrace, StarknetRpcApiError> {
    // If simulated with `SimulationFlag::SkipValidate` this will be `None`
    // therefore we cannot unwrap it
    let validate_invocation =
        tx_exec_info.validate_call_info.as_ref().map(try_get_function_invocation_from_call_info).transpose()?;
    // If simulated with `SimulationFlag::SkipFeeCharge` this will be `None`
    // therefore we cannot unwrap it
    let fee_transfer_invocation =
        tx_exec_info.fee_transfer_call_info.as_ref().map(try_get_function_invocation_from_call_info).transpose()?;

    let tx_trace = match tx_type {
        TxType::Invoke => TransactionTrace::Invoke(InvokeTransactionTrace {
            validate_invocation,
            execute_invocation: if let Some(e) = &tx_exec_info.revert_error {
                ExecuteInvocation::Reverted(RevertedInvocation { revert_reason: e.clone() })
            } else {
                ExecuteInvocation::Success(try_get_function_invocation_from_call_info(
                    // Safe to unwrap because is only `None`  for `Declare` txs
                    tx_exec_info.execute_call_info.as_ref().unwrap(),
                )?)
            },
            fee_transfer_invocation,
            state_diff,
        }),
        TxType::Declare => TransactionTrace::Declare(DeclareTransactionTrace {
            validate_invocation,
            fee_transfer_invocation,
            state_diff,
        }),
        TxType::DeployAccount => {
            TransactionTrace::DeployAccount(DeployAccountTransactionTrace {
                validate_invocation,
                constructor_invocation: try_get_function_invocation_from_call_info(
                    // Safe to unwrap because is only `None` for `Declare` txs
                    tx_exec_info.execute_call_info.as_ref().unwrap(),
                )?,
                fee_transfer_invocation,
                state_diff,
            })
        }
        TxType::L1Handler => TransactionTrace::L1Handler(L1HandlerTransactionTrace {
            function_invocation: try_get_function_invocation_from_call_info(
                // Safe to unwrap because is only `None` for `Declare` txs
                tx_exec_info.execute_call_info.as_ref().unwrap(),
            )?,
            state_diff: None,
        }),
    };

    Ok(tx_trace)
}

fn get_previous_block_substrate_hash<A, B, BE, G, C, P, H>(
    starknet: &Starknet<A, B, BE, G, C, P, H>,
    substrate_block_hash: B::Hash,
) -> Result<B::Hash, StarknetRpcApiError>
where
    A: ChainApi<Block = B> + 'static,
    B: BlockT,
    C: HeaderBackend<B> + BlockBackend<B> + StorageProvider<B, BE> + 'static,
    C: ProvideRuntimeApi<B>,
    C::Api: StarknetRuntimeApi<B> + ConvertTransactionRuntimeApi<B>,
    H: HasherT + Send + Sync + 'static,
    BE: Backend<B> + 'static,
{
    let starknet_block = get_block_by_block_hash(starknet.client.as_ref(), substrate_block_hash).map_err(|e| {
        error!("Failed to get block for block hash {substrate_block_hash}: '{e}'");
        StarknetRpcApiError::InternalServerError
    })?;
    let block_number = starknet_block.header().block_number;
    let previous_block_number = block_number - 1;
    let substrate_block_hash =
        starknet.substrate_block_hash_from_starknet_block(BlockId::Number(previous_block_number)).map_err(|e| {
            error!("Failed to retrieve previous block substrate hash: {e}");
            StarknetRpcApiError::InternalServerError
        })?;

    Ok(substrate_block_hash)
}<|MERGE_RESOLUTION|>--- conflicted
+++ resolved
@@ -230,14 +230,9 @@
             .runtime_api()
             .re_execute_transactions(
                 previous_block_substrate_hash,
-<<<<<<< HEAD
                 transactions_before,
                 transactions_to_trace,
-=======
-                transactions_before.clone(),
-                transactions_to_trace.clone(),
                 with_state_diff,
->>>>>>> 38ef50e0
             )
             .map_err(|e| {
                 error!("Failed to execute runtime API call: {e}");
