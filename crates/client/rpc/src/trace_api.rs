--- conflicted
+++ resolved
@@ -110,89 +110,8 @@
         })?;
         let chain_id = Felt252Wrapper(self.chain_id()?.0);
 
-<<<<<<< HEAD
         let (block_transactions, empty_transactions) =
             map_transaction_to_user_transaction(&self, starknet_block, substrate_block_hash, chain_id, None)?;
-=======
-        let block_transactions = starknet_block
-            .transactions()
-            .iter()
-            .map(|tx| match tx {
-                Transaction::Invoke(invoke_tx) => {
-                    RpcResult::Ok(UserOrL1HandlerTransaction::User(UserTransaction::Invoke(invoke_tx.clone())))
-                }
-                Transaction::DeployAccount(deploy_account_tx) => {
-                    Ok(UserOrL1HandlerTransaction::User(UserTransaction::DeployAccount(deploy_account_tx.clone())))
-                }
-                Transaction::Declare(declare_tx, _) => {
-                    let class_hash = ClassHash::from(*declare_tx.class_hash());
-
-                    match declare_tx {
-                        DeclareTransaction::V0(_) | DeclareTransaction::V1(_) => {
-                            let contract_class = self
-                                .overrides
-                                .for_block_hash(self.client.as_ref(), substrate_block_hash)
-                                .contract_class_by_class_hash(substrate_block_hash, class_hash)
-                                .ok_or_else(|| {
-                                    error!("Failed to retrieve contract class from hash '{class_hash}'");
-                                    StarknetRpcApiError::InternalServerError
-                                })?;
-
-                            Ok(UserOrL1HandlerTransaction::User(UserTransaction::Declare(
-                                declare_tx.clone(),
-                                contract_class,
-                            )))
-                        }
-                        DeclareTransaction::V2(tx) => {
-                            let contract_class = self
-                                .backend
-                                .sierra_classes()
-                                .get_sierra_class(class_hash)
-                                .map_err(|e| {
-                                    error!("Failed to fetch sierra class with hash {class_hash}: {e}");
-                                    StarknetRpcApiError::InternalServerError
-                                })?
-                                .ok_or_else(|| {
-                                    error!("The sierra class with hash {class_hash} is not present in db backend");
-                                    StarknetRpcApiError::InternalServerError
-                                })?;
-                            let contract_class = mp_transactions::utils::sierra_to_casm_contract_class(contract_class)
-                                .map_err(|e| {
-                                    error!("Failed to convert the SierraContractClass to CasmContractClass: {e}");
-                                    StarknetRpcApiError::InternalServerError
-                                })?;
-                            let contract_class =
-                                ContractClass::V1(ContractClassV1::try_from(contract_class).map_err(|e| {
-                                    error!(
-                                        "Failed to convert the compiler CasmContractClass to blockifier \
-                                         CasmContractClass: {e}"
-                                    );
-                                    StarknetRpcApiError::InternalServerError
-                                })?);
-
-                            Ok(UserOrL1HandlerTransaction::User(UserTransaction::Declare(
-                                declare_tx.clone(),
-                                contract_class,
-                            )))
-                        }
-                    }
-                }
-                Transaction::L1Handler(handle_l1_message_tx) => {
-                    let chain_id = self.chain_id()?.0.into();
-                    let tx_hash = handle_l1_message_tx.compute_hash::<H>(chain_id, false);
-                    let paid_fee =
-                        self.backend.l1_handler_paid_fee().get_fee_paid_for_l1_handler_tx(tx_hash.into()).map_err(
-                            |e| {
-                                error!("Failed to retrieve fee paid on l1 for tx with hash `{tx_hash:?}`: {e}");
-                                StarknetRpcApiError::InternalServerError
-                            },
-                        )?;
-
-                    Ok(UserOrL1HandlerTransaction::L1Handler(handle_l1_message_tx.clone(), paid_fee))
-                }
-            })
-            .collect::<Result<Vec<_>, _>>()?;
->>>>>>> e1906d8a
 
         let previous_block_substrate_hash = get_previous_block_substrate_hash(self, substrate_block_hash)?;
 
