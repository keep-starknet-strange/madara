--- conflicted
+++ resolved
@@ -8,11 +8,7 @@
 use mc_genesis_data_provider::GenesisProvider;
 use mc_rpc_core::utils::{blockifier_to_rpc_state_diff_types, get_block_by_block_hash};
 use mc_rpc_core::{StarknetReadRpcApiServer, StarknetTraceRpcApiServer};
-<<<<<<< HEAD
-use mc_storage::StorageOverride;
 use mp_block::Block;
-=======
->>>>>>> 5e68494f
 use mp_felt::Felt252Wrapper;
 use mp_hashers::HasherT;
 use mp_simulations::{SimulationFlags, TransactionSimulationResult};
@@ -148,8 +144,6 @@
                 let state_diff = blockifier_to_rpc_state_diff_types(commitment_state_diff)
                     .map_err(|_| ConvertCallInfoToExecuteInvocationError::ConvertStateDiffFailed)?;
                 tx_execution_infos_to_tx_trace(
-                    &**storage_override,
-                    substrate_block_hash,
                     // Safe to unwrap coz re_execute returns exactly one ExecutionInfo for each tx
                     TxType::from(block_transactions.get(tx_idx).unwrap()),
                     &tx_exec_info,
