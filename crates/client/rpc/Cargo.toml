[package]
name = "mc-rpc"
version = "0.1.0"
description = "Starknet RPC compatibility layer for Substrate"
authors = [
	"Timothée Delabrouille <https://github.com/tdelabro>",
	"Substrate DevHub <https://github.com/substrate-developer-hub>",
]
homepage = "https://github.com/keep-starknet-strange/madara"
edition = "2021"
license = "MIT"
publish = false
repository = "https://github.com/keep-starknet-strange/madara"

[package.metadata.docs.rs]
targets = ["x86_64-unknown-linux-gnu"]

[dependencies]
# Madara runtime
pallet-starknet = { workspace = true, default-features = true }
madara-runtime = { path = "../../runtime" }
# Madara client
mc-rpc-core = { workspace = true }
mc-db = { workspace = true }
mc-storage = { workspace = true }
mp-starknet = { workspace = true }
# Substate primitives
frame-support = { workspace = true }
frame-system = { workspace = true }
sp-runtime = { workspace = true, default-features = true }
sp-core = { workspace = true, default-features = true }
sp-api = { workspace = true, default-features = true }
sc-transaction-pool-api = { workspace = true }
sp-arithmetic = { workspace = true, default-features = true }
sp-blockchain = { workspace = true, default-features = true }
# Substrate client
sc-client-api = { workspace = true, default-features = true }
sc-network-sync = { workspace = true }
# Starknet
starknet_api = { workspace = true, default-features = false }
<<<<<<< HEAD
blockifier = { workspace = true, default-features = false, features = [
  "testing",
] }
starknet = { workspace = true }
starknet-ff = { git = "https://github.com/xJonathanLEI/starknet-rs", branch = "dev/jsonrpc_0_3_0", default-features = false }
=======
blockifier = { workspace = true, default-features = false, features = ["testing"] }
starknet-providers = { workspace = true }
starknet-core = { workspace = true }
>>>>>>> cd15b045
# Others
hex = { workspace = true, default-features = true }
jsonrpsee = { workspace = true, default-features = true, features = ["server", "macros"] }
log = { workspace = true, default-features = true }
serde_json = { workspace = true, default-features = true }
thiserror = { workspace = true }
codec = { package = "parity-scale-codec", version = "3.2.2" }<|MERGE_RESOLUTION|>--- conflicted
+++ resolved
@@ -38,17 +38,10 @@
 sc-network-sync = { workspace = true }
 # Starknet
 starknet_api = { workspace = true, default-features = false }
-<<<<<<< HEAD
-blockifier = { workspace = true, default-features = false, features = [
-  "testing",
-] }
-starknet = { workspace = true }
-starknet-ff = { git = "https://github.com/xJonathanLEI/starknet-rs", branch = "dev/jsonrpc_0_3_0", default-features = false }
-=======
 blockifier = { workspace = true, default-features = false, features = ["testing"] }
 starknet-providers = { workspace = true }
 starknet-core = { workspace = true }
->>>>>>> cd15b045
+starknet-ff = { workspace = true }
 # Others
 hex = { workspace = true, default-features = true }
 jsonrpsee = { workspace = true, default-features = true, features = ["server", "macros"] }
