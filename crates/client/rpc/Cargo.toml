[package]
name = "mc-rpc"
version = "0.1.0"
description = "Starknet RPC compatibility layer for Substrate"
authors = [
	"Timothée Delabrouille <https://github.com/tdelabro>",
	"Substrate DevHub <https://github.com/substrate-developer-hub>",
]
homepage = "https://github.com/keep-starknet-strange/madara"
edition = "2021"
license = "MIT"
publish = false
repository = "https://github.com/keep-starknet-strange/madara"

[package.metadata.docs.rs]
targets = ["x86_64-unknown-linux-gnu"]

[dependencies]
# Madara runtime
pallet-starknet = { workspace = true, default-features = true }
# Madara client
mc-rpc-core = { workspace = true }
mc-db = { workspace = true }
mc-storage = { workspace = true }
mp-starknet = { workspace = true }
# Substate primitives
sp-runtime = { workspace = true, default-features = true }
sp-core = { workspace = true, default-features = true }
sp-api = { workspace = true, default-features = true }
sp-arithmetic = { workspace = true, default-features = true }
sp-blockchain = { workspace = true, default-features = true }
# Substrate client
sc-client-api = { workspace = true, default-features = true }
<<<<<<< HEAD
# Starknet
starknet_api = { workspace = true, default-features = false }
=======
sc-network-sync = { workspace = true }
>>>>>>> 99594b81
# Others
blockifier = { workspace = true, default-features = false, features = [
  "testing",
] }
hex = { workspace = true, default-features = true }
jsonrpsee = { workspace = true, default-features = true, features = [
	"server",
	"macros",
] }
log = { workspace = true, default-features = true }
serde_json = { workspace = true, default-features = true }
thiserror = { workspace = true }<|MERGE_RESOLUTION|>--- conflicted
+++ resolved
@@ -31,16 +31,13 @@
 sp-blockchain = { workspace = true, default-features = true }
 # Substrate client
 sc-client-api = { workspace = true, default-features = true }
-<<<<<<< HEAD
+sc-network-sync = { workspace = true }
 # Starknet
 starknet_api = { workspace = true, default-features = false }
-=======
-sc-network-sync = { workspace = true }
->>>>>>> 99594b81
-# Others
 blockifier = { workspace = true, default-features = false, features = [
   "testing",
 ] }
+# Others
 hex = { workspace = true, default-features = true }
 jsonrpsee = { workspace = true, default-features = true, features = [
 	"server",
