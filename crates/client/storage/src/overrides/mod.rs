--- conflicted
+++ resolved
@@ -55,16 +55,13 @@
 pub trait StorageOverride<B: BlockT>: Send + Sync {
     /// Return the current block.
     fn current_block(&self, block_hash: B::Hash) -> Option<StarknetBlock>;
-    /// Return the contract class at the provided address for the provided block.
-<<<<<<< HEAD
-    fn contract_class(&self, block_hash: B::Hash, address: ContractAddressWrapper) -> Option<ContractClassWrapper>;
     /// Return the class hash at the provided address for the provided block.
     fn contract_class_hash_by_address(
-        &self,
+		&self,
         block_hash: B::Hash,
         address: ContractAddressWrapper,
     ) -> Option<ClassHashWrapper>;
-=======
+	/// Return the contract class at the provided address for the provided block.
     fn contract_class_by_address(
         &self,
         block_hash: B::Hash,
@@ -76,7 +73,6 @@
         block_hash: B::Hash,
         contract_class_hash: ClassHashWrapper,
     ) -> Option<ContractClassWrapper>;
->>>>>>> 99594b81
 }
 
 /// Returns the storage prefix given the pallet module name and the storage name
@@ -130,7 +126,6 @@
         }
     }
 
-<<<<<<< HEAD
     // Use the runtime api to fetch the class hash at the provided address for the provided block.
     // # Arguments
     //
@@ -146,13 +141,22 @@
     ) -> Option<ClassHashWrapper> {
         let api = self.client.runtime_api();
         api.contract_class_hash_by_address(block_hash, address).ok()?
-=======
+	}
+
+	/// Return the contract class for a provided class_hash and block hash.
+	///
+	/// # Arguments
+	///
+	/// * `block_hash` - The block hash
+	/// * `contract_class_hash` - The class hash to fetch the contract class for
+	///
+	/// # Returns
+	/// * `Some(contract_class)` - The contract class for the provided class hash and block hash
     fn contract_class_by_class_hash(
         &self,
         block_hash: <B as BlockT>::Hash,
         contract_class_hash: ClassHashWrapper,
     ) -> Option<ContractClassWrapper> {
         self.client.runtime_api().contract_class_by_class_hash(block_hash, contract_class_hash).ok()?
->>>>>>> 99594b81
     }
 }