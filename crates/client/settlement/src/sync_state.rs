--- conflicted
+++ resolved
@@ -178,20 +178,7 @@
             return Err(Error::ProgramHashMismatch { expected: program_hash, actual: starknet_spec.program_hash });
         }
 
-<<<<<<< HEAD
         let config_hash = substrate_client.runtime_api().config_hash(substrate_hash)?;
-=======
-        let chain_id = substrate_client.runtime_api().chain_id(substrate_hash)?;
-        let fee_token_address = substrate_client.runtime_api().fee_token_address(substrate_hash)?;
-
-        let config_hash = pedersen_hash_array(&[
-            StarkFelt::from(Felt252Wrapper::from(
-                FieldElement::from_byte_slice_be(SN_OS_CONFIG_HASH_VERSION.as_bytes()).unwrap(),
-            )),
-            chain_id.into(),
-            fee_token_address.0.0,
-        ]);
->>>>>>> 2d3f8298
 
         if starknet_spec.config_hash != config_hash {
             return Err(Error::ConfigHashMismatch { expected: config_hash, actual: starknet_spec.config_hash });
