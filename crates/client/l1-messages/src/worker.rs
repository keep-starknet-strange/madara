--- conflicted
+++ resolved
@@ -51,7 +51,6 @@
         }
     };
 
-<<<<<<< HEAD
     loop {
         if let Some(Ok((event, meta))) = event_stream.next().await {
             log::info!(
@@ -61,7 +60,16 @@
                 meta.log_index
             );
 
-            match process_l1_message(event, &client, &pool, &backend, &meta.block_number.as_u64()).await {
+            match process_l1_message(
+                event,
+                &client,
+                &pool,
+                &backend,
+                &meta.block_number.as_u64(),
+                &meta.log_index.as_u64(),
+            )
+            .await
+            {
                 Ok(Some(tx_hash)) => {
                     log::info!(
                         "⟠ L1 Message from block: {:?}, transaction_hash: {:?}, log_index: {:?} submitted, \
@@ -83,39 +91,6 @@
                         e
                     )
                 }
-=======
-    while let Some(Ok((event, meta))) = event_stream.next().await {
-        log::info!(
-            "⟠ Processing L1 Message from block: {:?}, transaction_hash: {:?}, log_index: {:?}",
-            meta.block_number,
-            meta.transaction_hash,
-            meta.log_index
-        );
-
-        match process_l1_message(event, &client, &pool, &backend, &meta.block_number.as_u64(), &meta.log_index.as_u64())
-            .await
-        {
-            Ok(Some(tx_hash)) => {
-                log::info!(
-                    "⟠ L1 Message from block: {:?}, transaction_hash: {:?}, log_index: {:?} submitted, transaction \
-                     hash on L2: {:?}",
-                    meta.block_number,
-                    meta.transaction_hash,
-                    meta.log_index,
-                    tx_hash
-                );
-            }
-            Ok(None) => {}
-            Err(e) => {
-                log::error!(
-                    "⟠ Unexpected error while processing L1 Message from block: {:?}, transaction_hash: {:?}, \
-                     log_index: {:?}, error: {:?}",
-                    meta.block_number,
-                    meta.transaction_hash,
-                    meta.log_index,
-                    e
-                )
->>>>>>> 523ceedc
             }
         }
     }
