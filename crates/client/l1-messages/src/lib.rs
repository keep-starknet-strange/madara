--- conflicted
+++ resolved
@@ -1,9 +1,6 @@
-<<<<<<< HEAD
-=======
 #![feature(iter_collect_into)]
 
 pub mod config;
->>>>>>> 0f49322f
 pub mod error;
 pub mod worker;
 
