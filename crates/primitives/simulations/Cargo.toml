[package]
name = "mp-simulations"
version.workspace = true
edition.workspace = true
license = "MIT"
description = "Starknet chain ids"
authors = { workspace = true }
repository = { workspace = true }

[package.metadata.docs.rs]
targets = ["x86_64-unknown-linux-gnu"]

[dependencies]
serde = { workspace = true, features = ["derive"], optional = true }
serde_with = { workspace = true, optional = true }

# Madara primitives
<<<<<<< HEAD
mp-felt = { workspace = true, features = [
  "parity-scale-codec",
  "serde",
  "scale-info",
] }
mp-state = { workspace = true, features = [
  "parity-scale-codec",
  "serde",
  "scale-info",
] }
mp-transactions = { workspace = true, features = [
  "parity-scale-codec",
  "serde",
  "scale-info",
] }
=======
mp-felt = { workspace = true }
mp-messages = { workspace = true }
>>>>>>> 3ecc4424

# Substrate dependencies
parity-scale-codec = { workspace = true, optional = true }
scale-info = { workspace = true, optional = true }

# Starknet dependencies
blockifier = { workspace = true }
starknet-core = { workspace = true }
starknet_api = { workspace = true }

[features]
default = ["std"]
parity-scale-codec = [
  "dep:parity-scale-codec",
  "starknet_api/parity-scale-codec",
  "mp-felt/parity-scale-codec",
  "mp-messages/parity-scale-codec",
]
serde = ["dep:serde", "dep:serde_with", "mp-felt/serde", "mp-messages/serde"]
scale-info = [
  "dep:scale-info",
  "starknet_api/scale-info",
  "mp-messages/scale-info",
]
std = [
  "mp-felt/std",
  "starknet_api/std",
  "blockifier/std",
  "starknet-core/std",
  # Optional
  "parity-scale-codec?/std",
  "scale-info?/std",
  "serde?/std",
  "serde_with?/std",
]<|MERGE_RESOLUTION|>--- conflicted
+++ resolved
@@ -15,12 +15,12 @@
 serde_with = { workspace = true, optional = true }
 
 # Madara primitives
-<<<<<<< HEAD
 mp-felt = { workspace = true, features = [
   "parity-scale-codec",
   "serde",
   "scale-info",
 ] }
+mp-messages = { workspace = true }
 mp-state = { workspace = true, features = [
   "parity-scale-codec",
   "serde",
@@ -31,10 +31,6 @@
   "serde",
   "scale-info",
 ] }
-=======
-mp-felt = { workspace = true }
-mp-messages = { workspace = true }
->>>>>>> 3ecc4424
 
 # Substrate dependencies
 parity-scale-codec = { workspace = true, optional = true }
