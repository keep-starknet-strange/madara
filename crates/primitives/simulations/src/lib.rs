#![cfg_attr(not(feature = "std"), no_std)]

#[doc(hidden)]
pub extern crate alloc;

use alloc::string::String;
use alloc::vec::Vec;

use blockifier::execution::entry_point::CallInfo;
use blockifier::transaction::errors::TransactionExecutionError;
use blockifier::transaction::objects::TransactionExecutionResult;
use mp_felt::{Felt252Wrapper, UfeHex};
<<<<<<< HEAD
use mp_state::StateDiff;
use mp_transactions::execution::StarknetRPCExecutionResources;
use starknet_api::api_core::EthAddress;
=======
use mp_messages::MessageL2ToL1;
use starknet_api::api_core::{ContractAddress, PatriciaKey};
>>>>>>> 3ecc4424
use starknet_api::deprecated_contract_class::EntryPointType;

#[derive(Debug, Clone, PartialEq, Eq)]
#[cfg_attr(feature = "parity-scale-codec", derive(parity_scale_codec::Encode, parity_scale_codec::Decode))]
#[cfg_attr(feature = "scale-info", derive(scale_info::TypeInfo))]
#[cfg_attr(feature = "serde", derive(serde::Serialize, serde::Deserialize))]
pub struct SimulationFlags {
    pub skip_validate: bool,
    pub skip_fee_charge: bool,
}

impl From<Vec<SimulationFlag>> for SimulationFlags {
    fn from(flags: Vec<SimulationFlag>) -> Self {
        let mut skip_validate = false;
        let mut skip_fee_charge = false;

        for flag in flags {
            match flag {
                SimulationFlag::SkipValidate => skip_validate = true,
                SimulationFlag::SkipFeeCharge => skip_fee_charge = true,
            }
            if skip_validate && skip_fee_charge {
                break;
            }
        }

        Self { skip_validate, skip_fee_charge }
    }
}

#[derive(Debug, Clone, PartialEq, Eq)]
#[cfg_attr(feature = "parity-scale-codec", derive(parity_scale_codec::Encode, parity_scale_codec::Decode))]
#[cfg_attr(feature = "scale-info", derive(scale_info::TypeInfo))]
#[cfg_attr(feature = "serde", derive(serde::Serialize, serde::Deserialize))]
pub enum SimulationFlag {
    #[serde(rename = "SKIP_VALIDATE")]
    SkipValidate,
    #[serde(rename = "SKIP_FEE_CHARGE")]
    SkipFeeCharge,
}

#[derive(Debug, Clone)]
#[cfg_attr(feature = "parity-scale-codec", derive(parity_scale_codec::Encode, parity_scale_codec::Decode))]
#[cfg_attr(feature = "scale-info", derive(scale_info::TypeInfo))]
#[cfg_attr(feature = "serde", derive(serde::Serialize))]
pub struct SimulatedTransaction {
    /// The transaction's trace
    pub transaction_trace: TransactionTrace,
    /// The transaction's resources and fee
    pub fee_estimation: FeeEstimate,
}

#[derive(Debug, Clone)]
#[cfg_attr(feature = "parity-scale-codec", derive(parity_scale_codec::Encode, parity_scale_codec::Decode))]
#[cfg_attr(feature = "scale-info", derive(scale_info::TypeInfo))]
#[cfg_attr(feature = "serde", derive(serde::Serialize))]
#[serde(tag = "type")]
pub enum TransactionTrace {
    #[serde(rename = "INVOKE")]
    Invoke(InvokeTransactionTrace),
    #[serde(rename = "DEPLOY_ACCOUNT")]
    DeployAccount(DeployAccountTransactionTrace),
    #[serde(rename = "L1_HANDLER")]
    L1Handler(L1HandlerTransactionTrace),
    #[serde(rename = "DECLARE")]
    Declare(DeclareTransactionTrace),
}

#[derive(Debug, Clone)]
#[cfg_attr(feature = "parity-scale-codec", derive(parity_scale_codec::Encode, parity_scale_codec::Decode))]
#[cfg_attr(feature = "scale-info", derive(scale_info::TypeInfo))]
#[cfg_attr(feature = "serde", derive(serde::Serialize))]
pub struct FeeEstimate {
    /// The Ethereum gas cost of the transaction (see
    /// https://docs.starknet.io/docs/fees/fee-mechanism for more info)
    pub gas_consumed: u64,
    /// The gas price (in gwei) that was used in the cost estimation
    pub gas_price: u64,
    /// The estimated fee for the transaction (in gwei), product of gas_consumed and gas_price
    pub overall_fee: u64,
}

#[derive(Debug, Clone)]
#[cfg_attr(feature = "parity-scale-codec", derive(parity_scale_codec::Encode, parity_scale_codec::Decode))]
#[cfg_attr(feature = "scale-info", derive(scale_info::TypeInfo))]
#[cfg_attr(feature = "serde", derive(serde::Serialize))]
pub struct DeclareTransactionTrace {
    #[serde(skip_serializing_if = "Option::is_none")]
    pub validate_invocation: Option<FunctionInvocation>,
    #[serde(skip_serializing_if = "Option::is_none")]
    pub fee_transfer_invocation: Option<FunctionInvocation>,
    /// The state diffs induced by the transaction
    #[serde(skip_serializing_if = "Option::is_none")]
    pub state_diff: Option<StateDiff>,
}

#[derive(Debug, Clone)]
#[cfg_attr(feature = "parity-scale-codec", derive(parity_scale_codec::Encode, parity_scale_codec::Decode))]
#[cfg_attr(feature = "scale-info", derive(scale_info::TypeInfo))]
#[cfg_attr(feature = "serde", derive(serde::Serialize))]
pub struct InvokeTransactionTrace {
    #[serde(skip_serializing_if = "Option::is_none")]
    pub validate_invocation: Option<FunctionInvocation>,
    pub execute_invocation: ExecuteInvocation,
    #[serde(skip_serializing_if = "Option::is_none")]
    pub fee_transfer_invocation: Option<FunctionInvocation>,
    /// The state diffs induced by the transaction
    #[serde(skip_serializing_if = "Option::is_none")]
    pub state_diff: Option<StateDiff>,
}

#[derive(Debug, Clone)]
#[cfg_attr(feature = "parity-scale-codec", derive(parity_scale_codec::Encode, parity_scale_codec::Decode))]
#[cfg_attr(feature = "scale-info", derive(scale_info::TypeInfo))]
#[cfg_attr(feature = "serde", derive(serde::Serialize))]
pub struct DeployAccountTransactionTrace {
    #[serde(skip_serializing_if = "Option::is_none")]
    pub validate_invocation: Option<FunctionInvocation>,
    /// The trace of the __execute__ call or constructor call, depending on the transaction type
    /// (none for declare transactions)
    pub constructor_invocation: FunctionInvocation,
    #[serde(skip_serializing_if = "Option::is_none")]
    pub fee_transfer_invocation: Option<FunctionInvocation>,
    /// The state diffs induced by the transaction
    #[serde(skip_serializing_if = "Option::is_none")]
    pub state_diff: Option<StateDiff>,
}

#[derive(Debug, Clone)]
#[cfg_attr(feature = "parity-scale-codec", derive(parity_scale_codec::Encode, parity_scale_codec::Decode))]
#[cfg_attr(feature = "scale-info", derive(scale_info::TypeInfo))]
#[cfg_attr(feature = "serde", derive(serde::Serialize))]
pub struct L1HandlerTransactionTrace {
    /// The trace of the __execute__ call or constructor call, depending on the transaction type
    /// (none for declare transactions)
    pub function_invocation: FunctionInvocation,
    /// The state diffs induced by the transaction
    #[serde(skip_serializing_if = "Option::is_none")]
    pub state_diff: Option<StateDiff>,
}

/// Orderedevent.
///
/// An event alongside its order within the transaction.
#[serde_with::serde_as]
#[derive(Debug, Clone)]
#[cfg_attr(feature = "parity-scale-codec", derive(parity_scale_codec::Encode, parity_scale_codec::Decode))]
#[cfg_attr(feature = "scale-info", derive(scale_info::TypeInfo))]
#[cfg_attr(feature = "serde", derive(serde::Serialize))]
pub struct OrderedEvent {
    /// The order of the event within the transaction
    pub order: u64,
    /// Keys
    #[serde_as(as = "Vec<UfeHex>")]
    pub keys: Vec<Felt252Wrapper>,
    /// Data
    #[serde_as(as = "Vec<UfeHex>")]
    pub data: Vec<Felt252Wrapper>,
}

#[serde_with::serde_as]
#[derive(Debug, Clone)]
#[cfg_attr(feature = "parity-scale-codec", derive(parity_scale_codec::Encode, parity_scale_codec::Decode))]
#[cfg_attr(feature = "scale-info", derive(scale_info::TypeInfo))]
#[cfg_attr(feature = "serde", derive(serde::Serialize))]
<<<<<<< HEAD
pub struct MessageToL1 {
    /// The address of the L2 contract sending the message
    #[serde_as(as = "UfeHex")]
    pub from_address: Felt252Wrapper,
    /// The target L1 address the message is sent to
    pub to_address: EthAddress,
    /// The payload of the message
    #[serde_as(as = "Vec<UfeHex>")]
    pub payload: Vec<Felt252Wrapper>,
}

#[serde_with::serde_as]
#[derive(Debug, Clone)]
#[cfg_attr(feature = "parity-scale-codec", derive(parity_scale_codec::Encode, parity_scale_codec::Decode))]
#[cfg_attr(feature = "scale-info", derive(scale_info::TypeInfo))]
#[cfg_attr(feature = "serde", derive(serde::Serialize))]
pub struct OrderedMessage {
    /// The order of the message within the transaction
    pub order: u64,
    /// The address of the L2 contract sending the message
    #[serde_as(as = "UfeHex")]
    pub from_address: Felt252Wrapper,
    /// The target L1 address the message is sent to
    pub to_address: EthAddress,
    /// The payload of the message
    #[serde_as(as = "Vec<UfeHex>")]
    pub payload: Vec<Felt252Wrapper>,
}

#[serde_with::serde_as]
#[derive(Debug, Clone)]
#[cfg_attr(feature = "parity-scale-codec", derive(parity_scale_codec::Encode, parity_scale_codec::Decode))]
#[cfg_attr(feature = "scale-info", derive(scale_info::TypeInfo))]
#[cfg_attr(feature = "serde", derive(serde::Serialize))]
=======
>>>>>>> 3ecc4424
pub struct FunctionInvocation {
    /// Contract address
    #[serde_as(as = "UfeHex")]
    pub contract_address: Felt252Wrapper,
    /// Entry point selector
    #[serde_as(as = "UfeHex")]
    pub entry_point_selector: Felt252Wrapper,
    /// The parameters passed to the function
    #[serde_as(as = "Vec<UfeHex>")]
    pub calldata: Vec<Felt252Wrapper>,
    /// The address of the invoking contract. 0 for the root invocation
    #[serde_as(as = "UfeHex")]
    pub caller_address: Felt252Wrapper,
    /// The hash of the class being called
    #[serde_as(as = "Option<UfeHex>")]
    pub class_hash: Option<Felt252Wrapper>,
    pub entry_point_type: EntryPointType,
    pub call_type: CallType,
    /// The value returned from the function invocation
    #[serde_as(as = "Vec<UfeHex>")]
    pub result: Vec<Felt252Wrapper>,
    /// The calls made by this invocation
    pub calls: Vec<FunctionInvocation>,
    /// The events emitted in this invocation
    pub events: Vec<OrderedEvent>,
    /// The messages sent by this invocation to L1
<<<<<<< HEAD
    pub messages: Vec<OrderedMessage>,
    /// Resources consumed by the internal call
    pub execution_resources: StarknetRPCExecutionResources,
=======
    pub messages: Vec<MessageL2ToL1>,
>>>>>>> 3ecc4424
}

impl TryFrom<&CallInfo> for FunctionInvocation {
    type Error = TransactionExecutionError;

    fn try_from(call_info: &CallInfo) -> TransactionExecutionResult<FunctionInvocation> {
        let messages = ordered_l2_to_l1_messages(call_info);
        let events = events_to_ordered_events(&call_info.execution.events);

        let inner_calls = call_info
            .inner_calls
            .iter()
            .map(|call| call.try_into())
            .collect::<Result<_, TransactionExecutionError>>()?;

        call_info.get_sorted_l2_to_l1_payloads_length()?;

        Ok(FunctionInvocation {
            contract_address: call_info.call.storage_address.0.0.into(),
            entry_point_selector: call_info.call.entry_point_selector.0.into(),
            calldata: call_info.call.calldata.0.iter().map(|x| (*x).into()).collect(),
            caller_address: call_info.call.caller_address.0.0.into(),
            class_hash: call_info.call.class_hash.map(|x| x.0.into()),
            entry_point_type: call_info.call.entry_point_type,
            call_type: call_info.call.call_type.into(),
            result: call_info.execution.retdata.0.iter().map(|x| (*x).into()).collect(),
            calls: inner_calls,
            events,
            messages,
            execution_resources: StarknetRPCExecutionResources::default(),
        })
    }
}

<<<<<<< HEAD
fn ordered_l2_to_l1_messages(call_info: &CallInfo) -> Vec<OrderedMessage> {
    let mut messages = Vec::new();

    for call in call_info.into_iter() {
        for (index, message) in call.execution.l2_to_l1_messages.iter().enumerate() {
            messages.push(OrderedMessage {
                order: index as u64,
                payload: message.message.payload.0.iter().map(|x| (*x).into()).collect(),
                to_address: message.message.to_address,
                from_address: call.call.storage_address.0.0.into(),
            });
=======
fn ordered_l2_to_l1_messages(call_info: &CallInfo) -> Vec<MessageL2ToL1> {
    let mut messages = BTreeMap::new();

    for call in call_info.into_iter() {
        for OrderedL2ToL1Message { order, message } in &call.execution.l2_to_l1_messages {
            messages.insert(
                order,
                MessageL2ToL1 {
                    payload: message.payload.0.to_vec(),
                    to_address: message.to_address,
                    from_address: ContractAddress(PatriciaKey(call.call.storage_address.0.0)),
                },
            );
>>>>>>> 3ecc4424
        }
    }

    messages
}

fn events_to_ordered_events(ordered_events: &[blockifier::execution::entry_point::OrderedEvent]) -> Vec<OrderedEvent> {
    ordered_events
        .iter()
        .map(|event| OrderedEvent {
            order: event.order as u64, // Convert usize to u64
            keys: event
                .event
                .keys
                .iter()
                .map(|key| {
                    Felt252Wrapper::from(key.0) // Convert StarkFelt to Felt252Wrapper
                })
                .collect(),
            data: event
                .event
                .data
                .0
                .iter()
                .map(|data_item| {
                    Felt252Wrapper::from(*data_item) // Convert StarkFelt to Felt252Wrapper
                })
                .collect(),
        })
        .collect()
}

#[derive(Debug, Clone)]
#[cfg_attr(feature = "parity-scale-codec", derive(parity_scale_codec::Encode, parity_scale_codec::Decode))]
#[cfg_attr(feature = "scale-info", derive(scale_info::TypeInfo))]
#[cfg_attr(feature = "serde", derive(serde::Serialize))]
#[serde(untagged)]
pub enum ExecuteInvocation {
    Success(FunctionInvocation),
    Reverted(RevertedInvocation),
}

#[derive(Debug, Clone)]
#[cfg_attr(feature = "parity-scale-codec", derive(parity_scale_codec::Encode, parity_scale_codec::Decode))]
#[cfg_attr(feature = "scale-info", derive(scale_info::TypeInfo))]
#[cfg_attr(feature = "serde", derive(serde::Serialize))]
pub struct RevertedInvocation {
    /// The revert reason for the failed execution
    pub revert_reason: String,
}

#[derive(Clone, Debug, Eq, PartialEq)]
#[cfg_attr(feature = "parity-scale-codec", derive(parity_scale_codec::Encode, parity_scale_codec::Decode))]
#[cfg_attr(feature = "scale-info", derive(scale_info::TypeInfo))]
#[cfg_attr(feature = "serde", derive(serde::Serialize, serde::Deserialize))]
pub enum CallType {
    #[serde(rename = "CALL")]
    Call,
    #[serde(rename = "LIBRARY_CALL")]
    LibraryCall,
    #[serde(rename = "DELEGATE")]
    Delegate,
}

impl From<blockifier::execution::entry_point::CallType> for CallType {
    fn from(value: blockifier::execution::entry_point::CallType) -> Self {
        use blockifier::execution::entry_point::CallType::*;
        match value {
            Call => Self::Call,
            Delegate => Self::LibraryCall,
        }
    }
}<|MERGE_RESOLUTION|>--- conflicted
+++ resolved
@@ -10,14 +10,9 @@
 use blockifier::transaction::errors::TransactionExecutionError;
 use blockifier::transaction::objects::TransactionExecutionResult;
 use mp_felt::{Felt252Wrapper, UfeHex};
-<<<<<<< HEAD
 use mp_state::StateDiff;
 use mp_transactions::execution::StarknetRPCExecutionResources;
 use starknet_api::api_core::EthAddress;
-=======
-use mp_messages::MessageL2ToL1;
-use starknet_api::api_core::{ContractAddress, PatriciaKey};
->>>>>>> 3ecc4424
 use starknet_api::deprecated_contract_class::EntryPointType;
 
 #[derive(Debug, Clone, PartialEq, Eq)]
@@ -183,7 +178,6 @@
 #[cfg_attr(feature = "parity-scale-codec", derive(parity_scale_codec::Encode, parity_scale_codec::Decode))]
 #[cfg_attr(feature = "scale-info", derive(scale_info::TypeInfo))]
 #[cfg_attr(feature = "serde", derive(serde::Serialize))]
-<<<<<<< HEAD
 pub struct MessageToL1 {
     /// The address of the L2 contract sending the message
     #[serde_as(as = "UfeHex")]
@@ -218,8 +212,6 @@
 #[cfg_attr(feature = "parity-scale-codec", derive(parity_scale_codec::Encode, parity_scale_codec::Decode))]
 #[cfg_attr(feature = "scale-info", derive(scale_info::TypeInfo))]
 #[cfg_attr(feature = "serde", derive(serde::Serialize))]
-=======
->>>>>>> 3ecc4424
 pub struct FunctionInvocation {
     /// Contract address
     #[serde_as(as = "UfeHex")]
@@ -246,20 +238,16 @@
     /// The events emitted in this invocation
     pub events: Vec<OrderedEvent>,
     /// The messages sent by this invocation to L1
-<<<<<<< HEAD
     pub messages: Vec<OrderedMessage>,
     /// Resources consumed by the internal call
     pub execution_resources: StarknetRPCExecutionResources,
-=======
-    pub messages: Vec<MessageL2ToL1>,
->>>>>>> 3ecc4424
 }
 
 impl TryFrom<&CallInfo> for FunctionInvocation {
     type Error = TransactionExecutionError;
 
     fn try_from(call_info: &CallInfo) -> TransactionExecutionResult<FunctionInvocation> {
-        let messages = ordered_l2_to_l1_messages(call_info);
+        let messages = ordered_messages(call_info);
         let events = events_to_ordered_events(&call_info.execution.events);
 
         let inner_calls = call_info
@@ -287,34 +275,16 @@
     }
 }
 
-<<<<<<< HEAD
-fn ordered_l2_to_l1_messages(call_info: &CallInfo) -> Vec<OrderedMessage> {
+fn ordered_messages(call_info: &CallInfo) -> Vec<OrderedMessage> {
     let mut messages = Vec::new();
 
-    for call in call_info.into_iter() {
-        for (index, message) in call.execution.l2_to_l1_messages.iter().enumerate() {
-            messages.push(OrderedMessage {
-                order: index as u64,
-                payload: message.message.payload.0.iter().map(|x| (*x).into()).collect(),
-                to_address: message.message.to_address,
-                from_address: call.call.storage_address.0.0.into(),
-            });
-=======
-fn ordered_l2_to_l1_messages(call_info: &CallInfo) -> Vec<MessageL2ToL1> {
-    let mut messages = BTreeMap::new();
-
-    for call in call_info.into_iter() {
-        for OrderedL2ToL1Message { order, message } in &call.execution.l2_to_l1_messages {
-            messages.insert(
-                order,
-                MessageL2ToL1 {
-                    payload: message.payload.0.to_vec(),
-                    to_address: message.to_address,
-                    from_address: ContractAddress(PatriciaKey(call.call.storage_address.0.0)),
-                },
-            );
->>>>>>> 3ecc4424
-        }
+    for (index, message) in call_info.execution.l2_to_l1_messages.iter().enumerate() {
+        messages.push(OrderedMessage {
+            order: index as u64,
+            payload: message.message.payload.0.iter().map(|x| (*x).into()).collect(),
+            to_address: message.message.to_address,
+            from_address: call_info.call.storage_address.0.0.into(),
+        });
     }
 
     messages
