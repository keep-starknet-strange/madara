use std::sync::Arc;

use blockifier::execution::contract_class::{
    ClassInfo, ContractClass, ContractClassV0, ContractClassV0Inner, ContractClassV1,
};
use blockifier::execution::errors::ContractClassError;
use blockifier::transaction::account_transaction::AccountTransaction;
use blockifier::transaction::transactions::{DeclareTransaction, DeployAccountTransaction, InvokeTransaction};
use cairo_lang_starknet_classes::casm_contract_class::{
    CasmContractClass, CasmContractEntryPoint, CasmContractEntryPoints, StarknetSierraCompilationError,
};
use cairo_lang_starknet_classes::contract_class::{
    ContractClass as SierraContractClass, ContractEntryPoint, ContractEntryPoints,
};
use cairo_lang_utils::bigint::BigUintAsHex;
use cairo_vm::types::program::Program;
use flate2::read::GzDecoder;
use indexmap::IndexMap;
use mp_felt::Felt252Wrapper;
use num_bigint::{BigInt, BigUint, Sign};
use starknet_api::core::{calculate_contract_address, EntryPointSelector};
use starknet_api::data_availability::DataAvailabilityMode;
use starknet_api::deprecated_contract_class::{EntryPoint, EntryPointOffset, EntryPointType};
use starknet_api::hash::StarkFelt;
use starknet_api::transaction::{
    AccountDeploymentData, Calldata, Fee, PaymasterData, Resource, ResourceBounds, ResourceBoundsMapping, Tip,
    TransactionHash, TransactionSignature,
};
use starknet_api::StarknetApiError;
use starknet_core::types::contract::legacy::{
    LegacyContractClass, LegacyEntrypointOffset, RawLegacyEntryPoint, RawLegacyEntryPoints,
};
use starknet_core::types::contract::{CompiledClass, CompiledClassEntrypoint, CompiledClassEntrypointList};
use starknet_core::types::{
    BroadcastedDeclareTransaction, BroadcastedDeclareTransactionV1, BroadcastedDeclareTransactionV2,
    BroadcastedDeclareTransactionV3, BroadcastedDeployAccountTransaction, BroadcastedInvokeTransaction,
    BroadcastedTransaction, CompressedLegacyContractClass, EntryPointsByType, FlattenedSierraClass,
    LegacyContractEntryPoint, LegacyEntryPointsByType, SierraEntryPoint,
};
use starknet_crypto::FieldElement;
use thiserror::Error;

use crate::compute_hash::ComputeTransactionHash;

#[derive(Debug, Error)]
pub enum BroadcastedTransactionConversionError {
    #[error("Max fee should not be greater than u128::MAX")]
    MaxFeeTooBig,
    #[error("Failed to decompress the program")]
    ProgramDecompressionFailed,
    #[error("Failed to deserialize the program")]
    ProgramDeserializationFailed,
    #[error("Failed compute the hash of the contract class")]
    ClassHashComputationFailed,
    #[error("Failed to convert to CasmContractClass")]
    CasmContractClassConversionFailed,
    #[error("Compiled class hash does not match the class hash")]
    InvalidCompiledClassHash,
    #[error("Failed to compile to Sierra: {0}")]
    SierraCompilationFailed(#[source] StarknetSierraCompilationError),
    #[error("This transaction version is not supported")]
    UnsuportedTransactionVersion,
    #[error("This transaction version is invalid for this tx")]
    InvalidTransactionVersion,
    #[error(transparent)]
    StarknetApi(#[from] StarknetApiError),
    #[error(transparent)]
    ContractClass(#[from] ContractClassError),
}

pub fn try_account_tx_from_broadcasted_tx(
    tx: BroadcastedTransaction,
    chain_id: Felt252Wrapper,
) -> Result<AccountTransaction, BroadcastedTransactionConversionError> {
    match tx {
        BroadcastedTransaction::Invoke(tx) => {
            try_invoke_tx_from_broadcasted_invoke_tx(tx, chain_id).map(AccountTransaction::Invoke)
        }
        BroadcastedTransaction::Declare(tx) => {
            try_declare_tx_from_broadcasted_declare_tx(tx, chain_id).map(AccountTransaction::Declare)
        }
        BroadcastedTransaction::DeployAccount(tx) => {
            try_deploy_tx_from_broadcasted_deploy_tx(tx, chain_id).map(AccountTransaction::DeployAccount)
        }
    }
}

pub fn try_declare_tx_from_broadcasted_declare_tx(
    value: BroadcastedDeclareTransaction,
    chain_id: Felt252Wrapper,
) -> Result<DeclareTransaction, BroadcastedTransactionConversionError> {
    fn try_new_declare_transaction(
        tx: starknet_api::transaction::DeclareTransaction,
        tx_hash: TransactionHash,
        class_info: ClassInfo,
        is_query: bool,
    ) -> Result<DeclareTransaction, BroadcastedTransactionConversionError> {
        if is_query {
            DeclareTransaction::new_for_query(tx, tx_hash, class_info)
        } else {
            DeclareTransaction::new(tx, tx_hash, class_info)
        }
        .map_err(|_| BroadcastedTransactionConversionError::InvalidTransactionVersion)
    }

    let user_tx = match value {
        BroadcastedDeclareTransaction::V1(BroadcastedDeclareTransactionV1 {
            max_fee,
            signature,
            nonce,
            contract_class: compresed_contract_class,
            sender_address,
            is_query,
        }) => {
            // Create a GzipDecoder to decompress the bytes
            let mut gz = GzDecoder::new(&compresed_contract_class.program[..]);

            // Read the decompressed bytes into a Vec<u8>
            let mut decompressed_bytes = Vec::new();
            std::io::Read::read_to_end(&mut gz, &mut decompressed_bytes)
                .map_err(|_| BroadcastedTransactionConversionError::ProgramDecompressionFailed)?;

            let class_hash = {
                let legacy_contract_class = LegacyContractClass {
                    program: serde_json::from_slice(decompressed_bytes.as_slice())
                        .map_err(|_| BroadcastedTransactionConversionError::ProgramDeserializationFailed)?,
                    abi: match compresed_contract_class.abi.as_ref() {
                        Some(abi) => abi.iter().cloned().map(|entry| entry.into()).collect::<Vec<_>>(),
                        None => vec![],
                    },
                    entry_points_by_type: to_raw_legacy_entry_points(
                        compresed_contract_class.entry_points_by_type.clone(),
                    ),
                };

                legacy_contract_class
                    .class_hash()
                    .map_err(|_| BroadcastedTransactionConversionError::ClassHashComputationFailed)?
            };
            let abi_length = compresed_contract_class.abi.as_ref().map(|abi| abi.len()).unwrap_or_default();
            let tx =
                starknet_api::transaction::DeclareTransaction::V1(starknet_api::transaction::DeclareTransactionV0V1 {
                    max_fee: Fee(max_fee
                        .try_into()
                        .map_err(|_| BroadcastedTransactionConversionError::MaxFeeTooBig)?),
                    signature: TransactionSignature(
                        signature.into_iter().map(|v| Felt252Wrapper::from(v).into()).collect(),
                    ),
                    nonce: Felt252Wrapper::from(nonce).into(),
                    class_hash: Felt252Wrapper::from(class_hash).into(),
                    sender_address: Felt252Wrapper::from(sender_address).into(),
                });

            let contract_class = instantiate_blockifier_contract_class(compresed_contract_class, decompressed_bytes)?;
            let tx_hash = tx.compute_hash(chain_id, is_query);

            try_new_declare_transaction(tx, tx_hash, ClassInfo::new(&contract_class, 0, abi_length)?, is_query)?
        }
        BroadcastedDeclareTransaction::V2(BroadcastedDeclareTransactionV2 {
            max_fee,
            signature,
            nonce,
            contract_class: flattened_contract_class,
            sender_address,
            compiled_class_hash,
            is_query,
        }) => {
            let sierra_contract_class = Felt252Wrapper::from(flattened_contract_class.class_hash()).into();
            let sierra_program_length = flattened_contract_class.sierra_program.len();
            let abi_length = flattened_contract_class.abi.len();

            let casm_contract_class = flattened_sierra_to_casm_contract_class(flattened_contract_class)
                .map_err(|_| BroadcastedTransactionConversionError::SierraCompilationFailed)?;
            // ensure that the user has sign the correct class hash
            if get_casm_contract_class_hash(&casm_contract_class) != compiled_class_hash {
                return Err(BroadcastedTransactionConversionError::InvalidCompiledClassHash);
            }
            let tx =
                starknet_api::transaction::DeclareTransaction::V2(starknet_api::transaction::DeclareTransactionV2 {
                    max_fee: Fee(max_fee
                        .try_into()
                        .map_err(|_| BroadcastedTransactionConversionError::MaxFeeTooBig)?),
                    signature: TransactionSignature(
                        signature.into_iter().map(|v| Felt252Wrapper::from(v).into()).collect(),
                    ),
                    nonce: Felt252Wrapper::from(nonce).into(),
                    class_hash: sierra_contract_class,
                    sender_address: Felt252Wrapper::from(sender_address).into(),
                    compiled_class_hash: Felt252Wrapper::from(compiled_class_hash).into(),
                });

<<<<<<< HEAD
                let casm_contract_class = flattened_sierra_to_casm_contract_class(contract_class)
                    .map_err(BroadcastedTransactionConversionError::SierraCompilationFailed)?;
=======
            let tx_hash = tx.compute_hash(chain_id, is_query);
            let contract_class = ContractClass::V1(
                ContractClassV1::try_from(casm_contract_class)
                    .map_err(|_| BroadcastedTransactionConversionError::CasmContractClassConversionFailed)?,
            );
>>>>>>> d8a44416

            try_new_declare_transaction(
                tx,
                tx_hash,
                ClassInfo::new(&contract_class, sierra_program_length, abi_length)?,
                is_query,
            )?
        }
        BroadcastedDeclareTransaction::V3(BroadcastedDeclareTransactionV3 {
            sender_address,
            compiled_class_hash,
            signature,
            nonce,
            contract_class: flattened_contract_class,
            resource_bounds,
            tip,
            paymaster_data,
            account_deployment_data,
            nonce_data_availability_mode,
            fee_data_availability_mode,
            is_query,
        }) => {
            let sierra_contract_class = Felt252Wrapper::from(flattened_contract_class.class_hash()).into();
            let sierra_program_length = flattened_contract_class.sierra_program.len();
            let abi_length = flattened_contract_class.abi.len();

            let casm_contract_class = flattened_sierra_to_casm_contract_class(flattened_contract_class)
                .map_err(|_| BroadcastedTransactionConversionError::SierraCompilationFailed)?;

            let tx =
                starknet_api::transaction::DeclareTransaction::V3(starknet_api::transaction::DeclareTransactionV3 {
                    resource_bounds: resource_bounds_mapping_conversion(resource_bounds),
                    tip: Tip(tip),
                    signature: TransactionSignature(
                        signature.into_iter().map(|v| Felt252Wrapper::from(v).into()).collect(),
                    ),
                    nonce: Felt252Wrapper::from(nonce).into(),
                    class_hash: sierra_contract_class,
                    compiled_class_hash: Felt252Wrapper::from(compiled_class_hash).into(),
                    sender_address: Felt252Wrapper::from(sender_address).into(),
                    nonce_data_availability_mode: data_availability_mode_conversion(nonce_data_availability_mode),
                    fee_data_availability_mode: data_availability_mode_conversion(fee_data_availability_mode),
                    paymaster_data: PaymasterData(
                        paymaster_data.into_iter().map(|v| Felt252Wrapper::from(v).into()).collect(),
                    ),
                    account_deployment_data: AccountDeploymentData(
                        account_deployment_data.into_iter().map(|v| Felt252Wrapper::from(v).into()).collect(),
                    ),
                });

            let tx_hash = tx.compute_hash(chain_id, is_query);
            let contract_class = ContractClass::V1(
                ContractClassV1::try_from(casm_contract_class)
                    .map_err(|_| BroadcastedTransactionConversionError::CasmContractClassConversionFailed)?,
            );

            try_new_declare_transaction(
                tx,
                tx_hash,
                ClassInfo::new(&contract_class, sierra_program_length, abi_length)?,
                is_query,
            )?
        }
    };

    Ok(user_tx)
}

fn instantiate_blockifier_contract_class(
    contract_class: Arc<CompressedLegacyContractClass>,
    program_decompressed_bytes: Vec<u8>,
) -> Result<ContractClass, BroadcastedTransactionConversionError> {
    // Deserialize it then
    let program: Program = Program::from_bytes(&program_decompressed_bytes, None)
        .map_err(|_| BroadcastedTransactionConversionError::ProgramDeserializationFailed)?;

    let mut entry_points_by_type = <IndexMap<EntryPointType, Vec<EntryPoint>>>::new();
    entry_points_by_type.insert(
        EntryPointType::Constructor,
        contract_class
            .entry_points_by_type
            .constructor
            .iter()
            .map(|entry_point| -> EntryPoint {
                EntryPoint {
                    selector: EntryPointSelector(StarkFelt(entry_point.selector.to_bytes_be())),
                    offset: EntryPointOffset(entry_point.offset),
                }
            })
            .collect::<Vec<EntryPoint>>(),
    );
    entry_points_by_type.insert(
        EntryPointType::External,
        contract_class
            .entry_points_by_type
            .external
            .iter()
            .map(|entry_point| -> EntryPoint {
                EntryPoint {
                    selector: EntryPointSelector(StarkFelt(entry_point.selector.to_bytes_be())),
                    offset: EntryPointOffset(entry_point.offset),
                }
            })
            .collect::<Vec<EntryPoint>>(),
    );
    entry_points_by_type.insert(
        EntryPointType::L1Handler,
        contract_class
            .entry_points_by_type
            .l1_handler
            .iter()
            .map(|entry_point| -> EntryPoint {
                EntryPoint {
                    selector: EntryPointSelector(StarkFelt(entry_point.selector.to_bytes_be())),
                    offset: EntryPointOffset(entry_point.offset),
                }
            })
            .collect::<Vec<EntryPoint>>(),
    );

    let contract_class =
        ContractClass::V0(ContractClassV0(Arc::new(ContractClassV0Inner { program, entry_points_by_type })));

    Ok(contract_class)
}

fn to_raw_legacy_entry_point(entry_point: LegacyContractEntryPoint) -> RawLegacyEntryPoint {
    RawLegacyEntryPoint { offset: LegacyEntrypointOffset::U64AsInt(entry_point.offset), selector: entry_point.selector }
}

fn to_raw_legacy_entry_points(entry_points: LegacyEntryPointsByType) -> RawLegacyEntryPoints {
    RawLegacyEntryPoints {
        constructor: entry_points.constructor.into_iter().map(to_raw_legacy_entry_point).collect(),
        external: entry_points.external.into_iter().map(to_raw_legacy_entry_point).collect(),
        l1_handler: entry_points.l1_handler.into_iter().map(to_raw_legacy_entry_point).collect(),
    }
}

/// Converts a [FlattenedSierraClass] to a [CasmContractClass]
fn flattened_sierra_to_casm_contract_class(
    flattened_sierra: Arc<FlattenedSierraClass>,
) -> Result<CasmContractClass, StarknetSierraCompilationError> {
    let sierra_contract_class = SierraContractClass {
        sierra_program: flattened_sierra.sierra_program.iter().map(field_element_to_big_uint_as_hex).collect(),
        sierra_program_debug_info: None,
        contract_class_version: flattened_sierra.contract_class_version.clone(),
        entry_points_by_type: entry_points_by_type_to_contract_entry_points(
            flattened_sierra.entry_points_by_type.clone(),
        ),
        abi: None, // we can convert the ABI but for now, to convert to Casm, the ABI isn't needed
    };
    let casm_contract_class = CasmContractClass::from_contract_class(sierra_contract_class, false, usize::MAX)?;

    Ok(casm_contract_class)
}

/// Converts a [FieldElement] to a [BigUint]
fn field_element_to_big_uint(value: &FieldElement) -> BigUint {
    BigInt::from_bytes_be(Sign::Plus, &value.to_bytes_be()).to_biguint().unwrap()
}

/// Converts a [FieldElement] to a [BigUintAsHex]
fn field_element_to_big_uint_as_hex(value: &FieldElement) -> BigUintAsHex {
    BigUintAsHex { value: field_element_to_big_uint(value) }
}

/// Converts a [EntryPointsByType] to a [ContractEntryPoints]
fn entry_points_by_type_to_contract_entry_points(value: EntryPointsByType) -> ContractEntryPoints {
    fn sierra_entry_point_to_contract_entry_point(value: SierraEntryPoint) -> ContractEntryPoint {
        ContractEntryPoint {
            function_idx: value.function_idx.try_into().unwrap(),
            selector: field_element_to_big_uint(&value.selector),
        }
    }
    ContractEntryPoints {
        constructor: value.constructor.iter().map(|x| sierra_entry_point_to_contract_entry_point(x.clone())).collect(),
        external: value.external.iter().map(|x| sierra_entry_point_to_contract_entry_point(x.clone())).collect(),
        l1_handler: value.l1_handler.iter().map(|x| sierra_entry_point_to_contract_entry_point(x.clone())).collect(),
    }
}

// Utils to convert Casm contract class to Compiled class
pub fn get_casm_contract_class_hash(casm_contract_class: &CasmContractClass) -> FieldElement {
    let compiled_class = casm_contract_class_to_compiled_class(casm_contract_class);
    compiled_class.class_hash().unwrap()
}

/// Converts a [CasmContractClass] to a [CompiledClass]
pub fn casm_contract_class_to_compiled_class(casm_contract_class: &CasmContractClass) -> CompiledClass {
    CompiledClass {
        prime: casm_contract_class.prime.to_string(),
        compiler_version: casm_contract_class.compiler_version.clone(),
        bytecode: casm_contract_class.bytecode.iter().map(|x| biguint_to_field_element(&x.value)).collect(),
        entry_points_by_type: casm_entry_points_to_compiled_entry_points(&casm_contract_class.entry_points_by_type),
        // TODO: convert those too
        // Actually, maybe those are not needed for us and we can leave them as it is.
        // I don't know
        // Maybe it's not needed for execution, but should be stored somewhere in order for the RPC to be able to return
        // those
        hints: vec![],
        pythonic_hints: None,
        bytecode_segment_lengths: vec![],
    }
}

/// Converts a [BigUint] to a [FieldElement]
fn biguint_to_field_element(value: &BigUint) -> FieldElement {
    let bytes = value.to_bytes_be();
    FieldElement::from_byte_slice_be(bytes.as_slice()).unwrap()
}

/// Converts a [CasmContractEntryPoints] to a [CompiledClassEntrypointList]
fn casm_entry_points_to_compiled_entry_points(value: &CasmContractEntryPoints) -> CompiledClassEntrypointList {
    CompiledClassEntrypointList {
        external: value.external.iter().map(casm_entry_point_to_compiled_entry_point).collect(),
        l1_handler: value.l1_handler.iter().map(casm_entry_point_to_compiled_entry_point).collect(),
        constructor: value.constructor.iter().map(casm_entry_point_to_compiled_entry_point).collect(),
    }
}

/// Converts a [CasmContractEntryPoint] to a [CompiledClassEntrypoint]
fn casm_entry_point_to_compiled_entry_point(value: &CasmContractEntryPoint) -> CompiledClassEntrypoint {
    CompiledClassEntrypoint {
        selector: biguint_to_field_element(&value.selector),
        offset: value.offset.try_into().unwrap(),
        builtins: value.builtins.clone(),
    }
}

pub fn try_invoke_tx_from_broadcasted_invoke_tx(
    broadcasted_tx: BroadcastedInvokeTransaction,
    chain_id: Felt252Wrapper,
) -> Result<InvokeTransaction, BroadcastedTransactionConversionError> {
    Ok(match broadcasted_tx {
        BroadcastedInvokeTransaction::V1(bc_tx) => {
            let tx = starknet_api::transaction::InvokeTransaction::V1(starknet_api::transaction::InvokeTransactionV1 {
                max_fee: Fee(bc_tx
                    .max_fee
                    .try_into()
                    .map_err(|_| BroadcastedTransactionConversionError::MaxFeeTooBig)?),
                signature: TransactionSignature(
                    bc_tx.signature.into_iter().map(|v| Felt252Wrapper::from(v).into()).collect(),
                ),
                nonce: Felt252Wrapper::from(bc_tx.nonce).into(),
                sender_address: Felt252Wrapper::from(bc_tx.sender_address).into(),
                calldata: Calldata(Arc::new(
                    bc_tx.calldata.into_iter().map(|v| Felt252Wrapper::from(v).into()).collect(),
                )),
            });
            let tx_hash = tx.compute_hash(chain_id, bc_tx.is_query);

            InvokeTransaction { tx, tx_hash, only_query: bc_tx.is_query }
        }
        BroadcastedInvokeTransaction::V3(bc_tx) => {
            let tx = starknet_api::transaction::InvokeTransaction::V3(starknet_api::transaction::InvokeTransactionV3 {
                signature: TransactionSignature(
                    bc_tx.signature.into_iter().map(|v| Felt252Wrapper::from(v).into()).collect(),
                ),
                nonce: Felt252Wrapper::from(bc_tx.nonce).into(),
                sender_address: Felt252Wrapper::from(bc_tx.sender_address).into(),
                calldata: Calldata(Arc::new(
                    bc_tx.calldata.into_iter().map(|v| Felt252Wrapper::from(v).into()).collect(),
                )),
                resource_bounds: resource_bounds_mapping_conversion(bc_tx.resource_bounds),
                tip: Tip(bc_tx.tip),
                nonce_data_availability_mode: data_availability_mode_conversion(bc_tx.nonce_data_availability_mode),
                fee_data_availability_mode: data_availability_mode_conversion(bc_tx.fee_data_availability_mode),
                paymaster_data: PaymasterData(
                    bc_tx.paymaster_data.into_iter().map(|v| Felt252Wrapper::from(v).into()).collect(),
                ),
                account_deployment_data: AccountDeploymentData(
                    bc_tx.account_deployment_data.into_iter().map(|v| Felt252Wrapper::from(v).into()).collect(),
                ),
            });
            let tx_hash = tx.compute_hash(chain_id, bc_tx.is_query);

            InvokeTransaction { tx, tx_hash, only_query: bc_tx.is_query }
        }
    })
}

pub fn try_deploy_tx_from_broadcasted_deploy_tx(
    broadcasted_tx: BroadcastedDeployAccountTransaction,
    chain_id: Felt252Wrapper,
) -> Result<DeployAccountTransaction, BroadcastedTransactionConversionError> {
    Ok(match broadcasted_tx {
        BroadcastedDeployAccountTransaction::V1(bc_tx) => {
            let tx = starknet_api::transaction::DeployAccountTransaction::V1(
                starknet_api::transaction::DeployAccountTransactionV1 {
                    max_fee: Fee(bc_tx
                        .max_fee
                        .try_into()
                        .map_err(|_| BroadcastedTransactionConversionError::MaxFeeTooBig)?),
                    signature: TransactionSignature(
                        bc_tx.signature.into_iter().map(|v| Felt252Wrapper::from(v).into()).collect(),
                    ),
                    nonce: Felt252Wrapper::from(bc_tx.nonce).into(),
                    contract_address_salt: Felt252Wrapper::from(bc_tx.contract_address_salt).into(),
                    constructor_calldata: Calldata(Arc::new(
                        bc_tx.constructor_calldata.into_iter().map(|v| Felt252Wrapper::from(v).into()).collect(),
                    )),
                    class_hash: Felt252Wrapper::from(bc_tx.class_hash).into(),
                },
            );
            let tx_hash = tx.compute_hash(chain_id, bc_tx.is_query);
            let contract_address = calculate_contract_address(
                tx.contract_address_salt(),
                tx.class_hash(),
                &tx.constructor_calldata(),
                Default::default(),
            )?;
            DeployAccountTransaction { tx, tx_hash, contract_address, only_query: bc_tx.is_query }
        }
        BroadcastedDeployAccountTransaction::V3(bc_tx) => {
            let tx = starknet_api::transaction::DeployAccountTransaction::V3(
                starknet_api::transaction::DeployAccountTransactionV3 {
                    signature: TransactionSignature(
                        bc_tx.signature.into_iter().map(|v| Felt252Wrapper::from(v).into()).collect(),
                    ),
                    nonce: Felt252Wrapper::from(bc_tx.nonce).into(),
                    contract_address_salt: Felt252Wrapper::from(bc_tx.contract_address_salt).into(),
                    constructor_calldata: Calldata(Arc::new(
                        bc_tx.constructor_calldata.into_iter().map(|v| Felt252Wrapper::from(v).into()).collect(),
                    )),
                    class_hash: Felt252Wrapper::from(bc_tx.class_hash).into(),
                    resource_bounds: resource_bounds_mapping_conversion(bc_tx.resource_bounds),
                    tip: Tip(bc_tx.tip),
                    nonce_data_availability_mode: data_availability_mode_conversion(bc_tx.nonce_data_availability_mode),
                    fee_data_availability_mode: data_availability_mode_conversion(bc_tx.fee_data_availability_mode),
                    paymaster_data: PaymasterData(
                        bc_tx.paymaster_data.into_iter().map(|v| Felt252Wrapper::from(v).into()).collect(),
                    ),
                },
            );
            let tx_hash = tx.compute_hash(chain_id, bc_tx.is_query);
            let contract_address = calculate_contract_address(
                tx.contract_address_salt(),
                tx.class_hash(),
                &tx.constructor_calldata(),
                Default::default(),
            )?;
            DeployAccountTransaction { tx, tx_hash, contract_address, only_query: bc_tx.is_query }
        }
    })
}

fn data_availability_mode_conversion(
    da_mode: starknet_core::types::DataAvailabilityMode,
) -> starknet_api::data_availability::DataAvailabilityMode {
    match da_mode {
        starknet_core::types::DataAvailabilityMode::L1 => DataAvailabilityMode::L1,
        starknet_core::types::DataAvailabilityMode::L2 => DataAvailabilityMode::L2,
    }
}

fn resource_bounds_mapping_conversion(
    resource_bounds: starknet_core::types::ResourceBoundsMapping,
) -> starknet_api::transaction::ResourceBoundsMapping {
    ResourceBoundsMapping::try_from(vec![
        (
            Resource::L1Gas,
            ResourceBounds {
                max_amount: resource_bounds.l1_gas.max_amount,
                max_price_per_unit: resource_bounds.l1_gas.max_price_per_unit,
            },
        ),
        (
            Resource::L2Gas,
            ResourceBounds {
                max_amount: resource_bounds.l2_gas.max_amount,
                max_price_per_unit: resource_bounds.l2_gas.max_price_per_unit,
            },
        ),
    ])
    .unwrap()
}

#[cfg(test)]
mod tests {
    use assert_matches::assert_matches;
    use starknet_core::types::contract::SierraClass;
    use starknet_core::types::FlattenedSierraClass;

    use super::*;

    const CAIRO_1_NO_VALIDATE_ACCOUNT_COMPILED_CLASS_HASH: &str =
        "0xdf4d3042eec107abe704619f13d92bbe01a58029311b7a1886b23dcbb4ea87";
    fn get_compressed_legacy_contract_class() -> CompressedLegacyContractClass {
        let contract_class_bytes = include_bytes!("../../../../cairo-contracts/build/test.json");

        let contract_class: LegacyContractClass = serde_json::from_slice(contract_class_bytes).unwrap();
        let compressed_contract_class: CompressedLegacyContractClass = contract_class.compress().unwrap();

        compressed_contract_class
    }

    fn get_flattened_sierra_contract_class() -> FlattenedSierraClass {
        // when HelloStarknet is compiled into Sierra, the output does not have inputs: [] in the events ABI
        // this has been manually added right now because starknet-rs expects it
        let contract_class_bytes =
            include_bytes!("../../../../cairo-contracts/build/cairo_1/HelloStarknet.sierra.json");

        let contract_class: SierraClass = serde_json::from_slice(contract_class_bytes).unwrap();
        let flattened_contract_class: FlattenedSierraClass = contract_class.flatten().unwrap();

        flattened_contract_class
    }

    #[test]
    fn try_into_declare_transaction_v1_valid() {
        let compressed_contract_class = get_compressed_legacy_contract_class();

        let txn = BroadcastedDeclareTransactionV1 {
            max_fee: FieldElement::default(),
            signature: vec![FieldElement::default()],
            nonce: FieldElement::default(),
            contract_class: Arc::new(compressed_contract_class),
            sender_address: FieldElement::default(),
            is_query: false,
        };

        let input: BroadcastedDeclareTransaction = BroadcastedDeclareTransaction::V1(txn);
        assert!(try_declare_tx_from_broadcasted_declare_tx(input, Default::default()).is_ok());
    }

    #[test]
    fn try_into_declare_transaction_v1_bad_gzip() {
        let mut compressed_contract_class = get_compressed_legacy_contract_class();

        // Manually change some bytes so its no longer a valid gzip
        if let Some(value) = compressed_contract_class.program.get_mut(0) {
            *value = 1;
        }
        if let Some(value) = compressed_contract_class.program.get_mut(1) {
            *value = 1;
        }

        let txn = BroadcastedDeclareTransactionV1 {
            max_fee: FieldElement::default(),
            signature: vec![FieldElement::default()],
            nonce: FieldElement::default(),
            contract_class: Arc::new(compressed_contract_class),
            sender_address: FieldElement::default(),
            is_query: false,
        };

        let input: BroadcastedDeclareTransaction = BroadcastedDeclareTransaction::V1(txn);
        assert_matches!(
            try_declare_tx_from_broadcasted_declare_tx(input, Default::default()),
            Err(BroadcastedTransactionConversionError::ProgramDecompressionFailed)
        );
    }

    #[test]
    fn try_into_declare_transaction_v2_with_correct_compiled_class_hash() {
        let flattened_contract_class: FlattenedSierraClass = get_flattened_sierra_contract_class();

        let txn = BroadcastedDeclareTransactionV2 {
            max_fee: FieldElement::default(),
            signature: vec![FieldElement::default()],
            nonce: FieldElement::default(),
            contract_class: Arc::new(flattened_contract_class),
            sender_address: FieldElement::default(),
            compiled_class_hash: FieldElement::from_hex_be(CAIRO_1_NO_VALIDATE_ACCOUNT_COMPILED_CLASS_HASH).unwrap(),
            is_query: false,
        };

        let input: BroadcastedDeclareTransaction = BroadcastedDeclareTransaction::V2(txn);
        assert!(try_declare_tx_from_broadcasted_declare_tx(input, Default::default()).is_ok());
    }

    #[test]
    fn try_into_declare_transaction_v2_with_incorrect_compiled_class_hash() {
        let flattened_contract_class: FlattenedSierraClass = get_flattened_sierra_contract_class();

        let txn = BroadcastedDeclareTransactionV2 {
            max_fee: FieldElement::default(),
            signature: vec![FieldElement::default()],
            nonce: FieldElement::default(),
            contract_class: Arc::new(flattened_contract_class),
            sender_address: FieldElement::default(),
            compiled_class_hash: FieldElement::from_hex_be("0x1").unwrap(), // incorrect compiled class hash
            is_query: false,
        };

        let input: BroadcastedDeclareTransaction = BroadcastedDeclareTransaction::V2(txn);

        assert_matches!(
            try_declare_tx_from_broadcasted_declare_tx(input, Default::default()),
            Err(BroadcastedTransactionConversionError::InvalidCompiledClassHash)
        );
    }
}<|MERGE_RESOLUTION|>--- conflicted
+++ resolved
@@ -189,16 +189,11 @@
                     compiled_class_hash: Felt252Wrapper::from(compiled_class_hash).into(),
                 });
 
-<<<<<<< HEAD
-                let casm_contract_class = flattened_sierra_to_casm_contract_class(contract_class)
-                    .map_err(BroadcastedTransactionConversionError::SierraCompilationFailed)?;
-=======
             let tx_hash = tx.compute_hash(chain_id, is_query);
             let contract_class = ContractClass::V1(
                 ContractClassV1::try_from(casm_contract_class)
                     .map_err(|_| BroadcastedTransactionConversionError::CasmContractClassConversionFailed)?,
             );
->>>>>>> d8a44416
 
             try_new_declare_transaction(
                 tx,
