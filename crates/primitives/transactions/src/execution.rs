--- conflicted
+++ resolved
@@ -574,12 +574,8 @@
 ) -> TransactionExecutionResult<TransactionExecutionInfo>
 where
     S: State,
-<<<<<<< HEAD
-    T: GetTxType + Executable<S> + Validate + GetActualCostBuilder + TransactionInfoCreator + std::fmt::Debug,
-=======
     F: TransactionFilter<T>,
     T: GetTxType + Executable<S> + Validate + GetActualCostBuilder + TransactionInfoCreator,
->>>>>>> c040a85d
 {
     let mut resources = ExecutionResources::default();
     let mut remaining_gas = block_context.versioned_constants().tx_initial_gas();
