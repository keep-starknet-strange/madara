//! Starknet rpc state primitives.
<<<<<<< HEAD

#[doc(hidden)]
pub extern crate alloc;
=======
>>>>>>> 523ceedc

use alloc::vec::Vec;

use mp_felt::Felt252Wrapper;
#[cfg(feature = "serde")]
use mp_felt::UfeHex;

/// Replaced class.
///
/// The list of contracts whose class was replaced.
#[derive(Debug, Clone)]
#[cfg_attr(feature = "parity-scale-codec", derive(parity_scale_codec::Encode, parity_scale_codec::Decode))]
#[cfg_attr(feature = "scale-info", derive(scale_info::TypeInfo))]
#[cfg_attr(feature = "serde", derive(serde::Serialize), serde_with::serde_as)]
pub struct ReplacedClassItem {
    /// The address of the contract whose class was replaced
    #[cfg_attr(feature = "serde", serde_as(as = "UfeHex"))]
    pub contract_address: Felt252Wrapper,
    /// The new class hash
    #[cfg_attr(feature = "serde", serde_as(as = "UfeHex"))]
    pub class_hash: Felt252Wrapper,
}

/// Deployed contract item.
#[derive(Debug, Clone)]
#[cfg_attr(feature = "parity-scale-codec", derive(parity_scale_codec::Encode, parity_scale_codec::Decode))]
#[cfg_attr(feature = "scale-info", derive(scale_info::TypeInfo))]
#[cfg_attr(feature = "serde", derive(serde::Serialize), serde_with::serde_as)]
pub struct DeployedContractItem {
    /// The address of the contract
    #[cfg_attr(feature = "serde", serde_as(as = "UfeHex"))]
    pub address: Felt252Wrapper,
    /// The hash of the contract code
    #[cfg_attr(feature = "serde", serde_as(as = "UfeHex"))]
    pub class_hash: Felt252Wrapper,
}

/// New classes.
///
/// The declared class hash and compiled class hash.
#[derive(Debug, Clone)]
#[cfg_attr(feature = "parity-scale-codec", derive(parity_scale_codec::Encode, parity_scale_codec::Decode))]
#[cfg_attr(feature = "scale-info", derive(scale_info::TypeInfo))]
#[cfg_attr(feature = "serde", derive(serde::Serialize), serde_with::serde_as)]
pub struct DeclaredClassItem {
    /// The hash of the declared class
    #[cfg_attr(feature = "serde", serde_as(as = "UfeHex"))]
    pub class_hash: Felt252Wrapper,
    /// The cairo assembly hash corresponding to the declared class
    #[cfg_attr(feature = "serde", serde_as(as = "UfeHex"))]
    pub compiled_class_hash: Felt252Wrapper,
}

/// Contract storage diff item.
#[derive(Debug, Clone)]
#[cfg_attr(feature = "parity-scale-codec", derive(parity_scale_codec::Encode, parity_scale_codec::Decode))]
#[cfg_attr(feature = "scale-info", derive(scale_info::TypeInfo))]
#[cfg_attr(feature = "serde", derive(serde::Serialize), serde_with::serde_as)]
pub struct ContractStorageDiffItem {
    /// The contract address for which the storage changed
    pub address: Felt252Wrapper,
    /// The changes in the storage of the contract
    pub storage_entries: Vec<StorageEntry>,
}

/// Storage diff item.
#[derive(Debug, Clone)]
#[cfg_attr(feature = "parity-scale-codec", derive(parity_scale_codec::Encode, parity_scale_codec::Decode))]
#[cfg_attr(feature = "scale-info", derive(scale_info::TypeInfo))]
#[cfg_attr(feature = "serde", derive(serde::Serialize), serde_with::serde_as)]
pub struct StorageEntry {
    /// The key of the changed value
    #[cfg_attr(feature = "serde", serde_as(as = "UfeHex"))]
    pub key: Felt252Wrapper,
    /// The new value applied to the given address
    #[cfg_attr(feature = "serde", serde_as(as = "UfeHex"))]
    pub value: Felt252Wrapper,
}

/// Nonce update.
///
/// The updated nonce per contract address.
#[derive(Debug, Clone)]
#[cfg_attr(feature = "parity-scale-codec", derive(parity_scale_codec::Encode, parity_scale_codec::Decode))]
#[cfg_attr(feature = "scale-info", derive(scale_info::TypeInfo))]
#[cfg_attr(feature = "serde", derive(serde::Serialize), serde_with::serde_as)]
pub struct NonceUpdate {
    /// The address of the contract
    #[cfg_attr(feature = "serde", serde_as(as = "UfeHex"))]
    pub contract_address: Felt252Wrapper,
    /// The nonce for the given address at the end of the block
    #[cfg_attr(feature = "serde", serde_as(as = "UfeHex"))]
    pub nonce: Felt252Wrapper,
}

/// The change in state applied in this block, given as a mapping of addresses to the new values
/// and/or new contracts.
#[derive(Default, Debug, Clone)]
#[cfg_attr(feature = "parity-scale-codec", derive(parity_scale_codec::Encode, parity_scale_codec::Decode))]
#[cfg_attr(feature = "scale-info", derive(scale_info::TypeInfo))]
#[cfg_attr(feature = "serde", derive(serde::Serialize), serde_with::serde_as)]
pub struct StateDiff {
    /// Storage diffs
    pub storage_diffs: Vec<ContractStorageDiffItem>,
    /// Deprecated declared classes
    #[cfg_attr(feature = "serde", serde_as(as = "UfeHex"))]
    pub deprecated_declared_classes: Vec<Felt252Wrapper>,
    /// Declared classes
    pub declared_classes: Vec<DeclaredClassItem>,
    /// Deployed contracts
    pub deployed_contracts: Vec<DeployedContractItem>,
    /// Replaced classes
    pub replaced_classes: Vec<ReplacedClassItem>,
    /// Nonces
    pub nonces: Vec<NonceUpdate>,
}<|MERGE_RESOLUTION|>--- conflicted
+++ resolved
@@ -1,10 +1,4 @@
 //! Starknet rpc state primitives.
-<<<<<<< HEAD
-
-#[doc(hidden)]
-pub extern crate alloc;
-=======
->>>>>>> 523ceedc
 
 use alloc::vec::Vec;
 
