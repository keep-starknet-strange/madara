--- conflicted
+++ resolved
@@ -1,93 +1,5 @@
 //! Starknet execution functionality.
 
-<<<<<<< HEAD
-use alloc::sync::Arc;
-use alloc::{format, vec};
-
-use blockifier::execution::contract_class::ContractClass;
-use blockifier::execution::entry_point::{CallEntryPoint, CallType};
-use frame_support::BoundedVec;
-use serde_json::{from_slice, to_string};
-use sp_core::{ConstU32, H256, U256};
-use starknet_api::api_core::{ClassHash, ContractAddress, EntryPointSelector};
-use starknet_api::deprecated_contract_class::{EntryPoint, EntryPointOffset, EntryPointType, Program};
-use starknet_api::hash::StarkFelt;
-use starknet_api::stdlib::collections::HashMap;
-use starknet_api::transaction::Calldata;
-
-/// The address of a contract.
-pub type ContractAddressWrapper = [u8; 32];
-
-/// Maximum vector sizes.
-type MaxCalldataSize = ConstU32<4294967295>;
-type MaxAbiSize = ConstU32<4294967295>;
-type MaxProgramSize = ConstU32<4294967295>;
-type MaxEntryPoints = ConstU32<4294967295>;
-
-/// Wrapper type for class hash field.
-pub type ClassHashWrapper = [u8; 32];
-
-/// Contract Class
-#[derive(
-    Clone,
-    Debug,
-    PartialEq,
-    Eq,
-    scale_codec::Encode,
-    scale_codec::Decode,
-    scale_info::TypeInfo,
-    scale_codec::MaxEncodedLen,
-)]
-#[cfg_attr(feature = "std", derive(serde::Serialize, serde::Deserialize))]
-pub struct ContractClassWrapper {
-    /// Contract class program json.
-    pub program: BoundedVec<u8, MaxProgramSize>,
-    /// Contract class abi.
-    pub abi: BoundedVec<u8, MaxAbiSize>,
-    /// Contract class entrypoints.
-    pub entry_points_by_type: BoundedVec<u8, MaxEntryPoints>,
-}
-
-impl ContractClassWrapper {
-    /// Creates a new instance of a contract class.
-    pub fn new(
-        program: BoundedVec<u8, MaxProgramSize>,
-        abi: BoundedVec<u8, MaxAbiSize>,
-        entry_points_by_type: BoundedVec<u8, MaxProgramSize>,
-    ) -> Self {
-        Self { program, abi, entry_points_by_type }
-    }
-
-    /// Convert to starknet contract class.
-    pub fn to_starknet_contract_class(&self) -> Result<ContractClass, serde_json::Error> {
-        let program = from_slice::<Program>(self.program.as_ref())?;
-        let entrypoints =
-            from_slice::<HashMap<EntryPointType, vec::Vec<EntryPoint>>>(self.entry_points_by_type.as_ref())?;
-        let abi = from_slice::<Option<serde_json::Value>>(self.abi.as_ref())?;
-        Ok(ContractClass { program, abi, entry_points_by_type: entrypoints })
-    }
-}
-
-impl From<ContractClass> for ContractClassWrapper {
-    fn from(contract_class: ContractClass) -> Self {
-        let program_string = to_string(&contract_class.program).unwrap();
-        let entrypoints_string = to_string(&contract_class.entry_points_by_type).unwrap();
-        let abi_string = to_string(&contract_class.abi).unwrap();
-        Self {
-            program: BoundedVec::try_from(program_string.as_bytes().to_vec()).unwrap(),
-            abi: BoundedVec::try_from(abi_string.as_bytes().to_vec()).unwrap(),
-            entry_points_by_type: BoundedVec::try_from(entrypoints_string.as_bytes().to_vec()).unwrap(),
-        }
-    }
-}
-
-impl Default for ContractClassWrapper {
-    fn default() -> Self {
-        Self {
-            program: BoundedVec::try_from(vec![]).unwrap(),
-            abi: BoundedVec::try_from(vec![]).unwrap(),
-            entry_points_by_type: BoundedVec::try_from(vec![]).unwrap(),
-=======
 use alloc::collections::BTreeMap;
 
 use frame_support::BoundedBTreeMap;
@@ -169,165 +81,11 @@
             Some(BoundedBTreeMap::try_from(btree_map).map_err(|_| {
                 DeserializationError::custom("Couldn't convert BTreeMap to BoundedBTreeMap".to_string())
             })?)
->>>>>>> eb012f75
         }
         None => None,
     })
 }
 
-<<<<<<< HEAD
-impl From<EntryPointType> for EntryPointTypeWrapper {
-    fn from(entry_point_type: EntryPointType) -> Self {
-        match entry_point_type {
-            EntryPointType::Constructor => EntryPointTypeWrapper::Constructor,
-            EntryPointType::External => EntryPointTypeWrapper::External,
-            EntryPointType::L1Handler => EntryPointTypeWrapper::L1Handler,
-        }
-    }
-}
-
-impl EntryPointTypeWrapper {
-    /// Convert to starknet entrypoint type.
-    pub fn to_starknet_entry_point_type(&self) -> EntryPointType {
-        match self {
-            EntryPointTypeWrapper::Constructor => EntryPointType::Constructor,
-            EntryPointTypeWrapper::External => EntryPointType::External,
-            EntryPointTypeWrapper::L1Handler => EntryPointType::L1Handler,
-        }
-    }
-}
-
-/// Representation of a Starknet Entry Point.
-#[derive(
-    Clone,
-    Debug,
-    PartialEq,
-    Eq,
-    scale_codec::Encode,
-    scale_codec::Decode,
-    scale_info::TypeInfo,
-    scale_codec::MaxEncodedLen,
-    PartialOrd,
-    Ord,
-)]
-#[cfg_attr(feature = "std", derive(serde::Serialize, serde::Deserialize))]
-pub struct EntryPointWrapper {
-    /// The entrypoint selector
-    pub entrypoint_selector: H256,
-    /// The entrypoint offset
-    pub entrypoint_offset: U256,
-}
-
-impl EntryPointWrapper {
-    /// Creates a new instance of an entrypoint.
-    pub fn new(entrypoint_selector: H256, entrypoint_offset: U256) -> Self {
-        Self { entrypoint_selector, entrypoint_offset }
-    }
-
-    /// Convert to Starknet EntryPoint
-    pub fn to_starknet_entry_point(&self) -> EntryPoint {
-        EntryPoint {
-            selector: EntryPointSelector(StarkFelt::new(self.entrypoint_selector.0).unwrap()),
-            offset: EntryPointOffset(self.entrypoint_offset.as_usize()),
-        }
-    }
-}
-
-impl From<EntryPoint> for EntryPointWrapper {
-    fn from(entry_point: EntryPoint) -> Self {
-        Self {
-            entrypoint_selector: H256::from_slice(entry_point.selector.0.bytes()),
-            entrypoint_offset: U256::from(entry_point.offset.0),
-        }
-    }
-}
-
-/// Representation of a Starknet Call Entry Point.
-#[derive(
-    Clone,
-    Debug,
-    PartialEq,
-    Eq,
-    scale_codec::Encode,
-    scale_codec::Decode,
-    scale_info::TypeInfo,
-    scale_codec::MaxEncodedLen,
-)]
-#[cfg_attr(feature = "std", derive(serde::Serialize, serde::Deserialize))]
-pub struct CallEntryPointWrapper {
-    /// The class hash
-    pub class_hash: Option<ClassHashWrapper>,
-    /// The entrypoint type
-    pub entrypoint_type: EntryPointTypeWrapper,
-    /// The entrypoint selector
-    /// An invoke transaction without an entry point selector invokes the 'execute' function.
-    pub entrypoint_selector: Option<H256>,
-    /// The Calldata
-    pub calldata: BoundedVec<U256, MaxCalldataSize>,
-    /// The storage address
-    pub storage_address: ContractAddressWrapper,
-    /// The caller address
-    pub caller_address: ContractAddressWrapper,
-}
-impl EntryPointTypeWrapper {
-    /// Convert Madara entrypoint type to Starknet entrypoint type.
-    pub fn to_starknet(&self) -> EntryPointType {
-        match self {
-            Self::Constructor => EntryPointType::Constructor,
-            Self::External => EntryPointType::External,
-            Self::L1Handler => EntryPointType::L1Handler,
-        }
-    }
-}
-
-impl CallEntryPointWrapper {
-    /// Creates a new instance of a call entrypoint.
-    pub fn new(
-        class_hash: Option<ClassHashWrapper>,
-        entrypoint_type: EntryPointTypeWrapper,
-        entrypoint_selector: Option<H256>,
-        calldata: BoundedVec<U256, MaxCalldataSize>,
-        storage_address: ContractAddressWrapper,
-        caller_address: ContractAddressWrapper,
-    ) -> Self {
-        Self { class_hash, entrypoint_type, entrypoint_selector, calldata, storage_address, caller_address }
-    }
-
-    /// Convert to Starknet CallEntryPoint
-    pub fn to_starknet_call_entry_point(&self) -> CallEntryPoint {
-        let class_hash = self.class_hash.map(|class_hash| ClassHash(StarkFelt::new(class_hash).unwrap()));
-        CallEntryPoint {
-            class_hash,
-            entry_point_type: self.entrypoint_type.to_starknet(),
-            entry_point_selector: EntryPointSelector(
-                StarkFelt::new(self.entrypoint_selector.unwrap_or_default().0).unwrap(),
-            ),
-            calldata: Calldata(Arc::new(
-                self.calldata
-                    .clone()
-                    .into_inner()
-                    .iter()
-                    .map(|x| StarkFelt::try_from(format!("0x{x:X}").as_str()).unwrap())
-                    .collect(),
-            )),
-            storage_address: ContractAddress::try_from(StarkFelt::new(self.storage_address).unwrap()).unwrap(),
-            caller_address: ContractAddress::try_from(StarkFelt::new(self.caller_address).unwrap()).unwrap(),
-            call_type: CallType::Call,
-        }
-    }
-}
-impl Default for CallEntryPointWrapper {
-    fn default() -> Self {
-        Self {
-            class_hash: Some(ClassHashWrapper::default()),
-            entrypoint_type: EntryPointTypeWrapper::External,
-            entrypoint_selector: Some(H256::default()),
-            calldata: BoundedVec::try_from(vec![U256::zero(); 32]).unwrap(),
-            storage_address: ContractAddressWrapper::default(),
-            caller_address: ContractAddressWrapper::default(),
-        }
-    }
-=======
 /// All the types related to the execution of a transaction.
 pub mod types {
     /// Type wrapper for a contract address.
@@ -339,5 +97,4 @@
     pub use super::contract_class_wrapper::*;
     pub use super::entrypoint_wrapper::*;
     pub use super::program_wrapper::*;
->>>>>>> eb012f75
 }