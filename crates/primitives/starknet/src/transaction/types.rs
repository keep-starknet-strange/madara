--- conflicted
+++ resolved
@@ -1,12 +1,9 @@
-<<<<<<< HEAD
-use blockifier::state::errors::StateError;
-=======
 use alloc::collections::BTreeMap;
 use alloc::string::String;
 
 use blockifier::execution::entry_point::CallInfo;
 use blockifier::execution::errors::EntryPointExecutionError;
->>>>>>> 8ad90587
+use blockifier::state::errors::StateError;
 use blockifier::transaction::errors::TransactionExecutionError;
 use blockifier::transaction::transaction_types::TransactionType;
 use frame_support::BoundedVec;
@@ -32,10 +29,8 @@
     StarknetApi(StarknetApiError),
     /// Block context serialization error.
     BlockContextSerializationError,
-<<<<<<< HEAD
     /// State error.
     StateError(StateError),
-=======
     /// Fee computation error,
     FeeComputationError,
     /// Fee transfer error,
@@ -53,7 +48,6 @@
     EntrypointExecution(EntryPointExecutionError),
     /// Unexpected holes.
     UnexpectedHoles(String),
->>>>>>> 8ad90587
 }
 
 /// Different tx types.
