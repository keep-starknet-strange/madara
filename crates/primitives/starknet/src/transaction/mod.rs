--- conflicted
+++ resolved
@@ -158,23 +158,12 @@
                 if tx.entry_point_selector.is_some() {
                     return Err(InvokeTransactionError::SpecifiedEntryPoint)?;
                 }
-
-<<<<<<< HEAD
-				tx.run_execute(state, &block_context, &account_context, None)
-			}
-			_ => {
-				panic!("Only invoke transactions are supported");
-			}
-		}
-=======
-                let result = tx.run_execute(state, &block_context, &account_context, None);
-                return result;
+                tx.run_execute(state, &block_context, &account_context, None)
             }
             _ => {
                 panic!("Only invoke transactions are supported");
             }
         }
->>>>>>> e0bea1c4
     }
 
     fn get_account_transaction_context(&self, tx: &AccountTransaction) -> AccountTransactionContext {
