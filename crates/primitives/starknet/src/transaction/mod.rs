--- conflicted
+++ resolved
@@ -689,7 +689,6 @@
             execution_resources,
             tx_type,
         )?;
-<<<<<<< HEAD
 
         let (actual_fee, fee_transfer_call_info) = if !skip_fee_charge {
             charge_fee(state, block_context, account_context, &tx_resources)?
@@ -697,10 +696,6 @@
             (Fee(0u128), None)
         };
 
-=======
-        let (actual_fee, fee_transfer_call_info) =
-            charge_fee(state, block_context, account_context, &tx_resources, self.is_query)?;
->>>>>>> c46c02e6
         Ok(TransactionExecutionInfoWrapper {
             validate_call_info,
             execute_call_info,
