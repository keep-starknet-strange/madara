--- conflicted
+++ resolved
@@ -8,14 +8,9 @@
 use blockifier::execution::contract_class::ContractClass;
 use blockifier::execution::entry_point::{CallInfo, ExecutionResources};
 use blockifier::state::cached_state::CachedState;
-<<<<<<< HEAD
 use blockifier::state::state_api::{State, StateReader};
 use blockifier::transaction::errors::{InvokeTransactionError, TransactionExecutionError};
 use blockifier::transaction::objects::{AccountTransactionContext, TransactionExecutionResult};
-=======
-use blockifier::state::state_api::StateReader;
-use blockifier::transaction::objects::AccountTransactionContext;
->>>>>>> 86335af5
 use blockifier::transaction::transactions::Executable;
 use frame_support::BoundedVec;
 use sp_core::{H256, U256};
@@ -270,45 +265,25 @@
         tx_type: TxType,
         contract_class: Option<ContractClass>,
     ) -> TransactionExecutionResultWrapper<Option<CallInfo>> {
-<<<<<<< HEAD
-        let block_context = BlockContext::serialize(block.header);
-=======
         let block_context = BlockContext::serialize(block.header().clone());
         let execution_resources = &mut ExecutionResources::default();
->>>>>>> 86335af5
 
         match tx_type {
             TxType::InvokeTx => {
                 let tx: InvokeTransactionV1 = self.try_into().map_err(TransactionExecutionErrorWrapper::StarknetApi)?;
                 let account_context = self.get_invoke_transaction_context(&tx);
-<<<<<<< HEAD
-                // Specifying an entry point selector is not allowed; `__execute__` is called, and
-                // the inner selector appears in the calldata.
-                if tx.entry_point_selector.is_some() {
-                    return Err(TransactionExecutionErrorWrapper::TransactionExecution(
-                        InvokeTransactionError::SpecifiedEntryPoint.into(),
-                    ))?;
-                }
                 self.verify_nonce(&account_context, state)
                     .map_err(|e| TransactionExecutionErrorWrapper::TransactionExecution(e))?;
 
-                tx.run_execute(state, &block_context, &account_context, contract_class)
-=======
-
                 tx.run_execute(state, execution_resources, &block_context, &account_context, contract_class)
->>>>>>> 86335af5
                     .map_err(TransactionExecutionErrorWrapper::TransactionExecution)
             }
             TxType::L1HandlerTx => {
                 let tx = self.try_into().map_err(TransactionExecutionErrorWrapper::StarknetApi)?;
                 let account_context = self.get_l1_handler_transaction_context(&tx);
-<<<<<<< HEAD
                 self.verify_nonce(&account_context, state)
                     .map_err(|e| TransactionExecutionErrorWrapper::TransactionExecution(e))?;
-                tx.run_execute(state, &block_context, &account_context, contract_class)
-=======
                 tx.run_execute(state, execution_resources, &block_context, &account_context, contract_class)
->>>>>>> 86335af5
                     .map_err(TransactionExecutionErrorWrapper::TransactionExecution)
             }
             TxType::DeclareTx => {
