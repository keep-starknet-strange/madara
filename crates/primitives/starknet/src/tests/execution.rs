--- conflicted
+++ resolved
@@ -41,11 +41,7 @@
 
     let block = Block::create_for_testing();
 
-<<<<<<< HEAD
-    assert_ok!(entrypoint.execute(&mut test_state, block, [0; 32], chain_id));
-=======
-    assert_ok!(entrypoint.execute(&mut test_state, block, Felt252Wrapper::zero()));
->>>>>>> a2078379
+    assert_ok!(entrypoint.execute(&mut test_state, block, Felt252Wrapper::zero(), chain_id));
 }
 
 #[test]
@@ -68,11 +64,7 @@
     let block = Block::create_for_testing();
     let chain_id = ChainId("0x1".to_string());
 
-<<<<<<< HEAD
-    assert!(entrypoint.execute(&mut test_state, block, [0; 32], chain_id).is_err());
-=======
-    assert!(entrypoint.execute(&mut test_state, block, Felt252Wrapper::zero()).is_err());
->>>>>>> a2078379
+    assert!(entrypoint.execute(&mut test_state, block, Felt252Wrapper::zero(), chain_id).is_err());
 }
 
 #[test]
