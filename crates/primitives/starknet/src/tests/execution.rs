use alloc::collections::BTreeMap;
use alloc::sync::Arc;

use blockifier::abi::abi_utils::selector_from_name;
use blockifier::execution::contract_class::ContractClass;
use blockifier::execution::entry_point::{CallEntryPoint, CallType};
use frame_support::{assert_ok, bounded_vec};
use sp_runtime::BoundedBTreeMap;
use starknet_api::api_core::{ChainId, ClassHash, ContractAddress, EntryPointSelector, PatriciaKey};
use starknet_api::deprecated_contract_class::EntryPointType;
use starknet_api::hash::{StarkFelt, StarkHash};
use starknet_api::transaction::Calldata;
use starknet_api::{patricia_key, stark_felt};

use crate::block::Block;
use crate::execution::call_entrypoint_wrapper::CallEntryPointWrapper;
use crate::execution::contract_class_wrapper::ContractClassWrapper;
use crate::execution::entrypoint_wrapper::{EntryPointTypeWrapper, EntryPointWrapper};
use crate::execution::program_wrapper::ProgramWrapper;
use crate::execution::types::{ContractAddressWrapper, Felt252Wrapper};
use crate::tests::utils::{create_test_state, TEST_CLASS_HASH, TEST_CONTRACT_ADDRESS};

#[test]
fn test_call_entry_point_execute_works() {
    let mut test_state = create_test_state();

    let class_hash = Felt252Wrapper::from_hex_be(TEST_CLASS_HASH).unwrap();
    let address = Felt252Wrapper::from_hex_be(TEST_CONTRACT_ADDRESS).unwrap();
    let selector = selector_from_name("return_result").0.into();
    let calldata = bounded_vec![42_u128.into()];

    let entrypoint = CallEntryPointWrapper::new(
        Some(class_hash),
        EntryPointTypeWrapper::External,
        Some(selector),
        calldata,
        address,
        ContractAddressWrapper::default(),
    );
    let chain_id = ChainId("0x1".to_string());

    let block = Block::create_for_testing();

<<<<<<< HEAD
    assert_ok!(entrypoint.execute(&mut test_state, block, Felt252Wrapper::zero(), chain_id));
=======
    assert_ok!(entrypoint.execute(&mut test_state, block, Felt252Wrapper::ZERO));
>>>>>>> ae477123
}

#[test]
fn test_call_entry_point_execute_fails_undeclared_class_hash() {
    let mut test_state = create_test_state();

    let address = Felt252Wrapper::from_hex_be(TEST_CONTRACT_ADDRESS).unwrap();
    let selector = selector_from_name("return_result").0.into();
    let calldata = bounded_vec![42_u128.into()];

    let entrypoint = CallEntryPointWrapper::new(
        Some(Felt252Wrapper::ZERO),
        EntryPointTypeWrapper::External,
        Some(selector),
        calldata,
        address,
        ContractAddressWrapper::default(),
    );

    let block = Block::create_for_testing();
    let chain_id = ChainId("0x1".to_string());

<<<<<<< HEAD
    assert!(entrypoint.execute(&mut test_state, block, Felt252Wrapper::zero(), chain_id).is_err());
=======
    assert!(entrypoint.execute(&mut test_state, block, Felt252Wrapper::ZERO).is_err());
>>>>>>> ae477123
}

#[test]
fn test_try_into_entrypoint_default() {
    let entrypoint_wrapper = CallEntryPointWrapper::default();
    let entrypoint: CallEntryPoint = entrypoint_wrapper.try_into().unwrap();
    pretty_assertions::assert_eq!(entrypoint, CallEntryPoint::default());
}

#[test]
fn test_try_into_entrypoint_works() {
    let entrypoint_wrapper = CallEntryPointWrapper {
        class_hash: Some(Felt252Wrapper::from_hex_be("0x1").unwrap()),
        entrypoint_type: EntryPointTypeWrapper::External,
        entrypoint_selector: None,
        calldata: bounded_vec![Felt252Wrapper::ONE, Felt252Wrapper::TWO, Felt252Wrapper::THREE],
        storage_address: Felt252Wrapper::from_hex_be("0x1").unwrap(),
        caller_address: Felt252Wrapper::from_hex_be("0x2").unwrap(),
    };
    let entrypoint: CallEntryPoint = entrypoint_wrapper.try_into().unwrap();
    let expected_entrypoint = CallEntryPoint {
        call_type: CallType::Call,
        calldata: Calldata(Arc::new(vec![stark_felt!(1), stark_felt!(2), stark_felt!(3)])),
        caller_address: ContractAddress(patricia_key!(2)),
        storage_address: ContractAddress(patricia_key!(1)),
        class_hash: Some(ClassHash(stark_felt!(1))),
        code_address: None,
        entry_point_selector: EntryPointSelector(stark_felt!(0)),
        entry_point_type: EntryPointType::External,
    };

    pretty_assertions::assert_eq!(entrypoint, expected_entrypoint);
}

#[test]
fn test_contract_class_wrapper_try_from_contract_class() {
    let json_content: &str = r#"
	{
	"entry_points_by_type": {
		"CONSTRUCTOR": [
			{
				"offset": "0x147",
				"selector": "0x28ffe4ff0f226a9107253e17a904099aa4f63a02a5621de0576e5aa71bc5194"
			}
		],
		"EXTERNAL": [
			{
				"offset": "0x16e",
				"selector": "0x966af5d72d3975f70858b044c77785d3710638bbcebbd33cc7001a91025588"
			}
		],
		"L1_HANDLER": []
	},
	"program": {
		"main_scope": "__main__",
    "reference_manager": {
      "references": []
    },
		"builtins": [],
		"debug_info": null,
		"hints": {},
		"compiler_version": "0.10.3",
		"prime": "0x800000000000011000000000000000000000000000000000000000000000001",
    "identifiers": {},
    "data": [],
    "attributes": []
	}
}"#;
    let contract_class: ContractClass = serde_json::from_str(json_content).unwrap();
    let contract_class_wrapper: ContractClassWrapper = contract_class.try_into().unwrap();

    let mut entrypoints = BTreeMap::new();
    let iter: Vec<(EntryPointTypeWrapper, bounded_vec::BoundedVec<EntryPointWrapper, sp_core::ConstU32<4294967295>>)> = vec![
        (
            EntryPointTypeWrapper::Constructor,
            bounded_vec![EntryPointWrapper {
                offset: 0x147,
                selector: Felt252Wrapper::from_hex_be(
                    "0x028ffe4ff0f226a9107253e17a904099aa4f63a02a5621de0576e5aa71bc5194"
                )
                .unwrap()
                .into(),
            }],
        ),
        (
            EntryPointTypeWrapper::External,
            bounded_vec![EntryPointWrapper {
                offset: 0x16e,
                selector: Felt252Wrapper::from_hex_be(
                    "0x00966af5d72d3975f70858b044c77785d3710638bbcebbd33cc7001a91025588"
                )
                .unwrap()
                .into(),
            }],
        ),
        (EntryPointTypeWrapper::L1Handler, bounded_vec![]),
    ];

    for (entrypoint_type, entrypoint_wrappers) in iter.iter() {
        entrypoints.insert(entrypoint_type.clone(), entrypoint_wrappers.clone());
    }

    let expected_contract_class_wrapper = ContractClassWrapper {
        entry_points_by_type: BoundedBTreeMap::try_from(entrypoints).unwrap(),
        program: ProgramWrapper::default(),
    };

    pretty_assertions::assert_eq!(contract_class_wrapper, expected_contract_class_wrapper);
}<|MERGE_RESOLUTION|>--- conflicted
+++ resolved
@@ -41,11 +41,7 @@
 
     let block = Block::create_for_testing();
 
-<<<<<<< HEAD
-    assert_ok!(entrypoint.execute(&mut test_state, block, Felt252Wrapper::zero(), chain_id));
-=======
-    assert_ok!(entrypoint.execute(&mut test_state, block, Felt252Wrapper::ZERO));
->>>>>>> ae477123
+    assert_ok!(entrypoint.execute(&mut test_state, block, Felt252Wrapper::ZERO, chain_id));
 }
 
 #[test]
@@ -68,11 +64,7 @@
     let block = Block::create_for_testing();
     let chain_id = ChainId("0x1".to_string());
 
-<<<<<<< HEAD
-    assert!(entrypoint.execute(&mut test_state, block, Felt252Wrapper::zero(), chain_id).is_err());
-=======
-    assert!(entrypoint.execute(&mut test_state, block, Felt252Wrapper::ZERO).is_err());
->>>>>>> ae477123
+    assert!(entrypoint.execute(&mut test_state, block, Felt252Wrapper::ZERO, chain_id).is_err());
 }
 
 #[test]
