--- conflicted
+++ resolved
@@ -44,11 +44,8 @@
 [dev-dependencies]
 rand = "0.8.5"
 zstd = { version = "0.12.3", default-features = false }
-<<<<<<< HEAD
 hex = { workspace = true }
-=======
 pretty_assertions = "1.3.0"
->>>>>>> 58cbac82
 
 [features]
 default = ["std"]
